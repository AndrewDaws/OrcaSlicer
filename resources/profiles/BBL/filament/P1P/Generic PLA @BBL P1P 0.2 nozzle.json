--- conflicted
+++ resolved
@@ -29,11 +29,7 @@
     "compatible_printers": [
         "Bambu Lab P1P 0.2 nozzle"
     ],
-<<<<<<< HEAD
-    "version": "01.07.00.18"
-=======
     "filament_start_gcode": [
         "; filament start gcode\n{if  (bed_temperature[current_extruder] >35)||(bed_temperature_initial_layer[current_extruder] >35)}M106 P3 S255\n{elsif(bed_temperature[current_extruder] >30)||(bed_temperature_initial_layer[current_extruder] >30)}M106 P3 S180\n{endif}\n\n{if activate_air_filtration[current_extruder] && support_air_filtration}\nM106 P3 S{during_print_exhaust_fan_speed_num[current_extruder]} \n{endif}"
     ]
->>>>>>> 5250dc6f
 }