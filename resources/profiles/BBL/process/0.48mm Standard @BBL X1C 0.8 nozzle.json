{
    "type": "process",
<<<<<<< HEAD
    "setting_id": "GP034",
    "name": "0.48mm Standard @BBL X1C 0.8 nozzle",
    "from": "system",
    "instantiation": "true",
    "inherits": "fdm_process_bbl_0.48_nozzle_0.8",
    "compatible_printers": [
        "Bambu Lab X1 Carbon 0.8 nozzle",
        "Bambu Lab X1 0.8 nozzle",
        "Bambu Lab P1S 0.8 nozzle"
    ],
    "version": "01.07.00.18"
=======
    "name": "0.48mm Standard @BBL X1C 0.8 nozzle",
    "inherits": "fdm_process_bbl_0.48_nozzle_0.8",
    "from": "system",
    "setting_id": "GP034",
    "instantiation": "true",
    "compatible_printers": [
        "Bambu Lab X1 Carbon 0.8 nozzle",
        "Bambu Lab X1 0.8 nozzle",
        "Bambu Lab P1S 0.6 nozzle"
    ]
>>>>>>> 5250dc6f
}<|MERGE_RESOLUTION|>--- conflicted
+++ resolved
@@ -1,18 +1,5 @@
 {
     "type": "process",
-<<<<<<< HEAD
-    "setting_id": "GP034",
-    "name": "0.48mm Standard @BBL X1C 0.8 nozzle",
-    "from": "system",
-    "instantiation": "true",
-    "inherits": "fdm_process_bbl_0.48_nozzle_0.8",
-    "compatible_printers": [
-        "Bambu Lab X1 Carbon 0.8 nozzle",
-        "Bambu Lab X1 0.8 nozzle",
-        "Bambu Lab P1S 0.8 nozzle"
-    ],
-    "version": "01.07.00.18"
-=======
     "name": "0.48mm Standard @BBL X1C 0.8 nozzle",
     "inherits": "fdm_process_bbl_0.48_nozzle_0.8",
     "from": "system",
@@ -23,5 +10,4 @@
         "Bambu Lab X1 0.8 nozzle",
         "Bambu Lab P1S 0.6 nozzle"
     ]
->>>>>>> 5250dc6f
 }