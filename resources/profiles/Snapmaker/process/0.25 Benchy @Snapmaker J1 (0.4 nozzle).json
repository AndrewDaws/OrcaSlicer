--- conflicted
+++ resolved
@@ -30,11 +30,7 @@
   "ensure_vertical_shell_thickness": "none",
   "filename_format": "J1Benchy_{print_time}.gcode",
   "sparse_infill_density": "10%",
-<<<<<<< HEAD
-  "sparse_infill_pattern": "alignedrectilinear",
-=======
   "sparse_infill_pattern": "crosshatch",
->>>>>>> 1678127e
   "wall_generator": "classic",
   "seam_position": "nearest",
   "wall_loops": "2",
