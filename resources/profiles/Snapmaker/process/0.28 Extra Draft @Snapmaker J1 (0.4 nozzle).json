{
  "type": "process",
  "from": "system",
  "instantiation": "true",
  "name": "0.28 Extra Draft @Snapmaker J1 (0.4 nozzle)",
  "setting_id": "1784261617",
  "inherits": "fdm_process_idex",
  "compatible_printers": [
    "Snapmaker J1 (0.4 nozzle)"
  ],
  "layer_height": "0.28",
  "elefant_foot_compensation": "0.15",
  "top_surface_line_width": "0.45",
  "top_shell_layers": "3",
  "top_shell_thickness": "0.6",
<<<<<<< HEAD
  "support_threshold_angle": "40",
=======
  "support_threshold_angle": "30",
>>>>>>> 1678127e
  "wall_loops": "2",
  "initial_layer_infill_speed": "65"
}<|MERGE_RESOLUTION|>--- conflicted
+++ resolved
@@ -13,11 +13,7 @@
   "top_surface_line_width": "0.45",
   "top_shell_layers": "3",
   "top_shell_thickness": "0.6",
-<<<<<<< HEAD
-  "support_threshold_angle": "40",
-=======
   "support_threshold_angle": "30",
->>>>>>> 1678127e
   "wall_loops": "2",
   "initial_layer_infill_speed": "65"
 }