#include "GCodeWriter.hpp"
#include "CustomGCode.hpp"
#include <algorithm>
#include <iomanip>
#include <iostream>
#include <map>
#include <assert.h>

#ifdef __APPLE__
    #include <boost/spirit/include/karma.hpp>
#endif

#define FLAVOR_IS(val) this->config.gcode_flavor == val
#define FLAVOR_IS_NOT(val) this->config.gcode_flavor != val

namespace Slic3r {

bool GCodeWriter::full_gcode_comment = true;
const double GCodeWriter::slope_threshold = 3 * PI / 180;

bool supports_separate_travel_acceleration(GCodeFlavor flavor)
{
    return (flavor == gcfRepetier || flavor == gcfMarlinFirmware ||  flavor == gcfRepRapFirmware);
}

void GCodeWriter::apply_print_config(const PrintConfig &print_config)
{
    this->config.apply(print_config, true);
    m_single_extruder_multi_material = print_config.single_extruder_multi_material.value;
    bool use_mach_limits = print_config.gcode_flavor.value == gcfMarlinLegacy || print_config.gcode_flavor.value == gcfMarlinFirmware ||
                           print_config.gcode_flavor.value == gcfKlipper || print_config.gcode_flavor.value == gcfRepRapFirmware;
    m_max_acceleration = std::lrint(use_mach_limits ? print_config.machine_max_acceleration_extruding.values.front() : 0);
    m_max_travel_acceleration = static_cast<unsigned int>(
        std::round((use_mach_limits && supports_separate_travel_acceleration(print_config.gcode_flavor.value)) ?
                       print_config.machine_max_acceleration_travel.values.front() :
                       0));
    m_max_jerk         = std::lrint(
        use_mach_limits ? std::min(print_config.machine_max_jerk_x.values.front(), print_config.machine_max_jerk_y.values.front()) : 0);
    m_max_jerk_z = print_config.machine_max_jerk_z.values.front();
    m_max_jerk_e = print_config.machine_max_jerk_e.values.front();
}

void GCodeWriter::set_extruders(std::vector<unsigned int> extruder_ids)
{
    std::sort(extruder_ids.begin(), extruder_ids.end());
    m_extruders.clear();
    m_extruders.reserve(extruder_ids.size());
    for (unsigned int extruder_id : extruder_ids)
        m_extruders.emplace_back(Extruder(extruder_id, &this->config, config.single_extruder_multi_material.value));
    
    /*  we enable support for multiple extruder if any extruder greater than 0 is used
        (even if prints only uses that one) since we need to output Tx commands
        first extruder has index 0 */
    this->multiple_extruders = (*std::max_element(extruder_ids.begin(), extruder_ids.end())) > 0;
}

std::string GCodeWriter::preamble()
{
    std::ostringstream gcode;
    
    if (FLAVOR_IS_NOT(gcfMakerWare)) {
        gcode << "G90\n";
        gcode << "G21\n";
    }
    if (FLAVOR_IS(gcfRepRapSprinter) ||
        FLAVOR_IS(gcfRepRapFirmware) ||
        FLAVOR_IS(gcfMarlinLegacy) ||
        FLAVOR_IS(gcfMarlinFirmware) ||
        FLAVOR_IS(gcfTeacup) ||
        FLAVOR_IS(gcfRepetier) ||
        FLAVOR_IS(gcfSmoothie) ||
        FLAVOR_IS(gcfKlipper))
    {
        if (this->config.use_relative_e_distances) {
            gcode << "M83 ; use relative distances for extrusion\n";
        } else {
            gcode << "M82 ; use absolute distances for extrusion\n";
        }
        gcode << this->reset_e(true);
    }
    
    return gcode.str();
}

std::string GCodeWriter::postamble() const
{
    std::ostringstream gcode;
    if (FLAVOR_IS(gcfMachinekit))
          gcode << "M2 ; end of program\n";
    return gcode.str();
}

std::string GCodeWriter::set_temperature(unsigned int temperature, bool wait, int tool) const
{
    if (wait && (FLAVOR_IS(gcfMakerWare) || FLAVOR_IS(gcfSailfish)))
        return "";
    
    std::string code, comment;
    if (wait && FLAVOR_IS_NOT(gcfTeacup) && FLAVOR_IS_NOT(gcfRepRapFirmware)) {
        code = "M109";
        comment = "set nozzle temperature and wait for it to be reached";
    } else {
        if (FLAVOR_IS(gcfRepRapFirmware)) { // M104 is deprecated on RepRapFirmware
            code = "G10";
        } else {
            code = "M104";
        }
        comment = "set nozzle temperature";
    }
    
    std::ostringstream gcode;
    gcode << code << " ";
    if (FLAVOR_IS(gcfMach3) || FLAVOR_IS(gcfMachinekit)) {
        gcode << "P";
    } else {
        gcode << "S";
    }
    gcode << temperature;
    bool multiple_tools = this->multiple_extruders && ! m_single_extruder_multi_material;
    if (tool != -1 && (multiple_tools || FLAVOR_IS(gcfMakerWare) || FLAVOR_IS(gcfSailfish)) ) {
        if (FLAVOR_IS(gcfRepRapFirmware)) {
            gcode << " P" << tool;
        } else {
            gcode << " T" << tool;
        }
    }
    gcode << " ; " << comment << "\n";
    
    if ((FLAVOR_IS(gcfTeacup) || FLAVOR_IS(gcfRepRapFirmware)) && wait)
        gcode << "M116 ; wait for temperature to be reached\n";
    
    return gcode.str();
}

// BBS
std::string GCodeWriter::set_bed_temperature(int temperature, bool wait)
{
    if (temperature == m_last_bed_temperature && (! wait || m_last_bed_temperature_reached))
        return std::string();

    m_last_bed_temperature = temperature;
    m_last_bed_temperature_reached = wait;

    std::string code, comment;
    std::ostringstream gcode;

    if (wait) {
        code = "M190";
        comment = "set bed temperature and wait for it to be reached";
    }
    else {
        code = "M140";
        comment = "set bed temperature";
    }

    gcode << code << " S" << temperature << " ; " << comment << "\n";
    return gcode.str();
}

<<<<<<< HEAD
// copied from PrusaSlicer
std::string GCodeWriter::set_acceleration_internal(Acceleration type, unsigned int acceleration)
=======
std::string GCodeWriter::set_chamber_temperature(int temperature, bool wait)
{
    std::string code, comment;
    std::ostringstream gcode;

    if (wait)
    {
        gcode<<"M106 P2 S255 \n";
        gcode<<"M191 S"<<std::to_string(temperature)<<" ;"<<"set chamber_temperature and wait for it to be reached\n";
        gcode<<"M106 P2 S0 \n";
    }
    else {
        code = "M141";
        comment = "set chamber_temperature";
        gcode << code << " S" << temperature << ";" << comment << "\n";
    }
    return gcode.str();
}

std::string GCodeWriter::set_acceleration(unsigned int acceleration)
>>>>>>> 5250dc6f
{
    // Clamp the acceleration to the allowed maximum.
    if (type == Acceleration::Print && m_max_acceleration > 0 && acceleration > m_max_acceleration)
        acceleration = m_max_acceleration;
    if (type == Acceleration::Travel && m_max_travel_acceleration > 0 && acceleration > m_max_travel_acceleration)
        acceleration = m_max_travel_acceleration;

    // Are we setting travel acceleration for a flavour that supports separate travel and print acc?
    bool separate_travel = (type == Acceleration::Travel && supports_separate_travel_acceleration(this->config.gcode_flavor));

    auto& last_value = separate_travel ? m_last_travel_acceleration : m_last_acceleration ;
    if (acceleration == 0 || acceleration == last_value)
        return std::string();
    
    last_value = acceleration;
    
    std::ostringstream gcode;
    if (FLAVOR_IS(gcfRepetier))
        gcode << (separate_travel ? "M202 X" : "M201 X") << acceleration << " Y" << acceleration;
    else if (FLAVOR_IS(gcfRepRapFirmware) || FLAVOR_IS(gcfMarlinFirmware))
        gcode << (separate_travel ? "M204 T" : "M204 P") << acceleration;
    else if (FLAVOR_IS(gcfKlipper)) {
        gcode << "SET_VELOCITY_LIMIT ACCEL=" << acceleration;
        if (this->config.accel_to_decel_enable) {
            gcode << " ACCEL_TO_DECEL=" << acceleration * this->config.accel_to_decel_factor / 100;
            if (GCodeWriter::full_gcode_comment)
                gcode << " ; adjust ACCEL_TO_DECEL";
        }
    }
    else
        gcode << "M204 S" << acceleration;

    if (GCodeWriter::full_gcode_comment) gcode << " ; adjust acceleration";
    gcode << "\n";
    
    return gcode.str();
}

std::string GCodeWriter::set_jerk_xy(double jerk)
{
    // Clamp the jerk to the allowed maximum.
    if (m_max_jerk > 0 && jerk > m_max_jerk)
        jerk = m_max_jerk;

    if (jerk < 0.01 || is_approx(jerk, m_last_jerk))
        return std::string();
    
    m_last_jerk = jerk;
    
    std::ostringstream gcode;
    if(FLAVOR_IS(gcfKlipper))
        gcode << "SET_VELOCITY_LIMIT SQUARE_CORNER_VELOCITY=" << jerk;
    else
        gcode << "M205 X" << jerk << " Y" << jerk;
      
    if (m_is_bbl_printers)
        gcode << std::setprecision(2) << " Z" << m_max_jerk_z << " E" << m_max_jerk_e;

    if (GCodeWriter::full_gcode_comment) gcode << " ; adjust jerk";
    gcode << "\n";

    return gcode.str();

}

std::string GCodeWriter::set_pressure_advance(double pa) const
{
    std::ostringstream gcode;
    if (pa < 0)
        return gcode.str();
    if(m_is_bbl_printers){
        //SoftFever: set L1000 to use linear model
        gcode << "M900 K" <<std::setprecision(4)<< pa << " L1000 M10 ; Override pressure advance value\n";
    }
    else{
        if (FLAVOR_IS(gcfKlipper))
            gcode << "SET_PRESSURE_ADVANCE ADVANCE=" << std::setprecision(4) << pa << "; Override pressure advance value\n";
        else if(FLAVOR_IS(gcfRepRapFirmware))
            gcode << ("M572 D0 S") << std::setprecision(4) << pa << "; Override pressure advance value\n";
        else
            gcode << "M900 K" <<std::setprecision(4)<< pa << "; Override pressure advance value\n";
    }
    return gcode.str();
}



std::string GCodeWriter::reset_e(bool force)
{
    if (FLAVOR_IS(gcfMach3)
        || FLAVOR_IS(gcfMakerWare)
        || FLAVOR_IS(gcfSailfish))
        return "";
    
    if (m_extruder != nullptr) {
        if (m_extruder->E() == 0. && ! force)
            return "";
        m_extruder->reset_E();
    }

    if (! this->config.use_relative_e_distances) {
        std::ostringstream gcode;
        gcode << "G92 E0";
        //BBS
        if (GCodeWriter::full_gcode_comment) gcode << " ; reset extrusion distance";
        gcode << "\n";
        return gcode.str();
    } else {
        return "";
    }
}

std::string GCodeWriter::update_progress(unsigned int num, unsigned int tot, bool allow_100) const
{
    if (FLAVOR_IS_NOT(gcfMakerWare) && FLAVOR_IS_NOT(gcfSailfish))
        return "";
    
    unsigned int percent = (unsigned int)floor(100.0 * num / tot + 0.5);
    if (!allow_100) percent = std::min(percent, (unsigned int)99);
    
    std::ostringstream gcode;
    gcode << "M73 P" << percent;
    //BBS
    if (GCodeWriter::full_gcode_comment) gcode << " ; update progress";
    gcode << "\n";
    return gcode.str();
}

std::string GCodeWriter::toolchange_prefix() const
{
    return FLAVOR_IS(gcfMakerWare) ? "M135 T" :
           FLAVOR_IS(gcfSailfish)  ? "M108 T" : "T";
}

std::string GCodeWriter::toolchange(unsigned int extruder_id)
{
    // set the new extruder
	auto it_extruder = Slic3r::lower_bound_by_predicate(m_extruders.begin(), m_extruders.end(), [extruder_id](const Extruder &e) { return e.id() < extruder_id; });
    assert(it_extruder != m_extruders.end() && it_extruder->id() == extruder_id);
    m_extruder = &*it_extruder;

    // return the toolchange command
    // if we are running a single-extruder setup, just set the extruder and return nothing
    std::ostringstream gcode;
    if (this->multiple_extruders || (this->config.filament_diameter.values.size() > 1 && !is_bbl_printers())) {
        gcode << this->toolchange_prefix() << extruder_id;
        //BBS
        if (GCodeWriter::full_gcode_comment)
            gcode << " ; change extruder";
        gcode << "\n";
        gcode << this->reset_e(true);
    }
    return gcode.str();
}

std::string GCodeWriter::set_speed(double F, const std::string &comment, const std::string &cooling_marker)
{
    assert(F > 0.);
    assert(F < 100000.);
    
    m_current_speed = F;
    GCodeG1Formatter w;
    w.emit_f(F);
    //BBS
    w.emit_comment(GCodeWriter::full_gcode_comment, comment);
    w.emit_string(cooling_marker);
    return w.string();
}

std::string GCodeWriter::travel_to_xy(const Vec2d &point, const std::string &comment)
{
    m_pos(0) = point(0);
    m_pos(1) = point(1);

    this->set_current_position_clear(true);
    //BBS: take plate offset into consider
    Vec2d point_on_plate = { point(0) - m_x_offset, point(1) - m_y_offset };
    
    GCodeG1Formatter w;
    w.emit_xy(point_on_plate);
    auto speed = m_is_first_layer
        ? this->config.get_abs_value("initial_layer_travel_speed") : this->config.travel_speed.value;
    w.emit_f(speed * 60.0);
    //BBS
    w.emit_comment(GCodeWriter::full_gcode_comment, comment);
    return w.string();
}

std::string GCodeWriter::travel_to_xyz(const Vec3d &point, const std::string &comment)
{
    // FIXME: This function was not being used when travel_speed_z was separated (bd6badf).
    // Calculation of feedrate was not updated accordingly. If you want to use
    // this function, fix it first.
    //std::terminate();

    /*  If target Z is lower than current Z but higher than nominal Z we
        don't perform the Z move but we only move in the XY plane and
        adjust the nominal Z by reducing the lift amount that will be 
        used for unlift. */
        // BBS
    Vec3d dest_point = point;
    auto travel_speed =
        m_is_first_layer ? this->config.get_abs_value("initial_layer_travel_speed") : this->config.travel_speed.value;
    //BBS: a z_hop need to be handle when travel
    if (std::abs(m_to_lift) > EPSILON) {
        assert(std::abs(m_lifted) < EPSILON);
        //BBS: don't need to do real lift if the current position is absolutely same with target.
        //This ususally happens when the last extrusion line is short and the end of wipe position
        //is same with the traget point by chance.
        if ((!this->is_current_position_clear() || m_pos != dest_point) &&
            m_to_lift + m_pos(2) > point(2)) {
            m_lifted = m_to_lift + m_pos(2) - point(2);
            dest_point(2) = m_to_lift + m_pos(2);
        }
        m_to_lift = 0.;

        std::string slop_move;
        //BBS: minus plate offset
        Vec3d source = { m_pos(0) - m_x_offset, m_pos(1) - m_y_offset, m_pos(2) };
        Vec3d target = { dest_point(0) - m_x_offset, dest_point(1) - m_y_offset, dest_point(2) };
        Vec3d delta = target - source;
        Vec2d delta_no_z = { delta(0), delta(1) };
        //BBS: don'need slope travel because we don't know where is the source position the first time
        //BBS: Also don't need to do slope move or spiral lift if x-y distance is absolute zero
        if (delta(2) > 0 && delta_no_z.norm() != 0.0f)    {
            //BBS: SpiralLift
            if (m_to_lift_type == LiftType::SpiralLift && this->is_current_position_clear()) {
                //BBS: todo: check the arc move all in bed area, if not, then use lazy lift
                double radius = delta(2) / (2 * PI * atan(GCodeWriter::slope_threshold));
                Vec2d ij_offset = radius * delta_no_z.normalized();
                ij_offset = { -ij_offset(1), ij_offset(0) };
                slop_move = this->_spiral_travel_to_z(target(2), ij_offset, "spiral lift Z");
            }
            //BBS: LazyLift
            else if (m_to_lift_type == LiftType::LazyLift &&
                this->is_current_position_clear() && 
                atan2(delta(2), delta_no_z.norm()) < GCodeWriter::slope_threshold) {
                //BBS: check whether we can make a travel like
                //   _____
                //  /       to make the z list early to avoid to hit some warping place when travel is long.
                Vec2d temp = delta_no_z.normalized() * delta(2) / tan(GCodeWriter::slope_threshold);
                Vec3d slope_top_point = Vec3d(temp(0), temp(1), delta(2)) + source;
                GCodeG1Formatter w0;
                w0.emit_xyz(slope_top_point);
                w0.emit_f(travel_speed * 60.0);
                //BBS
                w0.emit_comment(GCodeWriter::full_gcode_comment, comment);
                slop_move = w0.string();
            }
            else if (m_to_lift_type == LiftType::NormalLift) {
                slop_move = _travel_to_z(target.z(), "normal lift Z");
            }
        }

        std::string xy_z_move;
        {
            GCodeG1Formatter w0;
            if (this->is_current_position_clear()) {
                w0.emit_xyz(target);
                w0.emit_f(travel_speed * 60.0);
                w0.emit_comment(GCodeWriter::full_gcode_comment, comment);
                xy_z_move = w0.string();
            }
            else {
                w0.emit_xy(Vec2d(target.x(), target.y()));
                w0.emit_f(travel_speed * 60.0);
                w0.emit_comment(GCodeWriter::full_gcode_comment, comment);
                xy_z_move = w0.string() + _travel_to_z(target.z(), comment);
            }
        }
        m_pos = dest_point;
        this->set_current_position_clear(true);
        return slop_move + xy_z_move;
    }
    else if (!this->will_move_z(point(2))) {
        double nominal_z = m_pos(2) - m_lifted;
        m_lifted -= (point(2) - nominal_z);
        // In case that z_hop == layer_height we could end up with almost zero in_m_lifted
        // and a retract could be skipped
        if (std::abs(m_lifted) < EPSILON)
            m_lifted = 0.;
        //BBS
        this->set_current_position_clear(true);
        return this->travel_to_xy(to_2d(point));
    }
    else {
        /*  In all the other cases, we perform an actual XYZ move and cancel
            the lift. */
        m_lifted = 0;
    }
    
    //BBS: take plate offset into consider
    Vec3d point_on_plate = { dest_point(0) - m_x_offset, dest_point(1) - m_y_offset, dest_point(2) };
    std::string out_string;
    GCodeG1Formatter w;
    if (!this->is_current_position_clear())
    {
        //force to move xy first then z after filament change
        w.emit_xy(Vec2d(point_on_plate.x(), point_on_plate.y()));
        w.emit_f(this->config.travel_speed.value * 60.0);
        w.emit_comment(GCodeWriter::full_gcode_comment, comment);
        out_string = w.string() + _travel_to_z(point_on_plate.z(), comment);
    } else {
        GCodeG1Formatter w;
        w.emit_xyz(point_on_plate);
        w.emit_f(this->config.travel_speed.value * 60.0);
        w.emit_comment(GCodeWriter::full_gcode_comment, comment);
        out_string = w.string();
    }

    m_pos = dest_point;
    this->set_current_position_clear(true);
    return out_string;
}

std::string GCodeWriter::travel_to_z(double z, const std::string &comment)
{
    /*  If target Z is lower than current Z but higher than nominal Z
        we don't perform the move but we only adjust the nominal Z by
        reducing the lift amount that will be used for unlift. */
    if (!this->will_move_z(z)) {
        double nominal_z = m_pos(2) - m_lifted;
        m_lifted -= (z - nominal_z);
        if (std::abs(m_lifted) < EPSILON)
            m_lifted = 0.;
        return "";
    }
    
    /*  In all the other cases, we perform an actual Z move and cancel
        the lift. */
    m_lifted = 0;
    return this->_travel_to_z(z, comment);
}

std::string GCodeWriter::_travel_to_z(double z, const std::string &comment)
{
    m_pos(2) = z;

    double speed = this->config.travel_speed_z.value;
    if (speed == 0.) {
        speed = m_is_first_layer ? this->config.get_abs_value("initial_layer_travel_speed")
                                 : this->config.travel_speed.value;
    }
    
    GCodeG1Formatter w;
    w.emit_z(z);
    w.emit_f(speed * 60.0);
    //BBS
    w.emit_comment(GCodeWriter::full_gcode_comment, comment);
    return w.string();
}

std::string GCodeWriter::_spiral_travel_to_z(double z, const Vec2d &ij_offset, const std::string &comment)
{
    m_pos(2) = z;

    double speed = this->config.travel_speed_z.value;
    if (speed == 0.) {
        speed = m_is_first_layer ? this->config.get_abs_value("initial_layer_travel_speed")
                                 : this->config.travel_speed.value;
    }
    
    std::string output = "G17\n";
    GCodeG2G3Formatter w(true);
    w.emit_z(z);
    w.emit_ij(ij_offset);
    w.emit_string(" P1 ");
    w.emit_f(speed * 60.0);
    w.emit_comment(GCodeWriter::full_gcode_comment, comment);
    return output + w.string();
}

bool GCodeWriter::will_move_z(double z) const
{
    /* If target Z is lower than current Z but higher than nominal Z
        we don't perform an actual Z move. */
    if (m_lifted > 0) {
        double nominal_z = m_pos(2) - m_lifted;
        if (z >= nominal_z && z <= m_pos(2))
            return false;
    }
    // BBS.
    // Dont move z if it is the same as target z
    else if (std::abs(m_pos(2) - z) < EPSILON) {
        return false;
    }
    return true;
}

std::string GCodeWriter::extrude_to_xy(const Vec2d &point, double dE, const std::string &comment, bool force_no_extrusion)
{
    m_pos(0) = point(0);
    m_pos(1) = point(1);
    if(std::abs(dE) <= std::numeric_limits<double>::epsilon())
        force_no_extrusion = true;
    
    if (!force_no_extrusion)
        m_extruder->extrude(dE);

    //BBS: take plate offset into consider
    Vec2d point_on_plate = { point(0) - m_x_offset, point(1) - m_y_offset };

    GCodeG1Formatter w;
    w.emit_xy(point_on_plate);
    if (!force_no_extrusion)
        w.emit_e(m_extruder->E());
    //BBS
    w.emit_comment(GCodeWriter::full_gcode_comment, comment);
    return w.string();
}

//BBS: generate G2 or G3 extrude which moves by arc
//point is end point which means X and Y axis
//center_offset is I and J axis
std::string GCodeWriter::extrude_arc_to_xy(const Vec2d& point, const Vec2d& center_offset, double dE, const bool is_ccw, const std::string& comment, bool force_no_extrusion)
{
    m_pos(0) = point(0);
    m_pos(1) = point(1);
    if (!force_no_extrusion)
        m_extruder->extrude(dE);

    Vec2d point_on_plate = { point(0) - m_x_offset, point(1) - m_y_offset };

    GCodeG2G3Formatter w(is_ccw);
    w.emit_xy(point_on_plate);
    w.emit_ij(center_offset);
    if (!force_no_extrusion)
        w.emit_e(m_extruder->E());
    //BBS
    w.emit_comment(GCodeWriter::full_gcode_comment, comment);
    return w.string();
}

std::string GCodeWriter::extrude_to_xyz(const Vec3d &point, double dE, const std::string &comment, bool force_no_extrusion)
{
    m_pos = point;
    m_lifted = 0;
    if (!force_no_extrusion)
        m_extruder->extrude(dE);
    
    //BBS: take plate offset into consider
    Vec3d point_on_plate = { point(0) - m_x_offset, point(1) - m_y_offset, point(2) };

    GCodeG1Formatter w;
    w.emit_xyz(point_on_plate);
    if (!force_no_extrusion)
        w.emit_e(m_extruder->E());
    //BBS
    w.emit_comment(GCodeWriter::full_gcode_comment, comment);
    return w.string();
}

std::string GCodeWriter::retract(bool before_wipe)
{
    double factor = before_wipe ? m_extruder->retract_before_wipe() : 1.;
    assert(factor >= 0. && factor <= 1. + EPSILON);
    return this->_retract(
        factor * m_extruder->retraction_length(),
        factor * m_extruder->retract_restart_extra(),
        "retract"
    );
}

std::string GCodeWriter::retract_for_toolchange(bool before_wipe)
{
    double factor = before_wipe ? m_extruder->retract_before_wipe() : 1.;
    assert(factor >= 0. && factor <= 1. + EPSILON);
    return this->_retract(
        factor * m_extruder->retract_length_toolchange(),
        factor * m_extruder->retract_restart_extra_toolchange(),
        "retract for toolchange"
    );
}

std::string GCodeWriter::_retract(double length, double restart_extra, const std::string &comment)
{
    /*  If firmware retraction is enabled, we use a fake value of 1
    since we ignore the actual configured retract_length which
    might be 0, in which case the retraction logic gets skipped. */
    if (this->config.use_firmware_retraction)
        length = 1;

    std::string gcode;
    if (double dE = m_extruder->retract(length, restart_extra);  dE != 0) {
        if (this->config.use_firmware_retraction) {
            gcode = FLAVOR_IS(gcfMachinekit) ? "G22 ; retract\n" : "G10 ; retract\n";
        }
        else {
            // BBS
            GCodeG1Formatter w;
            w.emit_e(m_extruder->E());
            w.emit_f(m_extruder->retract_speed() * 60.);
            // BBS
            w.emit_comment(GCodeWriter::full_gcode_comment, comment);
            gcode = w.string();
        }
    }
    
    if (FLAVOR_IS(gcfMakerWare))
        gcode += "M103 ; extruder off\n";

    return gcode;
}

std::string GCodeWriter::unretract()
{
    std::string gcode;
    
    if (FLAVOR_IS(gcfMakerWare))
        gcode = "M101 ; extruder on\n";
    
    if (double dE = m_extruder->unretract(); dE != 0) {
        if (this->config.use_firmware_retraction) {
            gcode += FLAVOR_IS(gcfMachinekit) ? "G23 ; unretract\n" : "G11 ; unretract\n";
            gcode += this->reset_e();
        }
        else {
            //BBS
            // use G1 instead of G0 because G0 will blend the restart with the previous travel move
            GCodeG1Formatter w;
            w.emit_e(m_extruder->E());
            w.emit_f(m_extruder->deretract_speed() * 60.);
            //BBS
            w.emit_comment(GCodeWriter::full_gcode_comment, " ; unretract");
            gcode += w.string();
        }
    }
    
    return gcode;
}

/*  If this method is called more than once before calling unlift(),
    it will not perform subsequent lifts, even if Z was raised manually
    (i.e. with travel_to_z()) and thus _lifted was reduced. */
std::string GCodeWriter::lift(LiftType lift_type, bool spiral_vase)
{
    // check whether the above/below conditions are met
    double target_lift = 0;
    {
<<<<<<< HEAD
        double above = this->config.retract_lift_above.get_at(m_extruder->id());
        double below = this->config.retract_lift_below.get_at(m_extruder->id());
        if (m_pos(2) >= above && (below == 0 || m_pos(2) <= below))
=======
        //BBS
        double above = this->config.retract_lift_above.get_at(m_extruder->id());
        double below = this->config.retract_lift_below.get_at(m_extruder->id());
        if (m_pos.z() >= above && (below == 0 || m_pos.z() <= below))
>>>>>>> 5250dc6f
            target_lift = this->config.z_hop.get_at(m_extruder->id());
    }
    // BBS
    if (m_lifted == 0 && m_to_lift == 0 && target_lift > 0) {
        if (spiral_vase) {
            m_lifted = target_lift;
            return this->_travel_to_z(m_pos(2) + target_lift, "lift Z");
        }
        else {
            m_to_lift = target_lift;
            m_to_lift_type = lift_type;
        }
    }
    return "";
}

std::string GCodeWriter::unlift()
{
    std::string gcode;
    if (m_lifted > 0) {
        gcode += this->_travel_to_z(m_pos(2) - m_lifted, "restore layer Z");
        m_lifted = 0;
    }
    m_to_lift = 0.;
    return gcode;
}

std::string GCodeWriter::set_fan(const GCodeFlavor gcode_flavor, unsigned int speed)
{
    std::ostringstream gcode;
    if (speed == 0) {
        switch (gcode_flavor) {
        case gcfTeacup:
            gcode << "M106 S0"; break;
        case gcfMakerWare:
        case gcfSailfish:
            gcode << "M127";    break;
        default:
            gcode << "M106 S0";    break;
        }
        if (GCodeWriter::full_gcode_comment)
            gcode << " ; disable fan";
        gcode << "\n";
    } else {
        switch (gcode_flavor) {
        case gcfMakerWare:
        case gcfSailfish:
            gcode << "M126";    break;
        case gcfMach3:
        case gcfMachinekit:
            gcode << "M106 P" << static_cast<unsigned int>(255.5 * speed / 100.0); break;
        default:
            gcode << "M106 S" << static_cast<unsigned int>(255.5 * speed / 100.0); break;
        }
        if (GCodeWriter::full_gcode_comment) 
            gcode << " ; enable fan";
        gcode << "\n";
    }
    return gcode.str();
}

std::string GCodeWriter::set_fan(unsigned int speed) const
{
    //BBS
    return GCodeWriter::set_fan(this->config.gcode_flavor, speed);
}

//BBS: set additional fan speed for BBS machine only
std::string GCodeWriter::set_additional_fan(unsigned int speed)
{
    std::ostringstream gcode;

    gcode << "M106 " << "P2 " << "S" << (int)(255.0 * speed / 100.0);
    if (GCodeWriter::full_gcode_comment) {
        if (speed == 0)
            gcode << " ; disable additional fan ";
        else
            gcode << " ; enable additional fan ";
    }
    gcode << "\n";
    return gcode.str();
}

std::string GCodeWriter::set_exhaust_fan( int speed,bool add_eol)
{
    std::ostringstream gcode;
    gcode << "M106" << " P3" << " S" << (int)(speed / 100.0 * 255);

    if(add_eol)
        gcode << "\n";
    return gcode.str();
}

void GCodeWriter::add_object_start_labels(std::string& gcode)
{
    if (!m_gcode_label_objects_start.empty()) {
        gcode += m_gcode_label_objects_start;
        m_gcode_label_objects_start = "";
    }
}

void GCodeWriter::add_object_end_labels(std::string& gcode)
{
    if (!m_gcode_label_objects_end.empty()) {
        gcode += m_gcode_label_objects_end;
        m_gcode_label_objects_end = "";

        // Orca: reset E so that e value remain correct after skipping the object
        // ref to: https://github.com/SoftFever/OrcaSlicer/pull/205/commits/7f1fe0bd544077626080aa1a9a0576aa735da1a4#r1083470162
        if (!this->config.use_relative_e_distances)
            gcode += reset_e(true);
    }
}

void GCodeWriter::add_object_change_labels(std::string& gcode)
{
    add_object_end_labels(gcode);
    add_object_start_labels(gcode);
}

void GCodeFormatter::emit_axis(const char axis, const double v, size_t digits) {
    assert(digits <= 9);
    static constexpr const std::array<int, 10> pow_10{1, 10, 100, 1000, 10000, 100000, 1000000, 10000000, 100000000, 1000000000};
    *ptr_err.ptr++ = ' '; *ptr_err.ptr++ = axis;

    char *base_ptr = this->ptr_err.ptr;
    auto  v_int    = int64_t(std::round(v * pow_10[digits]));
    // Older stdlib on macOS doesn't support std::from_chars at all, so it is used boost::spirit::karma::generate instead of it.
    // That is a little bit slower than std::to_chars but not much.
#ifdef __APPLE__
    boost::spirit::karma::generate(this->ptr_err.ptr, boost::spirit::karma::int_generator<int64_t>(), v_int);
#else
    // this->buf_end minus 1 because we need space for adding the extra decimal point.
    this->ptr_err = std::to_chars(this->ptr_err.ptr, this->buf_end - 1, v_int);
#endif
    size_t writen_digits = (this->ptr_err.ptr - base_ptr) - (v_int < 0 ? 1 : 0);
    if (writen_digits < digits) {
        // Number is smaller than 10^digits, so that we will pad it with zeros.
        size_t remaining_digits = digits - writen_digits;
        // Move all newly inserted chars by remaining_digits to allocate space for padding with zeros.
        for (char *from_ptr = this->ptr_err.ptr - 1, *to_ptr = from_ptr + remaining_digits; from_ptr >= this->ptr_err.ptr - writen_digits; --to_ptr, --from_ptr)
            *to_ptr = *from_ptr;

        memset(this->ptr_err.ptr - writen_digits, '0', remaining_digits);
        this->ptr_err.ptr += remaining_digits;
    }

    // Move all newly inserted chars by one to allocate space for a decimal point.
    for (char *to_ptr = this->ptr_err.ptr, *from_ptr = to_ptr - 1; from_ptr >= this->ptr_err.ptr - digits; --to_ptr, --from_ptr)
        *to_ptr = *from_ptr;

    *(this->ptr_err.ptr - digits) = '.';
    for (size_t i = 0; i < digits; ++i) {
        if (*this->ptr_err.ptr != '0')
            break;
        this->ptr_err.ptr--;
    }
    if (*this->ptr_err.ptr == '.')
        this->ptr_err.ptr--;
    if ((this->ptr_err.ptr + 1) == base_ptr || *this->ptr_err.ptr == '-')
        *(++this->ptr_err.ptr) = '0';
    this->ptr_err.ptr++;

#if 0 // #ifndef NDEBUG
    {
        // Verify that the optimized formatter produces the same result as the standard sprintf().
        double v1 = atof(std::string(base_ptr, this->ptr_err.ptr).c_str());
        char buf[2048];
        sprintf(buf, "%.*lf", int(digits), v);
        double v2 = atof(buf);
        // Numbers may differ when rounding at exactly or very close to 0.5 due to numerical issues when scaling the double to an integer.
        // Thus the complex assert.
//        assert(v1 == v2);
        assert(std::abs(v1 - v) * pow_10[digits] < 0.50001);
        assert(std::abs(v2 - v) * pow_10[digits] < 0.50001);
    }
#endif // NDEBUG
}

} // namespace Slic3r<|MERGE_RESOLUTION|>--- conflicted
+++ resolved
@@ -157,10 +157,6 @@
     return gcode.str();
 }
 
-<<<<<<< HEAD
-// copied from PrusaSlicer
-std::string GCodeWriter::set_acceleration_internal(Acceleration type, unsigned int acceleration)
-=======
 std::string GCodeWriter::set_chamber_temperature(int temperature, bool wait)
 {
     std::string code, comment;
@@ -180,8 +176,8 @@
     return gcode.str();
 }
 
-std::string GCodeWriter::set_acceleration(unsigned int acceleration)
->>>>>>> 5250dc6f
+// copied from PrusaSlicer
+std::string GCodeWriter::set_acceleration_internal(Acceleration type, unsigned int acceleration)
 {
     // Clamp the acceleration to the allowed maximum.
     if (type == Acceleration::Print && m_max_acceleration > 0 && acceleration > m_max_acceleration)
@@ -721,16 +717,9 @@
     // check whether the above/below conditions are met
     double target_lift = 0;
     {
-<<<<<<< HEAD
         double above = this->config.retract_lift_above.get_at(m_extruder->id());
         double below = this->config.retract_lift_below.get_at(m_extruder->id());
         if (m_pos(2) >= above && (below == 0 || m_pos(2) <= below))
-=======
-        //BBS
-        double above = this->config.retract_lift_above.get_at(m_extruder->id());
-        double below = this->config.retract_lift_below.get_at(m_extruder->id());
-        if (m_pos.z() >= above && (below == 0 || m_pos.z() <= below))
->>>>>>> 5250dc6f
             target_lift = this->config.z_hop.get_at(m_extruder->id());
     }
     // BBS
