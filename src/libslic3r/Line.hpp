--- conflicted
+++ resolved
@@ -1,8 +1,8 @@
 #ifndef slic3r_Line_hpp_
 #define slic3r_Line_hpp_
 
+#include "libslic3r.h"
 #include "Point.hpp"
-#include "libslic3r.h"
 
 #include <type_traits>
 
@@ -22,57 +22,16 @@
 
 namespace line_alg {
 
-    template <class L, class En = void>
-    struct Traits {
-        static constexpr int Dim = L::Dim;
-        using Scalar = typename L::Scalar;
-
-        static Vec<Dim, Scalar>& get_a(L& l) { return l.a; }
-        static Vec<Dim, Scalar>& get_b(L& l) { return l.b; }
-        static const Vec<Dim, Scalar>& get_a(const L& l) { return l.a; }
-        static const Vec<Dim, Scalar>& get_b(const L& l) { return l.b; }
-    };
-
-<<<<<<< HEAD
-    template <class L>
-    const constexpr int Dim = Traits<remove_cvref_t<L>>::Dim;
-    template <class L>
-    using Scalar = typename Traits<remove_cvref_t<L>>::Scalar;
-
-    template <class L>
-    auto get_a(L&& l) { return Traits<remove_cvref_t<L>>::get_a(l); }
-    template <class L>
-    auto get_b(L&& l) { return Traits<remove_cvref_t<L>>::get_b(l); }
-
-    // Distance to the closest point of line.
-    template <class L>
-    double distance_to_squared(const L& line, const Vec<Dim<L>, Scalar<L>>& point, Vec<Dim<L>, Scalar<L>>* nearest_point)
-    {
-        const Vec<Dim<L>, double> v = (get_b(line) - get_a(line)).template cast<double>();
-        const Vec<Dim<L>, double> va = (point - get_a(line)).template cast<double>();
-        const double l2 = v.squaredNorm(); // avoid a sqrt
-        if (l2 == 0.0) {
-            // a == b case
-            *nearest_point = get_a(line);
-            return va.squaredNorm();
-        }
-        // Consider the line extending the segment, parameterized as a + t (b - a).
-        // We find projection of this point onto the line.
-        // It falls where t = [(this-a) . (b-a)] / |b-a|^2
-        const double t = va.dot(v) / l2;
-        if (t <= 0.0) {
-            // beyond the 'a' end of the segment
-            *nearest_point = get_a(line);
-            return va.squaredNorm();
-        } else if (t >= 1.0) {
-            // beyond the 'b' end of the segment
-            *nearest_point = get_b(line);
-            return (point - get_b(line)).template cast<double>().squaredNorm();
-        }
-
-        *nearest_point = (get_a(line).template cast<double>() + t * v).template cast<Scalar<L>>();
-        return (t * v - va).squaredNorm();
-=======
+template<class L, class En = void> struct Traits {
+    static constexpr int Dim = L::Dim;
+    using Scalar = typename L::Scalar;
+
+    static Vec<Dim, Scalar>& get_a(L &l) { return l.a; }
+    static Vec<Dim, Scalar>& get_b(L &l) { return l.b; }
+    static const Vec<Dim, Scalar>& get_a(const L &l) { return l.a; }
+    static const Vec<Dim, Scalar>& get_b(const L &l) { return l.b; }
+};
+
 template<class L> const constexpr int Dim = Traits<remove_cvref_t<L>>::Dim;
 template<class L> using Scalar = typename Traits<remove_cvref_t<L>>::Scalar;
 
@@ -103,88 +62,63 @@
         // beyond the 'b' end of the segment
         *nearest_point = get_b(line);
         return (point - get_b(line)).template cast<double>().squaredNorm();
->>>>>>> 1f155868
-    }
-
-    // Distance to the closest point of line.
-    template <class L>
-    double distance_to_squared(const L& line, const Vec<Dim<L>, Scalar<L>>& point)
-    {
-        Vec<Dim<L>, Scalar<L>> nearest_point;
-        return distance_to_squared<L>(line, point, &nearest_point);
-    }
-
-    template <class L>
-    double distance_to(const L& line, const Vec<Dim<L>, Scalar<L>>& point)
-    {
-        return std::sqrt(distance_to_squared(line, point));
-    }
-
-    // Returns a squared distance to the closest point on the infinite.
-    // Returned nearest_point (and returned squared distance to this point) could be beyond the 'a' and 'b' ends of the segment.
-    template <class L>
-    double distance_to_infinite_squared(const L& line, const Vec<Dim<L>, Scalar<L>>& point, Vec<Dim<L>, Scalar<L>>* closest_point)
-    {
-        const Vec<Dim<L>, double> v = (get_b(line) - get_a(line)).template cast<double>();
-        const Vec<Dim<L>, double> va = (point - get_a(line)).template cast<double>();
-        const double l2 = v.squaredNorm(); // avoid a sqrt
-        if (l2 == 0.) {
-            // a == b case
-            *closest_point = get_a(line);
-            return va.squaredNorm();
-        }
-        // Consider the line extending the segment, parameterized as a + t (b - a).
-        // We find projection of this point onto the line.
-        // It falls where t = [(this-a) . (b-a)] / |b-a|^2
-        const double t = va.dot(v) / l2;
-        *closest_point = (get_a(line).template cast<double>() + t * v).template cast<Scalar<L>>();
-        return (t * v - va).squaredNorm();
-    }
-
-    // Returns a squared distance to the closest point on the infinite.
-    // Closest point (and returned squared distance to this point) could be beyond the 'a' and 'b' ends of the segment.
-    template <class L>
-    double distance_to_infinite_squared(const L& line, const Vec<Dim<L>, Scalar<L>>& point)
-    {
-        Vec<Dim<L>, Scalar<L>> nearest_point;
-        return distance_to_infinite_squared<L>(line, point, &nearest_point);
-    }
-
-    // Returns a distance to the closest point on the infinite.
-    // Closest point (and returned squared distance to this point) could be beyond the 'a' and 'b' ends of the segment.
-    template <class L>
-    double distance_to_infinite(const L& line, const Vec<Dim<L>, Scalar<L>>& point)
-    {
-        return std::sqrt(distance_to_infinite_squared(line, point));
-    }
-
-    template <class L>
-    bool intersection(const L& l1, const L& l2, Vec<Dim<L>, Scalar<L>>* intersection_pt)
-    {
-        using Floating = typename std::conditional<std::is_floating_point<Scalar<L>>::value, Scalar<L>, double>::type;
-        using VecType = const Vec<Dim<L>, Floating>;
-        const VecType v1 = (l1.b - l1.a).template cast<Floating>();
-        const VecType v2 = (l2.b - l2.a).template cast<Floating>();
-        Floating denom = cross2(v1, v2);
-        if (fabs(denom) < EPSILON)
-#if 0
-        // Lines are collinear. Return true if they are coincident (overlappign).
-        return ! (fabs(nume_a) < EPSILON && fabs(nume_b) < EPSILON);
-#else
-            return false;
-#endif
-            const VecType v12 = (l1.a - l2.a).template cast<Floating>();
-        Floating nume_a = cross2(v2, v12);
-        Floating nume_b = cross2(v1, v12);
-        Floating t1 = nume_a / denom;
-        Floating t2 = nume_b / denom;
-        if (t1 >= 0 && t1 <= 1.0f && t2 >= 0 && t2 <= 1.0f) {
-            // Get the intersection point.
-            (*intersection_pt) = (l1.a.template cast<Floating>() + t1 * v1).template cast<Scalar<L>>();
-            return true;
-        }
-        return false; // not intersecting
-    }
+    }
+
+    *nearest_point = (get_a(line).template cast<double>() + t * v).template cast<Scalar<L>>();
+    return (t * v - va).squaredNorm();
+}
+
+// Distance to the closest point of line.
+template<class L>
+double distance_to_squared(const L &line, const Vec<Dim<L>, Scalar<L>> &point)
+{
+    Vec<Dim<L>, Scalar<L>> nearest_point;
+    return distance_to_squared<L>(line, point, &nearest_point);
+}
+
+template<class L>
+double distance_to(const L &line, const Vec<Dim<L>, Scalar<L>> &point)
+{
+    return std::sqrt(distance_to_squared(line, point));
+}
+
+// Returns a squared distance to the closest point on the infinite.
+// Returned nearest_point (and returned squared distance to this point) could be beyond the 'a' and 'b' ends of the segment.
+template<class L>
+double distance_to_infinite_squared(const L &line, const Vec<Dim<L>, Scalar<L>> &point, Vec<Dim<L>, Scalar<L>> *closest_point)
+{
+    const Vec<Dim<L>, double> v  = (get_b(line) - get_a(line)).template cast<double>();
+    const Vec<Dim<L>, double> va = (point - get_a(line)).template cast<double>();
+    const double              l2 = v.squaredNorm(); // avoid a sqrt
+    if (l2 == 0.) {
+        // a == b case
+        *closest_point = get_a(line);
+        return va.squaredNorm();
+    }
+    // Consider the line extending the segment, parameterized as a + t (b - a).
+    // We find projection of this point onto the line.
+    // It falls where t = [(this-a) . (b-a)] / |b-a|^2
+    const double t = va.dot(v) / l2;
+    *closest_point = (get_a(line).template cast<double>() + t * v).template cast<Scalar<L>>();
+    return (t * v - va).squaredNorm();
+}
+
+// Returns a squared distance to the closest point on the infinite.
+// Closest point (and returned squared distance to this point) could be beyond the 'a' and 'b' ends of the segment.
+template<class L>
+double distance_to_infinite_squared(const L &line, const Vec<Dim<L>, Scalar<L>> &point)
+{
+    Vec<Dim<L>, Scalar<L>> nearest_point;
+    return distance_to_infinite_squared<L>(line, point, &nearest_point);
+}
+
+// Returns a distance to the closest point on the infinite.
+// Closest point (and returned squared distance to this point) could be beyond the 'a' and 'b' ends of the segment.
+template<class L>
+double distance_to_infinite(const L &line, const Vec<Dim<L>, Scalar<L>> &point)
+{
+    return std::sqrt(distance_to_infinite_squared(line, point));
+}
 
 template<class L> bool intersection(const L &l1, const L &l2, Vec<Dim<L>, Scalar<L>> *intersection_pt)
 {
@@ -215,72 +149,48 @@
 
 } // namespace line_alg
 
-class Line {
-public:
-    Line() { }
-    Line(const Point& _a, const Point& _b)
-        : a(_a)
-        , b(_b)
-    {
-    }
-    explicit operator Lines() const
-    {
-        Lines lines;
-        lines.emplace_back(*this);
-        return lines;
-    }
-    void scale(double factor)
-    {
-        this->a *= factor;
-        this->b *= factor;
-    }
-    void translate(const Point& v)
-    {
-        this->a += v;
-        this->b += v;
-    }
-    void translate(double x, double y) { this->translate(Point(x, y)); }
-    void rotate(double angle, const Point& center)
-    {
-        this->a.rotate(angle, center);
-        this->b.rotate(angle, center);
-    }
-    void reverse() { std::swap(this->a, this->b); }
+class Line
+{
+public:
+    Line() {}
+    Line(const Point& _a, const Point& _b) : a(_a), b(_b) {}
+    explicit operator Lines() const { Lines lines; lines.emplace_back(*this); return lines; }
+    void   scale(double factor) { this->a *= factor; this->b *= factor; }
+    void   translate(const Point &v) { this->a += v; this->b += v; }
+    void   translate(double x, double y) { this->translate(Point(x, y)); }
+    void   rotate(double angle, const Point &center) { this->a.rotate(angle, center); this->b.rotate(angle, center); }
+    void   reverse() { std::swap(this->a, this->b); }
     double length() const { return (b - a).cast<double>().norm(); }
-    Point midpoint() const { return (this->a + this->b) / 2; }
-    bool intersection_infinite(const Line& other, Point* point) const;
-    bool operator==(const Line& rhs) const { return this->a == rhs.a && this->b == rhs.b; }
-    double distance_to_squared(const Point& point) const { return distance_to_squared(point, this->a, this->b); }
-    double distance_to_squared(const Point& point, Point* closest_point) const { return line_alg::distance_to_squared(*this, point, closest_point); }
-    double distance_to(const Point& point) const { return distance_to(point, this->a, this->b); }
-    double distance_to_infinite_squared(const Point& point, Point* closest_point) const { return line_alg::distance_to_infinite_squared(*this, point, closest_point); }
-    double perp_distance_to(const Point& point) const;
-    bool parallel_to(double angle) const;
-    bool parallel_to(const Line& line) const;
-    bool perpendicular_to(double angle) const;
-    bool perpendicular_to(const Line& line) const;
+    Point  midpoint() const { return (this->a + this->b) / 2; }
+    bool   intersection_infinite(const Line &other, Point* point) const;
+    bool   operator==(const Line &rhs) const { return this->a == rhs.a && this->b == rhs.b; }
+    double distance_to_squared(const Point &point) const { return distance_to_squared(point, this->a, this->b); }
+    double distance_to_squared(const Point &point, Point *closest_point) const { return line_alg::distance_to_squared(*this, point, closest_point); }
+    double distance_to(const Point &point) const { return distance_to(point, this->a, this->b); }
+    double distance_to_infinite_squared(const Point &point, Point *closest_point) const { return line_alg::distance_to_infinite_squared(*this, point, closest_point); }
+    double perp_distance_to(const Point &point) const;
+    bool   parallel_to(double angle) const;
+    bool   parallel_to(const Line& line) const;
+    bool   perpendicular_to(double angle) const;
+    bool   perpendicular_to(const Line& line) const;
     double atan2_() const { return atan2(this->b(1) - this->a(1), this->b(0) - this->a(0)); }
     double orientation() const;
     double direction() const;
     Vector vector() const { return this->b - this->a; }
     Vector normal() const { return Vector((this->b(1) - this->a(1)), -(this->b(0) - this->a(0))); }
-<<<<<<< HEAD
-    bool intersection(const Line& line, Point* intersection) const;
-=======
     bool   intersection(const Line& line, Point* intersection) const;
->>>>>>> 1f155868
     // Clip a line with a bounding box. Returns false if the line is completely outside of the bounding box.
-    bool clip_with_bbox(const BoundingBox& bbox);
+	bool   clip_with_bbox(const BoundingBox &bbox);
     // Extend the line from both sides by an offset.
-    void extend(double offset);
-
-    static inline double distance_to_squared(const Point& point, const Point& a, const Point& b) { return line_alg::distance_to_squared(Line { a, b }, Vec<2, coord_t> { point }); }
-    static double distance_to(const Point& point, const Point& a, const Point& b) { return sqrt(distance_to_squared(point, a, b)); }
+    void   extend(double offset);
+
+    static inline double distance_to_squared(const Point &point, const Point &a, const Point &b) { return line_alg::distance_to_squared(Line{a, b}, Vec<2, coord_t>{point}); }
+    static double distance_to(const Point &point, const Point &a, const Point &b) { return sqrt(distance_to_squared(point, a, b)); }
 
     // Returns a distance to the closest point on the infinite.
     // Closest point (and returned squared distance to this point) could be beyond the 'a' and 'b' ends of the segment.
-    static inline double distance_to_infinite_squared(const Point& point, const Point& a, const Point& b) { return line_alg::distance_to_infinite_squared(Line { a, b }, Vec<2, coord_t> { point }); }
-    static double distance_to_infinite(const Point& point, const Point& a, const Point& b) { return sqrt(distance_to_infinite_squared(point, a, b)); }
+    static inline double distance_to_infinite_squared(const Point &point, const Point &a, const Point &b) { return line_alg::distance_to_infinite_squared(Line{a, b}, Vec<2, coord_t>{point}); }
+    static double distance_to_infinite(const Point &point, const Point &a, const Point &b) { return sqrt(distance_to_infinite_squared(point, a, b)); }
 
     Point a;
     Point b;
@@ -289,43 +199,23 @@
     using Scalar = Point::Scalar;
 };
 
-class ThickLine : public Line {
-public:
-    ThickLine()
-        : a_width(0)
-        , b_width(0)
-    {
-    }
-    ThickLine(const Point& a, const Point& b)
-        : Line(a, b)
-        , a_width(0)
-        , b_width(0)
-    {
-    }
-    ThickLine(const Point& a, const Point& b, double wa, double wb)
-        : Line(a, b)
-        , a_width(wa)
-        , b_width(wb)
-    {
-    }
+class ThickLine : public Line
+{
+public:
+    ThickLine() : a_width(0), b_width(0) {}
+    ThickLine(const Point& a, const Point& b) : Line(a, b), a_width(0), b_width(0) {}
+    ThickLine(const Point& a, const Point& b, double wa, double wb) : Line(a, b), a_width(wa), b_width(wb) {}
 
     double a_width, b_width;
 };
 
-class Line3 {
-public:
-    Line3()
-        : a(Vec3crd::Zero())
-        , b(Vec3crd::Zero())
-    {
-    }
-    Line3(const Vec3crd& _a, const Vec3crd& _b)
-        : a(_a)
-        , b(_b)
-    {
-    }
-
-    double length() const { return (this->a - this->b).cast<double>().norm(); }
+class Line3
+{
+public:
+    Line3() : a(Vec3crd::Zero()), b(Vec3crd::Zero()) {}
+    Line3(const Vec3crd& _a, const Vec3crd& _b) : a(_a), b(_b) {}
+
+    double  length() const { return (this->a - this->b).cast<double>().norm(); }
     Vec3crd vector() const { return this->b - this->a; }
 
     Vec3crd a;
@@ -335,18 +225,11 @@
     using Scalar = Vec3crd::Scalar;
 };
 
-class Linef {
-public:
-    Linef()
-        : a(Vec2d::Zero())
-        , b(Vec2d::Zero())
-    {
-    }
-    Linef(const Vec2d& _a, const Vec2d& _b)
-        : a(_a)
-        , b(_b)
-    {
-    }
+class Linef
+{
+public:
+    Linef() : a(Vec2d::Zero()), b(Vec2d::Zero()) {}
+    Linef(const Vec2d& _a, const Vec2d& _b) : a(_a), b(_b) {}
 
     Vec2d a;
     Vec2d b;
@@ -356,28 +239,17 @@
 };
 using Linesf = std::vector<Linef>;
 
-class Linef3 {
-public:
-    Linef3()
-        : a(Vec3d::Zero())
-        , b(Vec3d::Zero())
-    {
-    }
-    Linef3(const Vec3d& _a, const Vec3d& _b)
-        : a(_a)
-        , b(_b)
-    {
-    }
-
-    Vec3d intersect_plane(double z) const;
-    void scale(double factor)
-    {
-        this->a *= factor;
-        this->b *= factor;
-    }
-    Vec3d vector() const { return this->b - this->a; }
-    Vec3d unit_vector() const { return (length() == 0.0) ? Vec3d::Zero() : vector().normalized(); }
-    double length() const { return vector().norm(); }
+class Linef3
+{
+public:
+    Linef3() : a(Vec3d::Zero()), b(Vec3d::Zero()) {}
+    Linef3(const Vec3d& _a, const Vec3d& _b) : a(_a), b(_b) {}
+
+    Vec3d   intersect_plane(double z) const;
+    void    scale(double factor) { this->a *= factor; this->b *= factor; }
+    Vec3d   vector() const { return this->b - this->a; }
+    Vec3d   unit_vector() const { return (length() == 0.0) ? Vec3d::Zero() : vector().normalized(); }
+    double  length() const { return vector().norm(); }
 
     Vec3d a;
     Vec3d b;
@@ -386,31 +258,26 @@
     using Scalar = Vec3d::Scalar;
 };
 
-BoundingBox get_extents(const Lines& lines);
+BoundingBox get_extents(const Lines &lines);
 
 } // namespace Slic3r
 
 // start Boost
 #include <boost/polygon/polygon.hpp>
-namespace boost {
-namespace polygon {
+namespace boost { namespace polygon {
     template <>
-    struct geometry_concept<Slic3r::Line> {
-        typedef segment_concept type;
-    };
+    struct geometry_concept<Slic3r::Line> { typedef segment_concept type; };
 
     template <>
     struct segment_traits<Slic3r::Line> {
         typedef coord_t coordinate_type;
         typedef Slic3r::Point point_type;
-
-        static inline point_type get(const Slic3r::Line& line, direction_1d dir)
-        {
+    
+        static inline point_type get(const Slic3r::Line& line, direction_1d dir) {
             return dir.to_int() ? line.b : line.a;
         }
     };
-}
-}
+} }
 // end Boost
 
 #endif // slic3r_Line_hpp_