#include <cassert>

#include "Exception.hpp"
#include "Preset.hpp"
#include "PresetBundle.hpp"
#include "AppConfig.hpp"

#ifdef _MSC_VER
    #define WIN32_LEAN_AND_MEAN
    #define NOMINMAX
    #include <Windows.h>
#endif /* _MSC_VER */

// instead of #include "slic3r/GUI/I18N.hpp" :
#ifndef L
// !!! If you needed to translate some string,
// !!! please use _L(string)
// !!! _() - is a standard wxWidgets macro to translate
// !!! L() is used only for marking localizable string
// !!! It will be used in "xgettext" to create a Locating Message Catalog.
#define L(s) s
#endif /* L */

#include <algorithm>
#include <fstream>
#include <stdexcept>
#include <unordered_map>
#include <boost/format.hpp>
#include <boost/filesystem.hpp>
#include <boost/filesystem/fstream.hpp>
#include <boost/algorithm/string.hpp>
#include <boost/algorithm/string/predicate.hpp>
//BBS: add regex
#include <boost/algorithm/string/regex.hpp>

#include <boost/nowide/cenv.hpp>
#include <boost/nowide/convert.hpp>
#include <boost/nowide/cstdio.hpp>
#include <boost/nowide/fstream.hpp>
#include <boost/property_tree/ini_parser.hpp>
#include <boost/property_tree/ptree.hpp>
#include <boost/locale.hpp>
#include <boost/log/trivial.hpp>

#include "libslic3r.h"
#include "Utils.hpp"
#include "Time.hpp"
#include "PlaceholderParser.hpp"

using boost::property_tree::ptree;

namespace Slic3r {

//BBS: add a function to load the version from xxx.json
Semver get_version_from_json(std::string file_path)
{
    try {
        boost::nowide::ifstream ifs(file_path);
        json j;
        ifs >> j;
        std::string version_str = j.at(BBL_JSON_KEY_VERSION);

        auto config_version = Semver::parse(version_str);
        if (! config_version) {
            return Semver();
        } else {
            return *config_version;
        }
    }
    catch(nlohmann::detail::parse_error &err) {
        BOOST_LOG_TRIVIAL(error) << __FUNCTION__<< ": parse "<<file_path<<" got a nlohmann::detail::parse_error, reason = " << err.what();
        return Semver();
        //throw ConfigurationError(format("Failed loading configuration file \"%1%\": %2%", file_path, err.what()));
    }
}

//BBS: add a function to load the key-values from xxx.json
int get_values_from_json(std::string file_path, std::vector<std::string>& keys, std::map<std::string, std::string>& key_values)
{
    try {
        boost::nowide::ifstream ifs(file_path);
        json j;
        ifs >> j;

        for (int i=0; i < keys.size(); i++)
        {
            if (j.contains(keys[i])) {
                std::string value = j.at(keys[i]);
                key_values.emplace(keys[i], value);
            }
        }
    }
    catch(nlohmann::detail::parse_error &err) {
        BOOST_LOG_TRIVIAL(error) << __FUNCTION__<< ": parse "<<file_path<<" got a nlohmann::detail::parse_error, reason = " << err.what();
        //throw ConfigurationError(format("Failed loading json file \"%1%\": %2%", file_path, err.what()));
        return 0;
    }
    return key_values.size();
}

ConfigFileType guess_config_file_type(const ptree &tree)
{
    size_t app_config   = 0;
    size_t bundle       = 0;
    size_t config       = 0;
    for (const ptree::value_type &v : tree) {
        if (v.second.empty()) {
            if (
#ifdef SUPPORT_BACKGROUND_PROCESSING
                v.first == "background_processing" ||
#endif
                v.first == "last_export_path")
                ++ app_config;
            else if (v.first == "nozzle_diameter" ||
                v.first == "filament_diameter")
                ++ config;
        } else if (boost::algorithm::starts_with(v.first, "print:") ||
            boost::algorithm::starts_with(v.first, "filament:") ||
            boost::algorithm::starts_with(v.first, "printer:") ||
            v.first == "settings")
            ++ bundle;
        else if (v.first == "presets") {
            ++ app_config;
            ++ bundle;
        } else if (v.first == "recent") {
            for (auto &kvp : v.second)
                if (kvp.first == "settings_folder" || kvp.first == "last_opened_folder")
                    ++ app_config;
        }
    }
    return (app_config > bundle && app_config > config) ? CONFIG_FILE_TYPE_APP_CONFIG :
           (bundle > config) ? CONFIG_FILE_TYPE_CONFIG_BUNDLE : CONFIG_FILE_TYPE_CONFIG;
}


VendorProfile VendorProfile::from_ini(const boost::filesystem::path &path, bool load_all)
{
    ptree tree;
    boost::filesystem::ifstream ifs(path);
    boost::property_tree::read_ini(ifs, tree);
    return VendorProfile::from_ini(tree, path, load_all);
}

static const std::unordered_map<std::string, std::string> pre_family_model_map {{
    { "MK3",        "MK3" },
    { "MK3MMU2",    "MK3" },
    { "MK2.5",      "MK2.5" },
    { "MK2.5MMU2",  "MK2.5" },
    { "MK2S",       "MK2" },
    { "MK2SMM",     "MK2" },
    { "SL1",        "SL1" },
}};

VendorProfile VendorProfile::from_ini(const ptree &tree, const boost::filesystem::path &path, bool load_all)
{
    static const std::string printer_model_key = "printer_model:";
    static const std::string filaments_section = "default_filaments";
    static const std::string materials_section = "default_sla_materials";

    const std::string id = path.stem().string();

    if (! boost::filesystem::exists(path)) {
        throw Slic3r::RuntimeError((boost::format("Cannot load Vendor Config Bundle `%1%`: File not found: `%2%`.") % id % path).str());
    }

    VendorProfile res(id);

    // Helper to get compulsory fields
    auto get_or_throw = [&](const ptree &tree, const std::string &key) -> ptree::const_assoc_iterator
    {
        auto res = tree.find(key);
        if (res == tree.not_found()) {
            throw Slic3r::RuntimeError((boost::format("Vendor Config Bundle `%1%` is not valid: Missing secion or key: `%2%`.") % id % key).str());
        }
        return res;
    };

    // Load the header
    const auto &vendor_section = get_or_throw(tree, "vendor")->second;
    res.name = get_or_throw(vendor_section, "name")->second.data();

    auto config_version_str = get_or_throw(vendor_section, "config_version")->second.data();
    auto config_version = Semver::parse(config_version_str);
    if (! config_version) {
        throw Slic3r::RuntimeError((boost::format("Vendor Config Bundle `%1%` is not valid: Cannot parse config_version: `%2%`.") % id % config_version_str).str());
    } else {
        res.config_version = std::move(*config_version);
    }

    // Load URLs
    const auto config_update_url = vendor_section.find("config_update_url");
    if (config_update_url != vendor_section.not_found()) {
        res.config_update_url = config_update_url->second.data();
    }

    const auto changelog_url = vendor_section.find("changelog_url");
    if (changelog_url != vendor_section.not_found()) {
        res.changelog_url = changelog_url->second.data();
    }

    if (! load_all) {
        return res;
    }

    // Load printer models
    for (auto &section : tree) {
        if (boost::starts_with(section.first, printer_model_key)) {
            VendorProfile::PrinterModel model;
            model.id = section.first.substr(printer_model_key.size());
            model.name = section.second.get<std::string>("name", model.id);

            const char *technology_fallback = boost::algorithm::starts_with(model.id, "SL") ? "SLA" : "FFF";

            auto technology_field = section.second.get<std::string>("technology", technology_fallback);
            if (! ConfigOptionEnum<PrinterTechnology>::from_string(technology_field, model.technology)) {
                BOOST_LOG_TRIVIAL(error) << boost::format("Vendor bundle: `%1%`: Invalid printer technology field: `%2%`") % id % technology_field;
                model.technology = ptFFF;
            }

            model.family = section.second.get<std::string>("family", std::string());
            if (model.family.empty() && res.name == "BBL") {
                // If no family is specified, it can be inferred for known printers
                const auto from_pre_map = pre_family_model_map.find(model.id);
                if (from_pre_map != pre_family_model_map.end()) { model.family = from_pre_map->second; }
            }
#if 0
            // Remove SLA printers from the initial alpha.
            if (model.technology == ptSLA)
                continue;
#endif
            section.second.get<std::string>("variants", "");
            const auto variants_field = section.second.get<std::string>("variants", "");
            std::vector<std::string> variants;
            if (Slic3r::unescape_strings_cstyle(variants_field, variants)) {
                for (const std::string &variant_name : variants) {
                    if (model.variant(variant_name) == nullptr)
                        model.variants.emplace_back(VendorProfile::PrinterVariant(variant_name));
                }
            } else {
                BOOST_LOG_TRIVIAL(error) << boost::format("Vendor bundle: `%1%`: Malformed variants field: `%2%`") % id % variants_field;
            }
            auto default_materials_field = section.second.get<std::string>("default_materials", "");
            if (default_materials_field.empty())
            	default_materials_field = section.second.get<std::string>("default_filaments", "");
            if (Slic3r::unescape_strings_cstyle(default_materials_field, model.default_materials)) {
            	Slic3r::sort_remove_duplicates(model.default_materials);
            	if (! model.default_materials.empty() && model.default_materials.front().empty())
            		// An empty material was inserted into the list of default materials. Remove it.
            		model.default_materials.erase(model.default_materials.begin());
            } else {
                BOOST_LOG_TRIVIAL(error) << boost::format("Vendor bundle: `%1%`: Malformed default_materials field: `%2%`") % id % default_materials_field;
            }
            model.bed_model   = section.second.get<std::string>("bed_model", "");
            model.bed_texture = section.second.get<std::string>("bed_texture", "");
            if (! model.id.empty() && ! model.variants.empty())
                res.models.push_back(std::move(model));
        }
    }

    // Load filaments and sla materials to be installed by default
    const auto filaments = tree.find(filaments_section);
    if (filaments != tree.not_found()) {
        for (auto &pair : filaments->second) {
            if (pair.second.data() == "1") {
                res.default_filaments.insert(pair.first);
            }
        }
    }
    const auto materials = tree.find(materials_section);
    if (materials != tree.not_found()) {
        for (auto &pair : materials->second) {
            if (pair.second.data() == "1") {
                res.default_sla_materials.insert(pair.first);
            }
        }
    }

    return res;
}

std::vector<std::string> VendorProfile::families() const
{
    std::vector<std::string> res;
    unsigned num_familiies = 0;

    for (auto &model : models) {
        if (std::find(res.begin(), res.end(), model.family) == res.end()) {
            res.push_back(model.family);
            num_familiies++;
        }
    }

    return res;
}

// Suffix to be added to a modified preset name in the combo box.
static std::string g_suffix_modified = " (modified)";
const std::string& Preset::suffix_modified()
{
    return g_suffix_modified;
}

void Preset::update_suffix_modified(const std::string& new_suffix_modified)
{
    g_suffix_modified = new_suffix_modified;
}
// Remove an optional "(modified)" suffix from a name.
// This converts a UI name to a unique preset identifier.
std::string Preset::remove_suffix_modified(const std::string &name)
{
    return boost::algorithm::starts_with(name, g_suffix_modified) ?
        name.substr(g_suffix_modified.size()) :
        name;
}

// Update new extruder fields at the printer profile.
void Preset::normalize(DynamicPrintConfig &config)
{
    // BBS
    auto* filament_diameter = dynamic_cast<const ConfigOptionFloats*>(config.option("filament_diameter"));
    if (filament_diameter != nullptr)
        // Loaded the FFF Printer settings. Verify, that all extruder dependent values have enough values.
        config.set_num_filaments((unsigned int)filament_diameter->values.size());

    if (config.option("filament_diameter") != nullptr) {
        // This config contains single or multiple filament presets.
        // Ensure that the filament preset vector options contain the correct number of values.
        // BBS
        size_t n = (filament_diameter == nullptr) ? 1 : filament_diameter->values.size();
        const auto &defaults = FullPrintConfig::defaults();
        for (const std::string &key : Preset::filament_options()) {
            if (key == "compatible_prints" || key == "compatible_printers")
                continue;
            auto *opt = config.option(key, false);
            /*assert(opt != nullptr);
            assert(opt->is_vector());*/
            if (opt != nullptr && opt->is_vector())
                static_cast<ConfigOptionVectorBase*>(opt)->resize(n, defaults.option(key));
        }
        // The following keys are mandatory for the UI, but they are not part of FullPrintConfig, therefore they are handled separately.
        for (const std::string &key : { "filament_settings_id" }) {
            auto *opt = config.option(key, false);
            assert(opt == nullptr || opt->type() == coStrings);
            if (opt != nullptr && opt->type() == coStrings)
                static_cast<ConfigOptionStrings*>(opt)->values.resize(n, std::string());
        }
    }

    handle_legacy_sla(config);
}

std::string Preset::remove_invalid_keys(DynamicPrintConfig &config, const DynamicPrintConfig &default_config)
{
    std::string incorrect_keys;
    for (const std::string &key : config.keys())
        if (! default_config.has(key)) {
            if (incorrect_keys.empty())
                incorrect_keys = key;
            else {
                incorrect_keys += ", ";
                incorrect_keys += key;
            }
            config.erase(key);
        }
    return incorrect_keys;
}

std::string  Preset::get_type_string(Preset::Type type)
{
    switch (type) {
        case Preset::Type::TYPE_FILAMENT:
            return PRESET_FILAMENT_NAME;
        case Preset::Type::TYPE_PRINT:
            return PRESET_PRINT_NAME;
        case Preset::Type::TYPE_PRINTER:
            return PRESET_PRINTER_NAME;
        case Preset::Type::TYPE_PHYSICAL_PRINTER:
            return "physical_printer";
        case Preset::Type::TYPE_INVALID:
            return "invalid";
        default:
            return "invalid";
    }
}

std::string  Preset::get_iot_type_string(Preset::Type type)
{
    switch (type) {
    case Preset::Type::TYPE_FILAMENT:
        return PRESET_IOT_FILAMENT_TYPE;
    case Preset::Type::TYPE_PRINT:
        return PRESET_IOT_PRINT_TYPE;
    case Preset::Type::TYPE_PRINTER:
        return PRESET_IOT_PRINTER_TYPE;

    default:
        return "invalid";
    }
}

//make the type string compatibility with local and iot type string
Preset::Type Preset::get_type_from_string(std::string type_str)
{
    if (type_str.compare(PRESET_PRINT_NAME) == 0 || type_str.compare(PRESET_IOT_PRINT_TYPE) == 0)
        return Preset::Type::TYPE_PRINT;
    else if (type_str.compare(PRESET_FILAMENT_NAME) == 0 || type_str.compare(PRESET_IOT_FILAMENT_TYPE) == 0)
        return Preset::Type::TYPE_FILAMENT;
    else if (type_str.compare(PRESET_PRINTER_NAME) == 0 || type_str.compare(PRESET_IOT_PRINTER_TYPE) == 0)
        return Preset::Type::TYPE_PRINTER;
    else
        return Preset::Type::TYPE_INVALID;
}


void Preset::load_info(const std::string& file)
{
    try {
        boost::property_tree::ptree tree;
        boost::nowide::ifstream ifs(file);
        boost::property_tree::read_ini(ifs, tree);
        if (tree.empty()) return;
        for (const boost::property_tree::ptree::value_type &v : tree) {
            if (v.first.compare("sync_info") == 0)
                this->sync_info = v.second.get_value<std::string>();
            else if (v.first.compare("user_id") == 0)
                this->user_id = v.second.get_value<std::string>();
            else if (v.first.compare("setting_id") == 0) {
                this->setting_id = v.second.get_value<std::string>();
                if (this->setting_id.compare("null") == 0)
                    this->setting_id.clear();
            }
            else if (v.first.compare("base_id") == 0) {
                this->base_id = v.second.get_value<std::string>();
                if (this->base_id.compare("null") == 0)
                    this->base_id.clear();
            }
            else if (v.first.compare("updated_time") == 0) {
                std::string time = v.second.get_value<std::string>();
                this->updated_time = std::atoll(time.c_str());
            }
        }
    }
    catch (...) {
        return;
    }

    //TODO: workaround for current info file convert, will remove it later
    if (this->updated_time == 0) {
        this->updated_time = (long long)Slic3r::Utils::get_current_time_utc();
        //this->sync_info = "update";
        BOOST_LOG_TRIVIAL(info) << boost::format("old info file, updated time to %1%") % this->updated_time;
        save_info();
    }
}

void Preset::save_info(std::string file)
{
    //BBS: add project embedded preset logic
    if (this->is_project_embedded)
        return;
    if (file.empty()) {
        fs::path idx_file(this->file);
        idx_file.replace_extension(".info");
        file = idx_file.string();
    }

    boost::nowide::ofstream c;
    c.open(file, std::ios::out | std::ios::trunc);
    std::string sync_info_to_save;
    //BBS: hold is used for stop requesting to server this time
    if (this->sync_info.compare("hold") != 0)
        sync_info_to_save = this->sync_info;
    c << "sync_info" << " = " << sync_info_to_save << std::endl;
    c << "user_id" << " = " << this->user_id << std::endl;
    c << "setting_id" << " = " << this->setting_id << std::endl;
    c << "base_id" << " = " << this->base_id << std::endl;
    c << "updated_time" << " = " << std::to_string(this->updated_time) << std::endl;
    c.close();
}

void Preset::remove_files()
{
    //BBS: add project embedded preset logic
    if (this->is_project_embedded)
        return;
    // Erase the preset file.
    boost::nowide::remove(this->file.c_str());
    fs::path idx_path(this->file);
    idx_path.replace_extension(".info");
    if (fs::exists(idx_path))
        boost::nowide::remove(idx_path.string().c_str());
}

//BBS: add logic for only difference save
void Preset::save(DynamicPrintConfig* parent_config)
{
    //BBS: add project embedded preset logic
    if (this->is_project_embedded)
        return;
    //BBS: change to json format
    //this->config.save(this->file);
    std::string from_str;
    if (this->is_user())
        from_str = std::string("User");
    else if (this->is_project_embedded)
        from_str = std::string("Project");
    else if (this->is_system)
        from_str = std::string("System");
    else
        from_str = std::string("Default");

    //BBS: only save difference if it has parent
    if (parent_config) {
        DynamicPrintConfig temp_config;
        std::vector<std::string> dirty_options = config.diff(*parent_config);

        for (auto option: dirty_options)
        {
            ConfigOption *opt_src = config.option(option);
            ConfigOption *opt_dst = temp_config.option(option, true);
            opt_dst->set(opt_src);
        }
        temp_config.save_to_json(this->file, this->name, from_str, this->version.to_string());
    }
    else
        this->config.save_to_json(this->file, this->name, from_str, this->version.to_string());

    fs::path idx_file(this->file);
    idx_file.replace_extension(".info");
    this->save_info(idx_file.string());
}

// Return a label of this preset, consisting of a name and a "(modified)" suffix, if this preset is dirty.
std::string Preset::label(bool no_alias) const
{
    return (this->is_dirty ? g_suffix_modified : "")
        + ((no_alias || this->alias.empty()) ? this->name : this->alias);
}

bool is_compatible_with_print(const PresetWithVendorProfile &preset, const PresetWithVendorProfile &active_print, const PresetWithVendorProfile &active_printer)
{
	if (preset.vendor != nullptr && preset.vendor != active_printer.vendor)
		// The current profile has a vendor assigned and it is different from the active print's vendor.
		return false;
    auto &condition             = preset.preset.compatible_prints_condition();
    auto *compatible_prints     = dynamic_cast<const ConfigOptionStrings*>(preset.preset.config.option("compatible_prints"));
    bool  has_compatible_prints = compatible_prints != nullptr && ! compatible_prints->values.empty();
    if (! has_compatible_prints && ! condition.empty()) {
        try {
            return PlaceholderParser::evaluate_boolean_expression(condition, active_print.preset.config);
        } catch (const std::runtime_error &err) {
            //FIXME in case of an error, return "compatible with everything".
            printf("Preset::is_compatible_with_print - parsing error of compatible_prints_condition %s:\n%s\n", active_print.preset.name.c_str(), err.what());
            return true;
        }
    }
    return preset.preset.is_default || active_print.preset.name.empty() || ! has_compatible_prints ||
        std::find(compatible_prints->values.begin(), compatible_prints->values.end(), active_print.preset.name) !=
            compatible_prints->values.end();
}

//BBS: If one filament or process preset is compatible with one system printer preset,
// then we think this filament or process preset should be compatible with all
// user printer preset which is inherited from this system printer preset.
// Because printer_model and nozzle_diameter in BBL system machine preset
// can't be changed by user.
bool is_compatible_with_parent_printer(const PresetWithVendorProfile& preset, const PresetWithVendorProfile& active_printer)
{
    auto *compatible_printers     = dynamic_cast<const ConfigOptionStrings*>(preset.preset.config.option("compatible_printers"));
    bool  has_compatible_printers = compatible_printers != nullptr && ! compatible_printers->values.empty();
    //BBS: FIXME only check the parent now, but should check grand-parent as well.
    return has_compatible_printers &&
           std::find(compatible_printers->values.begin(), compatible_printers->values.end(), active_printer.preset.inherits()) !=
               compatible_printers->values.end();
}

bool is_compatible_with_printer(const PresetWithVendorProfile &preset, const PresetWithVendorProfile &active_printer, const DynamicPrintConfig *extra_config)
{
	if (preset.vendor != nullptr && preset.vendor != active_printer.vendor)
		// The current profile has a vendor assigned and it is different from the active print's vendor.
		return false;
    auto &condition               = preset.preset.compatible_printers_condition();
    auto *compatible_printers     = dynamic_cast<const ConfigOptionStrings*>(preset.preset.config.option("compatible_printers"));
    bool  has_compatible_printers = compatible_printers != nullptr && ! compatible_printers->values.empty();
    if (! has_compatible_printers && ! condition.empty()) {
        try {
            return PlaceholderParser::evaluate_boolean_expression(condition, active_printer.preset.config, extra_config);
        } catch (const std::runtime_error &err) {
            //FIXME in case of an error, return "compatible with everything".
            printf("Preset::is_compatible_with_printer - parsing error of compatible_printers_condition %s:\n%s\n", active_printer.preset.name.c_str(), err.what());
            return true;
        }
    }
    return preset.preset.is_default || active_printer.preset.name.empty() || !has_compatible_printers ||
        std::find(compatible_printers->values.begin(), compatible_printers->values.end(), active_printer.preset.name) !=
        compatible_printers->values.end()
        //BBS
        || (!active_printer.preset.is_system && is_compatible_with_parent_printer(preset, active_printer));
}

bool is_compatible_with_printer(const PresetWithVendorProfile &preset, const PresetWithVendorProfile &active_printer)
{
    DynamicPrintConfig config;
    config.set_key_value("printer_preset", new ConfigOptionString(active_printer.preset.name));
    const ConfigOption *opt = active_printer.preset.config.option("nozzle_diameter");
    if (opt)
        config.set_key_value("num_extruders", new ConfigOptionInt((int)static_cast<const ConfigOptionFloats*>(opt)->values.size()));
    return is_compatible_with_printer(preset, active_printer, &config);
}

void Preset::set_visible_from_appconfig(const AppConfig &app_config)
{
    //BBS: add config related log
    BOOST_LOG_TRIVIAL(debug) << __FUNCTION__ << boost::format(": name %1%, is_visible %2%")%name % is_visible;
    if (vendor == nullptr) { return; }

    if (type == TYPE_PRINTER) {
        const std::string &model = config.opt_string("printer_model");
        const std::string &variant = config.opt_string("printer_variant");
        if (model.empty() || variant.empty())
        	return;
        is_visible = app_config.get_variant(vendor->id, model, variant);
    } else if (type == TYPE_FILAMENT || type == TYPE_SLA_MATERIAL) {
    	const std::string &section_name = (type == TYPE_FILAMENT) ? AppConfig::SECTION_FILAMENTS : AppConfig::SECTION_MATERIALS;
    	if (app_config.has_section(section_name)) {
            // Check whether this profile is marked as "installed" in PrusaSlicer.ini,
    		// or whether a profile is marked as "installed", which this profile may have been renamed from.
	    	const std::map<std::string, std::string> &installed = app_config.get_section(section_name);
	    	auto has = [&installed](const std::string &name) {
	    		auto it = installed.find(name);
				return it != installed.end() && ! it->second.empty();
	    	};
	    	is_visible = has(this->name);
	    	for (auto it = this->renamed_from.begin(); ! is_visible && it != this->renamed_from.end(); ++ it)
	    		is_visible = has(*it);
	    }
    }
    //BBS: add config related log
    BOOST_LOG_TRIVIAL(debug) << __FUNCTION__ << boost::format(": name %1%, is_visible set to %2%")%name % is_visible;
}

std::string Preset::get_filament_type(std::string &display_filament_type)
{
    return config.get_filament_type(display_filament_type);
}

std::string Preset::get_printer_type(PresetBundle *preset_bundle)
{
    if (preset_bundle) {
        auto config = &preset_bundle->printers.get_edited_preset().config;
        std::string vendor_name;
        for (auto vendor_profile : preset_bundle->vendors) {
            for (auto vendor_model : vendor_profile.second.models)
                if (vendor_model.name == config->opt_string("printer_model"))
                {
                    vendor_name = vendor_profile.first;
                    return vendor_model.model_id;
                }
        }    
    }
    return "";
}


bool Preset::is_bbl_vendor_preset(PresetBundle *preset_bundle)
{
    bool is_bbl_vendor_preset = true;
    if (preset_bundle) {
        auto config = &preset_bundle->printers.get_edited_preset().config;
        std::string vendor_name;
        for (auto vendor_profile : preset_bundle->vendors) {
            for (auto vendor_model : vendor_profile.second.models)
                if (vendor_model.name == config->opt_string("printer_model"))
                {
                    vendor_name = vendor_profile.first;
                    break;
                }
        }
        if (!vendor_name.empty())
            is_bbl_vendor_preset = vendor_name.compare("BBL") == 0 ? true : false;
    }
    return is_bbl_vendor_preset;
}

static std::vector<std::string> s_Preset_print_options {
    "layer_height", "initial_layer_print_height", "wall_loops", "slice_closing_radius", "spiral_mode",
    "top_shell_layers", "top_shell_thickness", "bottom_shell_layers", "bottom_shell_thickness",
    "reduce_crossing_wall", "detect_thin_wall", "detect_overhang_wall",
    "seam_position", "wall_infill_order", "sparse_infill_density", "sparse_infill_pattern", "top_surface_pattern", "bottom_surface_pattern",
    "infill_direction",
    "minimum_sparse_infill_area", "reduce_infill_retraction",
    "ironing_type", "ironing_flow", "ironing_speed", "ironing_spacing",
    "max_travel_detour_distance",
    "fuzzy_skin", "fuzzy_skin_thickness", "fuzzy_skin_point_distance",
#ifdef HAS_PRESSURE_EQUALIZER
    "max_volumetric_extrusion_rate_slope_positive", "max_volumetric_extrusion_rate_slope_negative",
#endif /* HAS_PRESSURE_EQUALIZER */
    "inner_wall_speed", "outer_wall_speed", "sparse_infill_speed", "internal_solid_infill_speed",
    "top_surface_speed", "support_speed", "support_object_xy_distance", "support_interface_speed",
    "bridge_speed", "bridge_angle", "gap_infill_speed", "travel_speed", "travel_speed_z", "initial_layer_speed",
    "outer_wall_acceleration", "inner_wall_acceleration", "initial_layer_acceleration", "top_surface_acceleration", "default_acceleration", "travel_acceleration", "skirt_loops", "skirt_distance", "skirt_height", "draft_shield",
    "default_jerk", "outer_wall_jerk", "inner_wall_jerk", "top_surface_jerk", "initial_layer_jerk","travel_jerk",
    "brim_width", "brim_object_gap", "brim_type", "enable_support", "support_type", "support_threshold_angle", "enforce_support_layers",
    "raft_layers", "raft_first_layer_density", "raft_first_layer_expansion", "raft_contact_distance", "raft_expansion",
    "support_base_pattern", "support_base_pattern_spacing", "support_style",
    // BBS
    //"independent_support_layer_height",
    "support_angle", "support_interface_top_layers", "support_interface_bottom_layers",
    "support_interface_pattern", "support_interface_spacing", "support_interface_loop_pattern",
    "support_top_z_distance", "support_on_build_plate_only","support_critical_regions_only", "bridge_no_support", "thick_bridges", "max_bridge_length", "print_sequence",
    "filename_format", "wall_filament",
    "sparse_infill_filament", "solid_infill_filament", "support_filament", "support_interface_filament",
    "ooze_prevention", "standby_temperature_delta", "interface_shells", "line_width", "initial_layer_line_width",
    "inner_wall_line_width", "outer_wall_line_width", "sparse_infill_line_width", "internal_solid_infill_line_width",
    "top_surface_line_width", "support_line_width", "infill_wall_overlap", "bridge_flow",
    "elefant_foot_compensation", "xy_contour_compensation", "xy_hole_compensation", "resolution", "enable_prime_tower",
    "prime_tower_width", "prime_tower_brim_width", "prime_volume",
    "wipe_tower_no_sparse_layers", "compatible_printers", "compatible_printers_condition", "inherits",
    "flush_into_infill", "flush_into_objects", "flush_into_support",
    // BBS
     "tree_support_branch_angle", "tree_support_with_infill", "tree_support_wall_count", "tree_support_branch_distance",
     "tree_support_branch_diameter",
     "detect_narrow_internal_solid_infill",
     "gcode_add_line_number", "enable_arc_fitting", "infill_combination", "adaptive_layer_height",
     "support_bottom_interface_spacing", "enable_overhang_speed", "overhang_1_4_speed", "overhang_2_4_speed", "overhang_3_4_speed", "overhang_4_4_speed",
     "initial_layer_infill_speed", "only_one_wall_top", "only_one_wall_first_layer",
     "timelapse_type",
     //SoftFever
     "top_solid_infill_flow_ratio","bottom_solid_infill_flow_ratio"

};

static std::vector<std::string> s_Preset_filament_options {
    /*"filament_colour", */"filament_diameter", "filament_type", "filament_soluble", "filament_is_support", "filament_max_volumetric_speed",
    "filament_flow_ratio", "enable_pressure_advance", "pressure_advance", "filament_density", "filament_cost", "filament_minimal_purge_on_wipe_tower",
    "chamber_temperature", "nozzle_temperature", "nozzle_temperature_initial_layer",
    // BBS
    "cool_plate_temp", "eng_plate_temp", "hot_plate_temp", "textured_plate_temp", "cool_plate_temp_initial_layer", "eng_plate_temp_initial_layer", "hot_plate_temp_initial_layer","textured_plate_temp_initial_layer",
    // "bed_type",
    //BBS:temperature_vitrification
    "temperature_vitrification", "reduce_fan_stop_start_freq", "slow_down_for_layer_cooling", "fan_min_speed",
    "fan_max_speed", "enable_overhang_bridge_fan", "overhang_fan_speed", "overhang_fan_threshold", "close_fan_the_first_x_layers", "full_fan_speed_layer", "fan_cooling_layer_time", "slow_down_layer_time", "slow_down_min_speed",
    "filament_start_gcode", "filament_end_gcode",
    // Retract overrides
    "filament_retraction_length", "filament_z_hop", "filament_retraction_speed", "filament_deretraction_speed", "filament_retract_restart_extra", "filament_retraction_minimum_travel",
    "filament_retract_when_changing_layer", "filament_wipe", "filament_retract_before_wipe",
    // Profile compatibility
    "filament_vendor", "compatible_prints", "compatible_prints_condition", "compatible_printers", "compatible_printers_condition", "inherits",
    //BBS
    "filament_wipe_distance", "additional_cooling_fan_speed",
    "bed_temperature_difference", "nozzle_temperature_range_low", "nozzle_temperature_range_high"
};

static std::vector<std::string> s_Preset_machine_limits_options {
    "machine_max_acceleration_extruding", "machine_max_acceleration_retracting", "machine_max_acceleration_travel",
    "machine_max_acceleration_x", "machine_max_acceleration_y", "machine_max_acceleration_z", "machine_max_acceleration_e",
    "machine_max_speed_x", "machine_max_speed_y", "machine_max_speed_z", "machine_max_speed_e",
    "machine_min_extruding_rate", "machine_min_travel_rate",
    "machine_max_jerk_x", "machine_max_jerk_y", "machine_max_jerk_z", "machine_max_jerk_e",
};

static std::vector<std::string> s_Preset_printer_options {
    "printer_technology",
    "printable_area", "bed_exclude_area", "gcode_flavor","z_lift_type",
    "single_extruder_multi_material", "machine_start_gcode", "machine_end_gcode", "before_layer_change_gcode", "layer_change_gcode", "change_filament_gcode",
    "printer_model", "printer_variant", "printable_height", "extruder_clearance_radius", "extruder_clearance_height_to_lid", "extruder_clearance_height_to_rod",
    "default_print_profile", "inherits",
    "silent_mode",
    // BBS
<<<<<<< HEAD
    "scan_first_layer", "machine_load_filament_time", "machine_unload_filament_time", "machine_pause_gcode",
    "nozzle_type", "nozzle_diameter", "auxiliary_fan", "nozzle_volume",
    //SoftFever
    "host_type", "print_host", "printhost_apikey", 
    "printhost_cafile","printhost_port","printhost_authorization_type",
        "printhost_user",
    "printhost_password",
    "printhost_ssl_ignore_revoke"
=======
    "scan_first_layer", "machine_load_filament_time", "machine_unload_filament_time", "machine_pause_gcode", "template_custom_gcode",
    "nozzle_type", "auxiliary_fan", "nozzle_volume",
    //SoftFever
    "host_type", "print_host", "printhost_apikey", 
    "printhost_cafile","printhost_port","printhost_authorization_type",
    "printhost_user", "printhost_password", "printhost_ssl_ignore_revoke"
>>>>>>> c24680e0
};

static std::vector<std::string> s_Preset_sla_print_options {
    "layer_height",
    "faded_layers",
    "supports_enable",
    "support_head_front_diameter",
    "support_head_penetration",
    "support_head_width",
    "support_pillar_diameter",
    "support_small_pillar_diameter_percent",
    "support_max_bridges_on_pillar",
    "support_pillar_connection_mode",
    "support_buildplate_only",
    "support_pillar_widening_factor",
    "support_base_diameter",
    "support_base_height",
    "support_base_safety_distance",
    "support_critical_angle",
    "support_max_bridge_length",
    "support_max_pillar_link_distance",
    "support_object_elevation",
    "support_points_density_relative",
    "support_points_minimal_distance",
    "slice_closing_radius",
    "pad_enable",
    "pad_wall_thickness",
    "pad_wall_height",
    "pad_brim_size",
    "pad_max_merge_distance",
    // "pad_edge_radius",
    "pad_wall_slope",
    "pad_object_gap",
    "pad_around_object",
    "pad_around_object_everywhere",
    "pad_object_connector_stride",
    "pad_object_connector_width",
    "pad_object_connector_penetration",
    "hollowing_enable",
    "hollowing_min_thickness",
    "hollowing_quality",
    "hollowing_closing_distance",
    "filename_format",
    "default_sla_print_profile",
    "compatible_printers",
    "compatible_printers_condition",
    "inherits"
};

static std::vector<std::string> s_Preset_sla_material_options {
    "material_colour",
    "material_type",
    "initial_layer_height",
    "bottle_cost",
    "bottle_volume",
    "bottle_weight",
    "material_density",
    "exposure_time",
    "initial_exposure_time",
    "material_correction",
    "material_correction_x",
    "material_correction_y",
    "material_correction_z",
    "material_vendor",
    "material_print_speed",
    "default_sla_material_profile",
    "compatible_prints", "compatible_prints_condition",
    "compatible_printers", "compatible_printers_condition", "inherits"
};

static std::vector<std::string> s_Preset_sla_printer_options {
    "printer_technology",
    "printable_area", "printable_height",
    "display_width", "display_height", "display_pixels_x", "display_pixels_y",
    "display_mirror_x", "display_mirror_y",
    "display_orientation",
    "fast_tilt_time", "slow_tilt_time", "area_fill",
    "relative_correction",
    "relative_correction_x",
    "relative_correction_y",
    "relative_correction_z",
    "absolute_correction",
    "elefant_foot_compensation",
    "elefant_foot_min_width",
    "gamma_correction",
    "min_exposure_time", "max_exposure_time",
    "min_initial_exposure_time", "max_initial_exposure_time",
    "inherits"
};

const std::vector<std::string>& Preset::print_options()          { return s_Preset_print_options; }
const std::vector<std::string>& Preset::filament_options()       { return s_Preset_filament_options; }
const std::vector<std::string>& Preset::machine_limits_options() { return s_Preset_machine_limits_options; }
// The following nozzle options of a printer profile will be adjusted to match the size
// of the nozzle_diameter vector.
const std::vector<std::string>& Preset::nozzle_options()         { return print_config_def.extruder_option_keys(); }
const std::vector<std::string>& Preset::sla_print_options()      { return s_Preset_sla_print_options; }
const std::vector<std::string>& Preset::sla_material_options()   { return s_Preset_sla_material_options; }
const std::vector<std::string>& Preset::sla_printer_options()    { return s_Preset_sla_printer_options; }

const std::vector<std::string>& Preset::printer_options()
{
    static std::vector<std::string> s_opts = [](){
        std::vector<std::string> opts = s_Preset_printer_options;
        append(opts, s_Preset_machine_limits_options);
        append(opts, Preset::nozzle_options());
        return opts;
    }();
    return s_opts;
}

PresetCollection::PresetCollection(Preset::Type type, const std::vector<std::string> &keys, const Slic3r::StaticPrintConfig &defaults, const std::string &default_name) :
    m_type(type),
    m_edited_preset(type, "", false),
    m_saved_preset(type, "", false),
    m_idx_selected(0)
{
    // Insert just the default preset.
    this->add_default_preset(keys, defaults, default_name);
    m_edited_preset.config.apply(m_presets.front().config);
    update_saved_preset_from_current_preset();
}

 //BBS: add operator= implemention
PresetCollection& PresetCollection::operator=(const PresetCollection &rhs)
{
    m_type = rhs.m_type;
    m_presets = rhs.m_presets;
    m_map_alias_to_profile_name = rhs.m_map_alias_to_profile_name;
    m_map_system_profile_renamed = rhs.m_map_system_profile_renamed;
    m_edited_preset = rhs.m_edited_preset;
    m_saved_preset = rhs.m_saved_preset;
    m_idx_selected = rhs.m_idx_selected;
    m_default_suppressed = rhs.m_default_suppressed;
    m_num_default_presets = rhs.m_num_default_presets;
    m_dir_path = rhs.m_dir_path;

    return *this;
}

void PresetCollection::reset(bool delete_files)
{
    //BBS: add lock logic for sync preset in background
    lock();
    if (m_presets.size() > m_num_default_presets) {
        if (delete_files) {
            // Erase the preset files.
            for (Preset &preset : m_presets)
                if (! preset.is_default && ! preset.is_external && ! preset.is_system) {
                    //BBS remove idx and ini files
                    preset.remove_files();
                }
        }
        // Don't use m_presets.resize() here as it requires a default constructor for Preset.
        m_presets.erase(m_presets.begin() + m_num_default_presets, m_presets.end());
        this->select_preset(0);
    }
    //BBS: add lock logic for sync preset in background
    unlock();
    m_map_alias_to_profile_name.clear();
    m_map_system_profile_renamed.clear();
}

void PresetCollection::add_default_preset(const std::vector<std::string> &keys, const Slic3r::StaticPrintConfig &defaults, const std::string &preset_name)
{
    // Insert just the default preset.
    m_presets.emplace_back(Preset(this->type(), preset_name, true));
    m_presets.back().config.apply_only(defaults, keys.empty() ? defaults.keys() : keys);
    m_presets.back().loaded = true;
    ++ m_num_default_presets;
}

// Load all presets found in dir_path.
// Throws an exception on error.
void PresetCollection::load_presets(
    const std::string &dir_path, const std::string &subdir,
    PresetsConfigSubstitutions& substitutions, ForwardCompatibilitySubstitutionRule substitution_rule)
{
    // Don't use boost::filesystem::canonical() on Windows, it is broken in regard to reparse points,
    // see https://github.com/prusa3d/PrusaSlicer/issues/732
    boost::filesystem::path dir = boost::filesystem::absolute(boost::filesystem::path(dir_path) / subdir).make_preferred();

    //BBS: add config related logs
    BOOST_LOG_TRIVIAL(debug) << __FUNCTION__ << boost::format(" enter, load presets from %1%, current type %2%")%dir %Preset::get_type_string(m_type);
    //BBS do not parse folder if not exists
    m_dir_path = dir.string();
    if (!fs::exists(dir)) {
        fs::create_directory(dir);
        return;
    }

    std::string errors_cummulative;
    // Store the loaded presets into a new vector, otherwise the binary search for already existing presets would be broken.
    // (see the "Preset already present, not loading" message).
    std::deque<Preset> presets_loaded;
    //BBS: change to json format
    for (auto &dir_entry : boost::filesystem::directory_iterator(dir))
    {
        std::string file_name = dir_entry.path().filename().string();
        //if (Slic3r::is_ini_file(dir_entry)) {
        if (Slic3r::is_json_file(file_name)) {
            // Remove the .ini suffix.
            std::string name = file_name.erase(file_name.size() - 5);
            if (this->find_preset(name, false)) {
                // This happens when there's is a preset (most likely legacy one) with the same name as a system preset
                // that's already been loaded from a bundle.
                BOOST_LOG_TRIVIAL(warning) << "Preset already present, not loading: " << name;
                continue;
            }
            try {
                Preset preset(m_type, name, false);
                preset.file = dir_entry.path().string();
                // Load the preset file, apply preset values on top of defaults.
                try {
                    fs::path idx_path(preset.file);
                    idx_path.replace_extension(".info");
                    if (fs::exists(idx_path)) {
                        preset.load_info(idx_path.string());
                    }
                    DynamicPrintConfig config;
                    //BBS: change to json format
                    //ConfigSubstitutions config_substitutions = config.load_from_ini(preset.file, substitution_rule);
                    std::map<std::string, std::string> key_values;
                    std::string reason;
                    ConfigSubstitutions config_substitutions = config.load_from_json(preset.file, substitution_rule, key_values, reason);
                    if (! config_substitutions.empty())
                        substitutions.push_back({ preset.name, m_type, PresetConfigSubstitutions::Source::UserFile, preset.file, std::move(config_substitutions) });
                    if (!reason.empty()) {
                        fs::path file_path(preset.file);
                        if (fs::exists(file_path))
                            fs::remove(file_path);
                        file_path.replace_extension(".info");
                        if (fs::exists(file_path))
                            fs::remove(file_path);
                        BOOST_LOG_TRIVIAL(error) << boost::format("parse config %1% failed")%preset.file;
                        continue;
                    }

                    std::string version_str = key_values[BBL_JSON_KEY_VERSION];
                    boost::optional<Semver> version = Semver::parse(version_str);
                    if (!version) continue;
                    Semver app_version = *(Semver::parse(SLIC3R_VERSION));
                    if ( version->maj() !=  app_version.maj()) {
                        BOOST_LOG_TRIVIAL(warning) << "Preset incompatibla, not loading: " << name;
                        continue;
                    }
                    preset.version = *version;

                    //BBS: use inherit config as the base
                    Preset* inherit_preset = nullptr;
                    ConfigOption* inherits_config = config.option(BBL_JSON_KEY_INHERITS);
                    if (inherits_config) {
                        ConfigOptionString * option_str = dynamic_cast<ConfigOptionString *> (inherits_config);
                        std::string inherits_value = option_str->value;

                        inherit_preset = this->find_preset(inherits_value, false, true);
                    }
                    const Preset& default_preset = this->default_preset_for(config);
                    if (inherit_preset) {
                        preset.config = inherit_preset->config;
                        preset.filament_id = inherit_preset->filament_id;
                    }
                    else {
                        //should not happen
                        BOOST_LOG_TRIVIAL(error) << boost::format("can not find parent for config %1%!")%preset.file;
                        // Find a default preset for the config. The PrintPresetCollection provides different default preset based on the "printer_technology" field.
                        //preset.config = default_preset.config;
                        continue;
                    }
                    preset.config.apply(std::move(config));
                    Preset::normalize(preset.config);
                    // Report configuration fields, which are misplaced into a wrong group.
                    std::string incorrect_keys = Preset::remove_invalid_keys(preset.config, default_preset.config);
                    if (! incorrect_keys.empty())
                        BOOST_LOG_TRIVIAL(error) << "Error in a preset file: The preset \"" <<
                            preset.file << "\" contains the following incorrect keys: " << incorrect_keys << ", which were removed";
                    preset.loaded = true;
                    //BBS: add some workaround for previous incorrect settings
                    if ((!preset.setting_id.empty())&&(preset.setting_id == preset.base_id))
                        preset.setting_id.clear();
                    //BBS: add config related logs
                    BOOST_LOG_TRIVIAL(debug) << __FUNCTION__ << boost::format(", preset type %1%, name %2%, path %3%, is_system %4%, is_default %5% is_visible %6%")%Preset::get_type_string(m_type) %preset.name %preset.file %preset.is_system %preset.is_default %preset.is_visible;
                } catch (const std::ifstream::failure &err) {
                    BOOST_LOG_TRIVIAL(error) << boost::format("The user-config cannot be loaded: %1%. Reason: %2%")%preset.file %err.what();
                    fs::path file_path(preset.file);
                    if (fs::exists(file_path))
                        fs::remove(file_path);
                    file_path.replace_extension(".info");
                    if (fs::exists(file_path))
                        fs::remove(file_path);
                    //throw Slic3r::RuntimeError(std::string("The selected preset cannot be loaded: ") + preset.file + "\n\tReason: " + err.what());
                } catch (const std::runtime_error &err) {
                    BOOST_LOG_TRIVIAL(error) << boost::format("Failed loading the user-config file: %1%. Reason: %2%")%preset.file %err.what();
                    //throw Slic3r::RuntimeError(std::string("Failed loading the preset file: ") + preset.file + "\n\tReason: " + err.what());
                    fs::path file_path(preset.file);
                    if (fs::exists(file_path))
                        fs::remove(file_path);
                    file_path.replace_extension(".info");
                    if (fs::exists(file_path))
                        fs::remove(file_path);
                }
                presets_loaded.emplace_back(preset);
            } catch (const std::runtime_error &err) {
                errors_cummulative += err.what();
                errors_cummulative += "\n";
            }
        }
    }
    if (presets_loaded.size() > 0)
        m_presets.insert(m_presets.end(), std::make_move_iterator(presets_loaded.begin()), std::make_move_iterator(presets_loaded.end()));
    std::sort(m_presets.begin() + m_num_default_presets, m_presets.end());
    //BBS: add config related logs
    BOOST_LOG_TRIVIAL(debug) << __FUNCTION__ << boost::format(": loaded %1% presets from %2%, type %3%")%presets_loaded.size() %dir %Preset::get_type_string(m_type);
    this->select_preset(first_visible_idx());
    if (! errors_cummulative.empty())
        throw Slic3r::RuntimeError(errors_cummulative);
}

//BBS: add function to generate differed preset for save
//the pointer should be freed by the caller
Preset* PresetCollection::get_preset_differed_for_save(Preset& preset)
{
    if (preset.is_system || preset.is_default)
        return nullptr;

    Preset* new_preset = new Preset();
    *new_preset = preset;

    //BBS: only save difference for user preset
    std::string& inherits = preset.inherits();
    Preset* parent_preset = nullptr;
    if (!inherits.empty()) {
        parent_preset = this->find_preset(inherits, false, true);
    }
    if (parent_preset) {
        DynamicPrintConfig temp_config;
        std::vector<std::string> dirty_options = preset.config.diff(parent_preset->config);

        for (auto option: dirty_options)
        {
            ConfigOption *opt_src = preset.config.option(option);
            ConfigOption *opt_dst = temp_config.option(option, true);
            opt_dst->set(opt_src);
        }
        new_preset->config = temp_config;
    }

    return new_preset;
}

//BBS:get the differencen values to update
int PresetCollection::get_differed_values_to_update(Preset& preset, std::map<std::string, std::string>& key_values)
{
    if (preset.is_system || preset.is_default || preset.is_project_embedded) {
        BOOST_LOG_TRIVIAL(error) << __FUNCTION__ << boost::format(" Error: not a user preset! Should not happen, name %1%") %preset.name;
        return -1;
    }

    //BBS: only save difference for user preset
    std::string& inherit_preset = preset.inherits();
    Preset* parent_preset = nullptr;
    if (!inherit_preset.empty()) {
        parent_preset = this->find_preset(inherit_preset, false, true);
    }
    if (parent_preset) {
        DynamicPrintConfig temp_config;
        std::vector<std::string> dirty_options = preset.config.diff(parent_preset->config);

        for (auto option: dirty_options)
        {
            ConfigOption *opt_src = preset.config.option(option);
            if (opt_src)
                key_values[option] = opt_src->serialize();
        }
        //add other values
        key_values[BBL_JSON_KEY_VERSION] = preset.version.to_string();
        key_values[BBL_JSON_KEY_BASE_ID] = preset.base_id;
        key_values[BBL_JSON_KEY_UPDATE_TIME] = std::to_string(preset.updated_time);
        key_values[BBL_JSON_KEY_TYPE] = Preset::get_iot_type_string(preset.type);
    }
    else {
        BOOST_LOG_TRIVIAL(error) << __FUNCTION__ << boost::format(" Error: can not find the parent! Should not happen, name %1%") %preset.name;
        return -1;
    }
    return 0;
}

//BBS: save user presets to local
void PresetCollection::load_project_embedded_presets(std::vector<Preset*>& project_presets, const std::string& type, PresetsConfigSubstitutions& substitutions, ForwardCompatibilitySubstitutionRule rule)
{
    std::string errors_cummulative;
    // Store the loaded presets into a new vector, otherwise the binary search for already existing presets would be broken.
    // (see the "Preset already present, not loading" message).
    std::deque<Preset> presets_loaded;
    std::vector<Preset*>::iterator it;

    BOOST_LOG_TRIVIAL(debug) << __FUNCTION__ << boost::format(" enter, type %1% , total preset counts %2%")%Preset::get_type_string(m_type) %project_presets.size();
    lock();
    for (it = project_presets.begin(); it != project_presets.end(); it++) {
        Preset* preset = *it;
        if (preset->type != Preset::get_type_from_string(type)) continue;
        if (!preset->is_project_embedded) continue;
        std::string name = preset->name;
        if (this->find_preset(name, false)) {
            BOOST_LOG_TRIVIAL(warning) << "Preset already present, not loading: " << name;
            continue;
        }
        try {
            DynamicPrintConfig config = preset->config;
            if (preset->loading_substitutions && ! preset->loading_substitutions->empty()) {
                substitutions.push_back({ preset->name, m_type, PresetConfigSubstitutions::Source::ProjectFile, preset->name, std::move(*(preset->loading_substitutions))});
                free(preset->loading_substitutions);
                preset->loading_substitutions = NULL;
            }
            //BBS: use inherit config as the base
            Preset* inherit_preset = nullptr;
            ConfigOption* inherits_config = config.option(BBL_JSON_KEY_INHERITS);
            if (inherits_config) {
                ConfigOptionString * option_str = dynamic_cast<ConfigOptionString *> (inherits_config);
                std::string inherits_value = option_str->value;
                /*size_t pos = inherits_value.find_first_of('*');
                if (pos != std::string::npos) {
                    inherits_value.replace(pos, 1, 1, '~');
                    option_str->value = inherits_value;
                }*/
                inherit_preset = this->find_preset(inherits_value, false, true);
            }
            const Preset& default_preset = this->default_preset_for(config);
            if (inherit_preset) {
                preset->config = inherit_preset->config;
                preset->filament_id = inherit_preset->filament_id;
            }
            else {
                // Find a default preset for the config. The PrintPresetCollection provides different default preset based on the "printer_technology" field.
                preset->config = default_preset.config;
                BOOST_LOG_TRIVIAL(warning) << boost::format("can not find parent for config %1%!")%preset->file;
                //continue;
            }
            preset->config.apply(std::move(config));
            Preset::normalize(preset->config);
            // Report configuration fields, which are misplaced into a wrong group.
            std::string incorrect_keys = Preset::remove_invalid_keys(preset->config, default_preset.config);
            if (! incorrect_keys.empty())
                BOOST_LOG_TRIVIAL(error) << "Error in a preset file: The preset \"" <<
                    preset->name << "\" contains the following incorrect keys: " << incorrect_keys << ", which were removed";
            preset->loaded = true;
            presets_loaded.emplace_back(*preset);
            BOOST_LOG_TRIVIAL(debug) << __FUNCTION__ << boost::format(", %1% got preset, name %2%, path %3%, is_system %4%, is_default %5% is_visible %6%")%Preset::get_type_string(m_type) %preset->name %preset->file %preset->is_system %preset->is_default %preset->is_visible;
        } catch (const std::runtime_error &err) {
            errors_cummulative += err.what();
            errors_cummulative += "\n";
        }
    }

    m_presets.insert(m_presets.end(), std::make_move_iterator(presets_loaded.begin()), std::make_move_iterator(presets_loaded.end()));
    std::sort(m_presets.begin() + m_num_default_presets, m_presets.end());
    //don't select it here
    //this->select_preset(first_visible_idx());
    unlock();

    BOOST_LOG_TRIVIAL(debug) << __FUNCTION__ << boost::format(" finished, %1% got %2% presets, errors_cummulative %3%")%Preset::get_type_string(m_type) %presets_loaded.size() %errors_cummulative;
    if (! errors_cummulative.empty())
        throw Slic3r::RuntimeError(errors_cummulative);
}

//BBS: get project embedded presets from
std::vector<Preset*> PresetCollection::get_project_embedded_presets()
{
    std::vector<Preset*> project_presets;

    lock();
    for (Preset &preset : m_presets) {
        //if (preset.type != Preset::get_type_from_string(type)) continue;
        if (!preset.is_project_embedded) continue;

        Preset* new_preset = get_preset_differed_for_save(preset);

        project_presets.push_back(new_preset);
    }
    unlock();
    BOOST_LOG_TRIVIAL(debug) << __FUNCTION__ << boost::format(" enter, type %1% , total preset counts %2%")%Preset::get_type_string(m_type) %project_presets.size();
    return project_presets;
}

//BBS: reset project embedded presets
bool PresetCollection::reset_project_embedded_presets()
{
    std::deque<Preset>::iterator it = m_presets.begin();
    bool re_select = false;
    int count = -1;

    lock();
    while ( it!=m_presets.end() )
    {
        count++;
        //if (preset.type != Preset::get_type_from_string(type)) continue;
        if (it->is_project_embedded) {
            BOOST_LOG_TRIVIAL(debug) << __FUNCTION__ << boost::format(" type %1% , delete preset %2%")%Preset::get_type_string(m_type) % it->name;
            if ((!re_select) && (m_idx_selected == count))
                re_select = true;
            if (m_idx_selected > count) {
                m_idx_selected--;
                count--;
            }
            it = m_presets.erase(it);
        }
        else
            it++;
    }

    if (re_select)
        m_idx_selected = -1;

    unlock();

    return re_select;
}

void PresetCollection::set_sync_info_and_save(std::string name, std::string setting_id, std::string syncinfo)
{
    lock();
    for (auto it = m_presets.begin(); it != m_presets.end(); it++) {
        Preset* preset = &m_presets[it - m_presets.begin()];
        if (preset->name == name) {
            if (syncinfo.empty())
                preset->sync_info.clear();
            else
                preset->sync_info = syncinfo;
            preset->setting_id = setting_id;
            preset->save_info();
            break;
        }
    }
    unlock();
}

//BBS: get user presets
int PresetCollection::get_user_presets(std::vector<Preset>& result_presets)
{
    int count = 0;
    result_presets.clear();

    lock();
    for (Preset &preset : m_presets) {
        if (!preset.is_user()) continue;

        result_presets.push_back(preset);
        count++;
    }
    unlock();

    return count;
}

//BBS: update user presets directory
void PresetCollection::update_user_presets_directory(const std::string& dir_path, const std::string& type)
{
    boost::filesystem::path dir = boost::filesystem::absolute(boost::filesystem::path(dir_path) / type).make_preferred();

    if (!fs::exists(dir))
        fs::create_directory(dir);

    m_dir_path = dir.string();
}

//BBS: save user presets to local
void PresetCollection::save_user_presets(const std::string& dir_path, const std::string& type, std::vector<std::string>& need_to_delete_list)
{
    boost::filesystem::path dir = boost::filesystem::absolute(boost::filesystem::path(dir_path) / type).make_preferred();

    if (!fs::exists(dir))
        fs::create_directory(dir);

    m_dir_path = dir.string();

    std::vector<std::string> delete_name_list;
    //std::map<std::string, Preset*>::iterator it;
    //for (it = my_presets.begin(); it != my_presets.end(); it++) {
    for (auto it = m_presets.begin(); it != m_presets.end(); it++) {
        Preset* preset = &m_presets[it - m_presets.begin()];
        if (!preset->is_user()) continue;
        preset->file = path_from_name(preset->name);

        //BBS: only save difference for user preset
        std::string inherits = Preset::inherits(preset->config);
        if (inherits.empty()) {
            BOOST_LOG_TRIVIAL(error) << __FUNCTION__ << boost::format(" can not find inherits for %1% , should not happen")%preset->name;
            // BBS add sync info
            preset->sync_info = "delete";
            need_to_delete_list.push_back(preset->setting_id);
            delete_name_list.push_back(preset->name);
            continue;
        }
        Preset* parent_preset = this->find_preset(inherits, false, true);
        if (!parent_preset) {
            BOOST_LOG_TRIVIAL(error) << __FUNCTION__ << boost::format(" can not find parent preset for %1% , inherits %2%")%preset->name %inherits;
            continue;
        }

        if (preset->base_id.empty())
            preset->base_id = parent_preset->setting_id;
        preset->save(&(parent_preset->config));
    }

    for (auto delete_name: delete_name_list)
    {
        this->delete_preset(delete_name);
    }
    delete_name_list.clear();

    return;
}

//BBS: load one user preset from key-values
bool PresetCollection::load_user_preset(std::string name, std::map<std::string, std::string> preset_values, PresetsConfigSubstitutions& substitutions, ForwardCompatibilitySubstitutionRule rule)
{
    std::string errors_cummulative;
    // Store the loaded presets into a new vector, otherwise the binary search for already existing presets would be broken.
    // (see the "Preset already present, not loading" message).
    //std::deque<Preset> presets_loaded;
    int count = 0;

    BOOST_LOG_TRIVIAL(debug) << __FUNCTION__ << boost::format(" enter, name %1% , total value counts %2%")%name %preset_values.size();

    //if the version is not matching, skip it
    if (preset_values.find(BBL_JSON_KEY_VERSION) == preset_values.end()) {
        BOOST_LOG_TRIVIAL(warning) << __FUNCTION__ << boost::format("can not find version, not loading for user preset %1%")%name;
        return false;
    }
    std::string version_str = preset_values[BBL_JSON_KEY_VERSION];
    boost::optional<Semver> cloud_version = Semver::parse(version_str);
    if (!cloud_version) {
        BOOST_LOG_TRIVIAL(warning) << __FUNCTION__ << boost::format("invalid version %1%, not loading for user preset %2%")%version_str %name;
        return false;
    }
    Semver app_version = *(Semver::parse(SLIC3R_VERSION));
    if ( cloud_version->maj() !=  app_version.maj()) {
        BOOST_LOG_TRIVIAL(warning)<< __FUNCTION__ << boost::format("version %1% mismatch with app version %2%, not loading for user preset %3%")%version_str %SLIC3R_VERSION %name;
        return false;
    }

    //setting_id
    if (preset_values.find(BBL_JSON_KEY_SETTING_ID) == preset_values.end()) {
        BOOST_LOG_TRIVIAL(warning) << __FUNCTION__ << boost::format("can not find setting_id, not loading for user preset %1%")%name;
        return false;
    }
    std::string cloud_setting_id = preset_values[BBL_JSON_KEY_SETTING_ID];

    //base_id
    if (preset_values.find(BBL_JSON_KEY_BASE_ID) == preset_values.end()) {
        BOOST_LOG_TRIVIAL(warning) << __FUNCTION__ << boost::format("can not find base_id, not loading for user preset %1%")%name;
        return false;
    }
    std::string cloud_base_id = preset_values[BBL_JSON_KEY_BASE_ID];

    //update_time
    long long cloud_update_time = 0;
    if (preset_values.find(BBL_JSON_KEY_UPDATE_TIME) != preset_values.end()) {
        cloud_update_time = std::atoll(preset_values[BBL_JSON_KEY_UPDATE_TIME].c_str());
    }

    //user_id
    if (preset_values.find(BBL_JSON_KEY_USER_ID) == preset_values.end()) {
        BOOST_LOG_TRIVIAL(warning) << __FUNCTION__ << boost::format("can not find user_id, not loading for user preset %1%")%name;
        return false;
    }
    std::string cloud_user_id = preset_values[BBL_JSON_KEY_USER_ID];

    //filament_id
    std::string cloud_filament_id;
    if ((m_type == Preset::TYPE_FILAMENT) && preset_values.find(BBL_JSON_KEY_FILAMENT_ID) != preset_values.end()) {
        cloud_filament_id = preset_values[BBL_JSON_KEY_FILAMENT_ID];
    }

    lock();
    //std::string name = preset->name;
    auto iter = this->find_preset_internal(name);
    bool need_update = false;
    if ((iter != m_presets.end()) && (iter->name == name)) {
        BOOST_LOG_TRIVIAL(info) << "Found the Preset locally: " << name;
        //BBS: we should compare the time between cloud and local
        if ((cloud_update_time == 0) || (cloud_update_time <= iter->updated_time)) {
            if (cloud_update_time < iter->updated_time)
                iter->sync_info = "update";
            else
                iter->sync_info.clear();
            BOOST_LOG_TRIVIAL(info) << __FUNCTION__ << boost::format("preset %1%'s update_time is eqaul or newer, cloud  update_time %2%, local update_time %3%")%name %cloud_update_time %iter->updated_time;
            unlock();
            return false;
        }
        else {
            //update the one from cloud which is newer
            need_update = true;
            iter->sync_info.clear();
        }
    }

    DynamicPrintConfig  new_config, cloud_config;
    try {
        ConfigSubstitutions config_substitutions = cloud_config.load_string_map(preset_values, rule);
        if (! config_substitutions.empty())
            substitutions.push_back({ name, m_type, PresetConfigSubstitutions::Source::UserCloud, name, std::move(config_substitutions) });

        //BBS: use inherit config as the base
        Preset* inherit_preset = nullptr;
        ConfigOption* inherits_config = cloud_config.option(BBL_JSON_KEY_INHERITS);
        if (inherits_config) {
            ConfigOptionString * option_str = dynamic_cast<ConfigOptionString *> (inherits_config);
            std::string inherits_value = option_str->value;
            /*size_t pos = inherits_value.find_first_of('*');
            if (pos != std::string::npos) {
                inherits_value.replace(pos, 1, 1, '~');
                option_str->value = inherits_value;
            }*/
            inherit_preset = this->find_preset(inherits_value, false, true);
        }
        const Preset& default_preset = this->default_preset_for(cloud_config);
        if (inherit_preset) {
            new_config = inherit_preset->config;
        }
        else {
            // Find a default preset for the config. The PrintPresetCollection provides different default preset based on the "printer_technology" field.
            //new_config = default_preset.config;
            //we should skip this preset here
            BOOST_LOG_TRIVIAL(warning) << __FUNCTION__ << boost::format(", can not find inherit preset for user preset %1%, just skip")%name;
            unlock();
            return false;
        }
        new_config.apply(std::move(cloud_config));
        Preset::normalize(new_config);
        // Report configuration fields, which are misplaced into a wrong group.
        std::string incorrect_keys = Preset::remove_invalid_keys(new_config, default_preset.config);
        if (! incorrect_keys.empty())
            BOOST_LOG_TRIVIAL(error) << "Error in a preset file: The preset \"" <<
                name << "\" contains the following incorrect keys: " << incorrect_keys << ", which were removed";
        if (need_update) {
            iter->config = new_config;
            iter->updated_time = cloud_update_time;
            iter->version = cloud_version.value();
            iter->user_id = cloud_user_id;
            iter->setting_id = cloud_setting_id;
            iter->base_id = cloud_base_id;
            iter->filament_id = cloud_filament_id;
            //presets_loaded.emplace_back(*it->second);
            BOOST_LOG_TRIVIAL(debug) << __FUNCTION__ << boost::format(", update the user preset %1% from cloud, type %2%, setting_id %3%, base_id %4%, sync_info %5% inherits %6%")
               % iter->name %Preset::get_type_string(m_type) %iter->setting_id %iter->base_id %iter->sync_info %iter->inherits();
        }
        else {
            //create a new one
            Preset preset(m_type, name, false);
            preset.is_system = false;
            preset.loaded = true;
            preset.config = new_config;
            preset.updated_time = cloud_update_time;
            preset.version = cloud_version.value();
            preset.user_id = cloud_user_id;
            preset.setting_id = cloud_setting_id;
            preset.base_id = cloud_base_id;
            preset.filament_id = cloud_filament_id;

            size_t cur_index = iter - m_presets.begin();
            m_presets.insert(iter, preset);
            //m_presets.emplace_back (preset);
            BOOST_LOG_TRIVIAL(debug) << __FUNCTION__ << boost::format(", insert a new user preset %1%, type %2%, setting_id %3%, base_id %4%, sync_info %5% inherits %6%")
               %preset.name %Preset::get_type_string(m_type) %preset.setting_id %preset.base_id %preset.sync_info %preset.inherits();
            if (cur_index <= m_idx_selected) {
                m_idx_selected ++;
                BOOST_LOG_TRIVIAL(debug) << __FUNCTION__ << boost::format(", increase m_idx_selected to %1%, due to user preset inserted")%m_idx_selected;
            }
        }
    } catch (const std::runtime_error &err) {
        errors_cummulative += err.what();
        errors_cummulative += "\n";
    }

    unlock();

    if (! errors_cummulative.empty())
        throw Slic3r::RuntimeError(errors_cummulative);

    BOOST_LOG_TRIVIAL(debug) << __FUNCTION__ << boost::format(" finished, load user preset %1% , type %2%, errors_cummulative %3%")%name %Preset::get_type_string(m_type) %errors_cummulative;
    return (need_update)?false:true;
}

//re-sort and re-select
void PresetCollection::update_after_user_presets_loaded()
{
    lock();
    std::string     selected_name = get_selected_preset_name();
    BOOST_LOG_TRIVIAL(info) << __FUNCTION__ << boost::format(", before sort, type %1%, selected_idx %2%, selected_name %3%") %m_type %m_idx_selected %selected_name;
    std::sort(m_presets.begin() + m_num_default_presets, m_presets.end());
    this->select_preset_by_name(selected_name, false);
    unlock();
    BOOST_LOG_TRIVIAL(info) << __FUNCTION__ << boost::format(", after sort, type %1%, selected_idx %2%") %m_type %m_idx_selected;

    return;
}

//BBS: validate_printers
bool PresetCollection::validate_printers(const std::string &name, DynamicPrintConfig& config, std::string &inherit)
{
    std::string&                 original_name = config.opt_string("printer_settings_id", true);
    std::deque<Preset>::iterator it       = this->find_preset_internal(original_name);
    bool                         found    = it != m_presets.end() && it->name == original_name && (it->is_system || it->is_default);
    if (!found) {
        it = this->find_preset_renamed(original_name);
        found = it != m_presets.end() && (it->is_system || it->is_default);
    }
    if (!found) {
        if (!inherit.empty()) {
            it    = this->find_preset_internal(inherit);
            found = it != m_presets.end() && it->name == inherit && (it->is_system || it->is_default);
        }
        else {
            //inherit is null , should not happen , just consider it as valid
            found = false;
            BOOST_LOG_TRIVIAL(warning) << boost::format(": name %1%, printer_settings %2%, no inherit, set to not found")%name %original_name;
        }
    }
    BOOST_LOG_TRIVIAL(warning) << boost::format(": name %1%, printer_settings %2%, inherit %3%, found result %4%")%name %original_name % inherit % found;

    return found;
}


// Load a preset from an already parsed config file, insert it into the sorted sequence of presets
// and select it, losing previous modifications.
Preset& PresetCollection::load_preset(const std::string &path, const std::string &name, const DynamicPrintConfig &config, bool select)
{
    DynamicPrintConfig cfg(this->default_preset().config);
    cfg.apply_only(config, cfg.keys(), true);
    return this->load_preset(path, name, std::move(cfg), select);
}

static bool profile_print_params_same(const DynamicPrintConfig &cfg_old, const DynamicPrintConfig &cfg_new)
{
    t_config_option_keys diff = cfg_old.diff(cfg_new);
    // Following keys are used by the UI, not by the slicing core, therefore they are not important
    // when comparing profiles for equality. Ignore them.
    for (const char *key : { "compatible_prints", "compatible_prints_condition",
                             "compatible_printers", "compatible_printers_condition", "inherits",
                             "print_settings_id", "filament_settings_id", "sla_print_settings_id", "sla_material_settings_id", "printer_settings_id",
                             "printer_model", "printer_variant", "default_print_profile", "default_filament_profile", "default_sla_print_profile", "default_sla_material_profile"
                             })
        diff.erase(std::remove(diff.begin(), diff.end(), key), diff.end());
    // Preset with the same name as stored inside the config exists.
    return diff.empty();
}

// Load a preset from an already parsed config file, insert it into the sorted sequence of presets
// and select it, losing previous modifications.
// Only a single profile could be edited at at the same time, which introduces complexity when loading
// filament profiles for multi-extruder printers.
std::pair<Preset*, bool> PresetCollection::load_external_preset(
    // Path to the profile source file (a G-code, an AMF or 3MF file, a config file)
    const std::string           &path,
    // Name of the profile, derived from the source file name.
    const std::string           &name,
    // Original name of the profile, extracted from the loaded config. Empty, if the name has not been stored.
    const std::string           &original_name,
    // Config to initialize the preset from. It may contain configs of all presets merged in a single dictionary!
    const DynamicPrintConfig    &combined_config,
    //different settings list
    const std::set<std::string> &different_settings_list,
    // Select the preset after loading?
    LoadAndSelect                select,
    const Semver                file_version,
    const std::string           filament_id)
{
    // Load the preset over a default preset, so that the missing fields are filled in from the default preset.
    DynamicPrintConfig cfg(this->default_preset_for(combined_config).config);
    const auto        &keys = cfg.keys();
    cfg.apply_only(combined_config, keys, true);
    std::string                 &inherits = Preset::inherits(cfg);

    //BBS: add different settings check logic, replace the old system preset's default value with new system preset's default values
    std::deque<Preset>::iterator it       = this->find_preset_internal(original_name);
    bool                         found    = it != m_presets.end() && it->name == original_name;
    if (! found) {
        // Try to match the original_name against the "renamed_from" profile names of loaded system profiles.
        it = this->find_preset_renamed(original_name);
        found = it != m_presets.end();
    }
    if (!inherits.empty() && (different_settings_list.size() > 0)) {
        auto iter = this->find_preset_internal(inherits);
        if (iter != m_presets.end() && iter->name == inherits) {
            //std::vector<std::string> dirty_options = cfg.diff(iter->config);
            for (auto &opt : keys) {
                if (different_settings_list.find(opt) != different_settings_list.end())
                    continue;
                ConfigOption *opt_src = iter->config.option(opt);
                ConfigOption *opt_dst = cfg.option(opt);
                if (opt_src && opt_dst && (*opt_src != *opt_dst)) {
                    BOOST_LOG_TRIVIAL(debug) << __FUNCTION__ << boost::format(" change key %1% from old_value %2% to inherit's value %3%, preset_name %4%, inherits_name %5%")
                            %opt %(opt_dst->serialize()) %(opt_src->serialize()) %original_name %inherits;
                    opt_dst->set(opt_src);
                }
            }
        }
    }
    else if (found && it->is_system && (different_settings_list.size() > 0)) {
        for (auto &opt : keys) {
            if (different_settings_list.find(opt) != different_settings_list.end())
                continue;
            ConfigOption *opt_src = it->config.option(opt);
            ConfigOption *opt_dst = cfg.option(opt);
            if (opt_src && opt_dst && (*opt_src != *opt_dst)) {
                BOOST_LOG_TRIVIAL(debug) << __FUNCTION__ << boost::format(" change key %1% from old_value %2% to new_value %3%, preset_name %4%")
                        %opt %(opt_dst->serialize()) %(opt_src->serialize()) %original_name;
                opt_dst->set(opt_src);
            }
        }
    }

    //BBS: add config related logs
    BOOST_LOG_TRIVIAL(debug) << __FUNCTION__ << boost::format(" enter, type %1% , path %2%, name %3%, original_name %4%, inherits %5%")%Preset::get_type_string(m_type) %path %name %original_name %inherits;
    if (select == LoadAndSelect::Never) {
        // Some filament profile has been selected and modified already.
        // Check whether this profile is equal to the modified edited profile.
        const Preset &edited = this->get_edited_preset();
        if ((edited.name == original_name || edited.name == inherits) && profile_print_params_same(edited.config, cfg)) {
            // Just point to that already selected and edited profile.
            //BBS: add config related logs
            BOOST_LOG_TRIVIAL(debug) << __FUNCTION__ << boost::format(" Just point to that already selected and edited profile %1%")%edited.name;
            return std::make_pair(&(*this->find_preset_internal(edited.name)), false);
        }
    }
    // Is there a preset already loaded with the name stored inside the config?
    /*std::deque<Preset>::iterator it       = this->find_preset_internal(original_name);
    bool                         found    = it != m_presets.end() && it->name == original_name;
    if (! found) {
        // Try to match the original_name against the "renamed_from" profile names of loaded system profiles.
        it = this->find_preset_renamed(original_name);
        found = it != m_presets.end();
    }*/
    if (found && profile_print_params_same(it->config, cfg)) {
        // The preset exists and it matches the values stored inside config.
        if (select == LoadAndSelect::Always)
            this->select_preset(it - m_presets.begin());
        //BBS: set the preset to visible
        if ( !it->is_visible ) {
            it->is_visible = true;
            //AppConfig* app_config = get_app_config();
            //if (app_config)
            //    app_config->set(AppConfig::SECTION_FILAMENTS, it->name, "1");
        }
        //BBS: add config related logs
        BOOST_LOG_TRIVIAL(debug) << __FUNCTION__ << boost::format(" The preset exists and it matches the values stored inside config. using original_name %1%")%original_name;
        return std::make_pair(&(*it), false);
    }
    if (! found && select != LoadAndSelect::Never && ! inherits.empty()) {
        // Try to use a system profile as a base to select the system profile
        // and override its settings with the loaded ones.
        assert(it == m_presets.end());
        it    = this->find_preset_internal(inherits);
        found = it != m_presets.end() && it->name == inherits;
        if (found && profile_print_params_same(it->config, cfg)) {
            // The system preset exists and it matches the values stored inside config.
            if (select == LoadAndSelect::Always)
                this->select_preset(it - m_presets.begin());
            //BBS: set the preset to visible
            if ( !it->is_visible ) {
                it->is_visible = true;
                //AppConfig* app_config = get_app_config();
                //if (app_config)
                //    app_config->set(AppConfig::SECTION_FILAMENTS, it->name, "1");
            }
            //BBS: add config related logs
            BOOST_LOG_TRIVIAL(debug) << __FUNCTION__ << boost::format(" The preset exists and it matches the values stored inside config. using inherits %1%")%inherits;
            return std::make_pair(&(*it), false);
        }
    }
    if (found) {
        //BBS: only select preset for always
        //if (select != LoadAndSelect::Never) {
        if (select == LoadAndSelect::Always) {
            // Select the existing preset and override it with new values, so that
            // the differences will be shown in the preset editor against the referenced profile.
            this->select_preset(it - m_presets.begin());
            // The source config may contain keys from many possible preset types. Just copy those that relate to this preset.
            //this->get_edited_preset().config.apply_only(combined_config, keys, true);
            this->get_edited_preset().config.apply_only(cfg, keys, true);
            this->update_dirty();
            update_saved_preset_from_current_preset();
            assert(this->get_edited_preset().is_dirty);
            //BBS: set the preset to visible
            if ( !it->is_visible ) {
                it->is_visible = true;
                //AppConfig* app_config = get_app_config();
                //if (app_config)
                //    app_config->set(AppConfig::SECTION_FILAMENTS, it->name, "1");
            }
            //BBS: add config related logs
            BOOST_LOG_TRIVIAL(debug) << __FUNCTION__ << boost::format(" Select the existing preset %1% and override it with new values")%it->name;
            return std::make_pair(&(*it), this->get_edited_preset().is_dirty);
        }

        //BBS: for other filaments under AMS
        if (it->is_project_embedded) {
            //update the properties back to the preset
            it->config.apply_only(cfg, keys, true);
            it->is_dirty = false;

            return std::make_pair(&(*it), false);
        }
        if (inherits.empty()) {
            // Update the "inherits" field.
            // There is a profile with the same name already loaded. Should we update the "inherits" field?
            inherits = it->vendor ? it->name : it->inherits();
        }
    }

    // The external preset does not match an internal preset, load the external preset.
    std::string new_name;
    //BBS: add project embedded preset logic
    //BBS: refine the name logic
    for (size_t idx = 0;; ++ idx) {
        std::string prefix;
        if (original_name.empty()) {
            if (!inherits.empty()) {
                if (idx == 0)
                    prefix = inherits;
                else
                    prefix = inherits + "-" + std::to_string(idx);
            }
            else {
                if (idx > 0)
                    prefix =  std::to_string(idx);
            }
        } else {
            std::string reduced_name = original_name;
            //TODO
            //boost::regex rx("3mf\(*\)");
            //boost::iterator_range<std::string::iterator> result = boost::algorithm::find_regex(reduced_name, rx);
            //if (!result.empty()) {
            //    reduced_name = std::string(result.begin(), result.end());
            //}

            if (idx == 0)
                prefix = reduced_name;
            else
                prefix = reduced_name + "-" + std::to_string(idx) ;
        }
        //new_name = name + suffix;
        new_name = prefix + "(" + name + ")";
        it = this->find_preset_internal(new_name);
        if (it == m_presets.end() || it->name != new_name)
            // Unique profile name. Insert a new profile.
            break;
        if (profile_print_params_same(it->config, cfg)) {
            // The preset exists and it matches the values stored inside config.
            if (select == LoadAndSelect::Always)
                this->select_preset(it - m_presets.begin());
            //BBS: add config related logs
            BOOST_LOG_TRIVIAL(debug) << __FUNCTION__ << boost::format(" The preset %1% exists and it matches the values stored inside config.")%new_name;
            return std::make_pair(&(*it), false);
        }
        // Form another profile name.
    }
    // Insert a new profile.
    //BBS: add project embedded preset logic
    bool from_project = boost::algorithm::iends_with(name, ".3mf");
    if (m_type == Preset::TYPE_PRINT)
        cfg.option<ConfigOptionString >("print_settings_id", true)->value  = new_name;
    else if (m_type == Preset::TYPE_FILAMENT)
        cfg.option<ConfigOptionStrings>("filament_settings_id", true)->values[0] = new_name;
    else if (m_type == Preset::TYPE_PRINTER)
        cfg.option<ConfigOptionString>("printer_settings_id", true)->value = new_name;
    Preset &preset = this->load_preset(path, new_name, std::move(cfg), select == LoadAndSelect::Always);
    preset.is_external = true;
    preset.version = file_version;
    if (!filament_id.empty())
        preset.filament_id = filament_id;
    else {
        if (!inherits.empty()) {
            Preset *parent = this->find_preset(inherits, false, true);
            if (parent)
                preset.filament_id = parent->filament_id;
        }
    }
    if (from_project) {
        preset.is_project_embedded = true;
    }
    else {
        //external config
        preset.file = path_from_name(preset.name);
        //BBS: save full config here for external
        //we can not reach here
        preset.save(nullptr);
    }
    if (&this->get_selected_preset() == &preset)
        this->get_edited_preset().is_external = true;

    //BBS: add config related logs
    BOOST_LOG_TRIVIAL(debug) << __FUNCTION__ << boost::format(", type %1% added a preset, name %2%, path %3%, is_system %4%, is_default %5% is_external %6%")%Preset::get_type_string(m_type) %preset.name %preset.file %preset.is_system %preset.is_default %preset.is_external;
    return std::make_pair(&preset, false);
}

Preset& PresetCollection::load_preset(const std::string &path, const std::string &name, DynamicPrintConfig &&config, bool select)
{
    lock();
    auto it = this->find_preset_internal(name);
    if (it == m_presets.end() || it->name != name) {
        // The preset was not found. Create a new preset.
        if (m_presets.begin() + m_idx_selected >= it)
            ++m_idx_selected;
        it = m_presets.emplace(it, Preset(m_type, name, false));
    }
    Preset &preset = *it;
    preset.file = path;
    preset.config = std::move(config);
    preset.loaded = true;
    preset.is_dirty = false;
    if (select)
        this->select_preset_by_name(name, true);
    unlock();
    //BBS: add config related logs
    BOOST_LOG_TRIVIAL(debug) << __FUNCTION__ << boost::format(", preset type %1%, name %2%, path %3%, is_system %4%, is_default %5% is_visible %6%")%Preset::get_type_string(m_type) %preset.name %preset.file %preset.is_system %preset.is_default %preset.is_visible;
    return preset;
}

//BBS: add project embedded preset logic
void PresetCollection::save_current_preset(const std::string &new_name, bool detach, bool save_to_project)
{
    //BBS: add lock logic for sync preset in background
    std::string final_inherits;
    lock();
    // 1) Find the preset with a new_name or create a new one,
    // initialize it with the edited config.
    auto it = this->find_preset_internal(new_name);
    if (it != m_presets.end() && it->name == new_name) {
        // Preset with the same name found.
        Preset &preset = *it;
        //BBS: add project embedded preset logic
        if (preset.is_default || preset.is_system) {
        //if (preset.is_default || preset.is_external || preset.is_system)
            // Cannot overwrite the default preset.
            //BBS: add lock logic for sync preset in background
            unlock();
            return;
        }
        // Overwriting an existing preset.
        preset.config = std::move(m_edited_preset.config);
        // The newly saved preset will be activated -> make it visible.
        preset.is_visible = true;
        //TODO: remove the detach logic
        if (detach) {
            // Clear the link to the parent profile.
            preset.vendor = nullptr;
			preset.inherits().clear();
			preset.alias.clear();
			preset.renamed_from.clear();
            BOOST_LOG_TRIVIAL(warning) << __FUNCTION__ << boost::format(": save preset %1% , with detach")%new_name;
        }
        //BBS: add lock logic for sync preset in background
        final_inherits = preset.inherits();
        unlock();
    } else {
        // Creating a new preset.
        Preset       &preset   = *m_presets.insert(it, m_edited_preset);
        std::string  &inherits = preset.inherits();
        std::string   old_name = preset.name;
        preset.name = new_name;
        preset.file = this->path_from_name(new_name);
        preset.vendor = nullptr;
		preset.alias.clear();
        preset.renamed_from.clear();
        preset.setting_id.clear();
        if (detach) {
        	// Clear the link to the parent profile.
        	inherits.clear();
            BOOST_LOG_TRIVIAL(warning) << __FUNCTION__ << boost::format(": save preset %1% , with detach")%new_name;
        } else if (preset.is_system) {
            // Inheriting from a system preset.
            inherits = /* preset.vendor->name + "/" + */ old_name;
        } else if (inherits.empty()) {
            // Inheriting from a user preset. Link the new preset to the old preset.
            // inherits = old_name;
        } else {
            // Inherited from a user preset. Just maintain the "inherited" flag,
            // meaning it will inherit from either the system preset, or the inherited user preset.
        }
        preset.is_default  = false;
        preset.is_system   = false;
        preset.is_external = false;
        // The newly saved preset will be activated -> make it visible.
        preset.is_visible  = true;
        // Just system presets have aliases
        preset.alias.clear();
        //BBS: add project embedded preset logic
        if (save_to_project) {
            preset.is_project_embedded = true;
        }
        else
            preset.is_project_embedded = false;
        if (m_type == Preset::TYPE_PRINT)
            preset.config.option<ConfigOptionString >("print_settings_id", true)->value  = preset.name;
        else if (m_type == Preset::TYPE_FILAMENT)
            preset.config.option<ConfigOptionStrings>("filament_settings_id", true)->values[0] = preset.name;
        else if (m_type == Preset::TYPE_PRINTER)
            preset.config.option<ConfigOptionString>("printer_settings_id", true)->value = preset.name;
        //BBS: add lock logic for sync preset in background
        final_inherits = inherits;
        unlock();
    }
    // 2) Activate the saved preset.
    this->select_preset_by_name(new_name, true);
    // 2) Store the active preset to disk.
    //BBS: only save difference for user preset
    Preset* parent_preset = nullptr;
    if (!final_inherits.empty()) {
        parent_preset = this->find_preset(final_inherits, false, true);
        if (parent_preset && this->get_selected_preset().base_id.empty()) {
            this->get_selected_preset().base_id = parent_preset->setting_id;
        }
    }
    this->get_selected_preset().updated_time = (long long)Slic3r::Utils::get_current_time_utc();
    if (parent_preset)
        this->get_selected_preset().save(&(parent_preset->config));
    else
        this->get_selected_preset().save(nullptr);
}

bool PresetCollection::delete_current_preset()
{
    Preset &selected = this->get_selected_preset();
    if (selected.is_default)
        return false;
    //BBS: add project embedded preset logic and refine is_external
    //if (! selected.is_external && ! selected.is_system) {
    if (! selected.is_system) {
        //BBS Erase the preset file.
        selected.remove_files();
    }
    //BBS: add lock logic for sync preset in background
    lock();
    // Remove the preset from the list.
    m_presets.erase(m_presets.begin() + m_idx_selected);
    unlock();

    // Find the next visible preset.
    size_t new_selected_idx = m_idx_selected;
    if (new_selected_idx < m_presets.size())
        for (; new_selected_idx < m_presets.size() && ! m_presets[new_selected_idx].is_visible; ++ new_selected_idx) ;
    if (new_selected_idx == m_presets.size())
        for (--new_selected_idx; new_selected_idx > 0 && !m_presets[new_selected_idx].is_visible; --new_selected_idx);
    this->select_preset(new_selected_idx);
    return true;
}

bool PresetCollection::delete_preset(const std::string& name)
{
    auto it = this->find_preset_internal(name);

    Preset& preset = *it;
    if (preset.is_default)
        return false;
    //BBS: add project embedded preset logic and refine is_external
    //if (!preset.is_external && !preset.is_system) {
    if (! preset.is_system) {
        preset.remove_files();
    }
    //BBS: add lock logic for sync preset in background
    lock();
    m_presets.erase(it);
    unlock();

    return true;
}

const Preset* PresetCollection::get_selected_preset_parent() const
{
    if (this->get_selected_idx() == size_t(-1))
        // This preset collection has no preset activated yet. Only the get_edited_preset() is valid.
        return nullptr;

    const Preset 	  &selected_preset = this->get_selected_preset();
    if (selected_preset.is_system || selected_preset.is_default)
        return &selected_preset;

    const Preset 	  &edited_preset   = this->get_edited_preset();
    const std::string &inherits        = edited_preset.inherits();
    const Preset      *preset          = nullptr;
    if (inherits.empty()) {
        if (selected_preset.is_external)
            return nullptr;
        preset = &this->default_preset(m_type == Preset::Type::TYPE_PRINTER && edited_preset.printer_technology() == ptSLA ? 1 : 0);
    } else
        preset = this->find_preset(inherits, false);
    if (preset == nullptr) {
	    // Resolve the "renamed_from" field.
    	assert(! inherits.empty());
    	auto it = this->find_preset_renamed(inherits);
		if (it != m_presets.end())
			preset = &(*it);
    }
    //BBS: add project embedded preset logic and refine is_external
    return (preset == nullptr/* || preset->is_default || preset->is_external*/) ? nullptr : preset;
    //return (preset == nullptr/* || preset->is_default*/ || preset->is_external) ? nullptr : preset;
}

const Preset* PresetCollection::get_preset_parent(const Preset& child) const
{
    const std::string &inherits = child.inherits();
    if (inherits.empty())
// 		return this->get_selected_preset().is_system ? &this->get_selected_preset() : nullptr;
        return nullptr;
    const Preset* preset = this->find_preset(inherits, false);
    if (preset == nullptr) {
    	auto it = this->find_preset_renamed(inherits);
		if (it != m_presets.end())
			preset = &(*it);
    }
    return
         // not found
        (preset == nullptr/* || preset->is_default */||
         // this should not happen, user profile should not derive from an external profile
         //BBS: add project embedded preset logic and refine is_external
         /*preset->is_external ||*/
         // this should not happen, however people are creative, see GH #4996
         preset == &child) ?
            nullptr :
            preset;
}

// Return vendor of the first parent profile, for which the vendor is defined, or null if such profile does not exist.
PresetWithVendorProfile PresetCollection::get_preset_with_vendor_profile(const Preset &preset) const
{
	const Preset		*p = &preset;
	const VendorProfile *v = nullptr;
	do {
		if (p->vendor != nullptr) {
			v = p->vendor;
			break;
		}
		p = this->get_preset_parent(*p);
	} while (p != nullptr);
	return PresetWithVendorProfile(preset, v);
}

const std::string& PresetCollection::get_preset_name_by_alias(const std::string& alias) const
{
	for (
		// Find the 1st profile name with the alias.
		auto it = Slic3r::lower_bound_by_predicate(m_map_alias_to_profile_name.begin(), m_map_alias_to_profile_name.end(), [&alias](auto &l){ return l.first < alias; });
		// Continue over all profile names with the same alias.
		it != m_map_alias_to_profile_name.end() && it->first == alias; ++ it)
		if (auto it_preset = this->find_preset_internal(it->second);
			it_preset != m_presets.end() && it_preset->name == it->second &&
            it_preset->is_visible && (it_preset->is_compatible || size_t(it_preset - m_presets.begin()) == m_idx_selected))
	        return it_preset->name;
    return alias;
}

const std::string* PresetCollection::get_preset_name_renamed(const std::string &old_name) const
{
	auto it_renamed = m_map_system_profile_renamed.find(old_name);
	if (it_renamed != m_map_system_profile_renamed.end())
		return &it_renamed->second;
	return nullptr;
}

const std::string& PresetCollection::get_suffix_modified() {
    return g_suffix_modified;
}

// Return a preset by its name. If the preset is active, a temporary copy is returned.
// If a preset is not found by its name, null is returned.
Preset* PresetCollection::find_preset(const std::string &name, bool first_visible_if_not_found, bool real)
{
    Preset key(m_type, name, false);
    auto it = this->find_preset_internal(name);
    // Ensure that a temporary copy is returned if the preset found is currently selected.
    return (it != m_presets.end() && it->name == key.name) ? &this->preset(it - m_presets.begin(), real) :
        first_visible_if_not_found ? &this->first_visible() : nullptr;
}

// Return index of the first visible preset. Certainly at least the '- default -' preset shall be visible.
size_t PresetCollection::first_visible_idx() const
{
    //BBS: set first visible filament to fla
    size_t first_visible = -1;
    size_t idx = m_default_suppressed ? m_num_default_presets : 0;
    for (; idx < m_presets.size(); ++ idx)
        if (m_presets[idx].is_visible) {
            if (first_visible == -1)
                first_visible = idx;
            if (m_type != Preset::TYPE_FILAMENT)
                break;
            else {
                if (m_presets[idx].name.find("PLA") != std::string::npos) {
                    first_visible = idx;
                    break;
                }
            }
        }
    if (first_visible == -1)
        first_visible = 0;
    return first_visible;
}

void PresetCollection::set_default_suppressed(bool default_suppressed)
{
    if (m_default_suppressed != default_suppressed) {
        m_default_suppressed = default_suppressed;
        bool default_visible = ! default_suppressed || m_idx_selected < m_num_default_presets;
        for (size_t i = 0; i < m_num_default_presets; ++ i)
            m_presets[i].is_visible = default_visible;
    }
}

size_t PresetCollection::update_compatible_internal(const PresetWithVendorProfile &active_printer, const PresetWithVendorProfile *active_print, PresetSelectCompatibleType unselect_if_incompatible)
{
    DynamicPrintConfig config;
    config.set_key_value("printer_preset", new ConfigOptionString(active_printer.preset.name));
    const ConfigOption *opt = active_printer.preset.config.option("nozzle_diameter");
    if (opt)
        config.set_key_value("num_extruders", new ConfigOptionInt((int)static_cast<const ConfigOptionFloats*>(opt)->values.size()));
    bool some_compatible = false;
    for (size_t idx_preset = m_num_default_presets; idx_preset < m_presets.size(); ++ idx_preset) {
        bool    selected        = idx_preset == m_idx_selected;
        Preset &preset_selected = m_presets[idx_preset];
        Preset &preset_edited   = selected ? m_edited_preset : preset_selected;

        const PresetWithVendorProfile this_preset_with_vendor_profile = this->get_preset_with_vendor_profile(preset_edited);
        bool    was_compatible  = preset_edited.is_compatible;
        preset_edited.is_compatible = is_compatible_with_printer(this_preset_with_vendor_profile, active_printer, &config);
        some_compatible |= preset_edited.is_compatible;
	    if (active_print != nullptr)
	        preset_edited.is_compatible &= is_compatible_with_print(this_preset_with_vendor_profile, *active_print, active_printer);
        if (! preset_edited.is_compatible && selected &&
        	(unselect_if_incompatible == PresetSelectCompatibleType::Always || (unselect_if_incompatible == PresetSelectCompatibleType::OnlyIfWasCompatible && was_compatible)))
            m_idx_selected = size_t(-1);
        if (selected)
            preset_selected.is_compatible = preset_edited.is_compatible;
    }
    // Update visibility of the default profiles here if the defaults are suppressed, the current profile is not compatible and we don't want to select another compatible profile.
    if (m_idx_selected >= m_num_default_presets && m_default_suppressed)
	    for (size_t i = 0; i < m_num_default_presets; ++ i)
	        m_presets[i].is_visible = ! some_compatible;
    return m_idx_selected;
}

// Update a dirty flag of the current preset
// Return true if the dirty flag changed.
bool PresetCollection::update_dirty()
{
    bool was_dirty = this->get_selected_preset().is_dirty;
    bool is_dirty  = current_is_dirty();
    this->get_selected_preset().is_dirty = is_dirty;
    this->get_edited_preset().is_dirty = is_dirty;

    return was_dirty != is_dirty;
}

template<class T>
void add_correct_opts_to_diff(const std::string &opt_key, t_config_option_keys& vec, const ConfigBase &other, const ConfigBase &this_c)
{
    const T* opt_init = static_cast<const T*>(other.option(opt_key));
    const T* opt_cur = static_cast<const T*>(this_c.option(opt_key));
    int opt_init_max_id = opt_init->values.size() - 1;
    for (int i = 0; i < int(opt_cur->values.size()); i++)
    {
        int init_id = i <= opt_init_max_id ? i : 0;
        if (opt_cur->values[i] != opt_init->values[init_id])
            vec.emplace_back(opt_key + "#" + std::to_string(i));
    }
}

// template<class T>
// void add_correct_opt_to_diff(const std::string &opt_key, t_config_option_keys& vec, const ConfigBase &other, const ConfigBase &this_c)
// {
//     const T* opt_init = static_cast<const T*>(other.option(opt_key));
//     const T* opt_cur = static_cast<const T*>(this_c.option(opt_key));
//     int opt_init_max_id = opt_init->values.size() - 1;
//     for (int i = 0; i < int(opt_cur->values.size()); i++)
//     {
//         int init_id = i <= opt_init_max_id ? i : 0;
//         if (opt_cur->values[i] != opt_init->values[init_id])
//             vec.emplace_back(opt_key + "#" + std::to_string(i));
//     }
// }


// Use deep_diff to correct return of changed options, considering individual options for each extruder.
inline t_config_option_keys deep_diff(const ConfigBase &config_this, const ConfigBase &config_other)
{
    t_config_option_keys diff;
    for (const t_config_option_key &opt_key : config_this.keys()) {
        const ConfigOption *this_opt  = config_this.option(opt_key);
        const ConfigOption *other_opt = config_other.option(opt_key);
        if (this_opt != nullptr && other_opt != nullptr && *this_opt != *other_opt)
        {
            //BBS: add bed_exclude_area
            if (opt_key == "printable_area" || opt_key == "bed_exclude_area" || opt_key == "compatible_prints" || opt_key == "compatible_printers") {
                // Scalar variable, or a vector variable, which is independent from number of extruders,
                // thus the vector is presented to the user as a single input.
                diff.emplace_back(opt_key);
            } else if (opt_key == "default_filament_profile") {
                // Ignore this field, it is not presented to the user, therefore showing a "modified" flag for this parameter does not help.
                // Also the length of this field may differ, which may lead to a crash if the block below is used.
            } else {
                switch (other_opt->type()) {
                case coInts:    add_correct_opts_to_diff<ConfigOptionInts       >(opt_key, diff, config_other, config_this);  break;
                case coBools:   add_correct_opts_to_diff<ConfigOptionBools      >(opt_key, diff, config_other, config_this);  break;
                case coFloats:  add_correct_opts_to_diff<ConfigOptionFloats     >(opt_key, diff, config_other, config_this);  break;
                case coStrings: add_correct_opts_to_diff<ConfigOptionStrings    >(opt_key, diff, config_other, config_this);  break;
                // case coString:  add_correct_opts_to_diff<ConfigOptionString     >(opt_key, diff, config_other, config_this);  break;
                case coPercents:add_correct_opts_to_diff<ConfigOptionPercents   >(opt_key, diff, config_other, config_this);  break;
                case coPoints:  add_correct_opts_to_diff<ConfigOptionPoints     >(opt_key, diff, config_other, config_this);  break;
                // BBS
                case coEnums:   add_correct_opts_to_diff<ConfigOptionInts       >(opt_key, diff, config_other, config_this);  break;
                default:        diff.emplace_back(opt_key);     break;
                }
            }
        }
    }
    return diff;
}

static constexpr const std::initializer_list<const char*> optional_keys { "compatible_prints", "compatible_printers" };
//BBS: skip these keys for dirty check
static std::set<std::string> skipped_in_dirty = {"printer_settings_id", "print_settings_id", "filament_settings_id"};

bool PresetCollection::is_dirty(const Preset *edited, const Preset *reference)
{
    if (edited != nullptr && reference != nullptr) {
        // Only compares options existing in both configs.
        if (! reference->config.equals(edited->config, &skipped_in_dirty))
            return true;
        // The "compatible_printers" option key is handled differently from the others:
        // It is not mandatory. If the key is missing, it means it is compatible with any printer.
        // If the key exists and it is empty, it means it is compatible with no printer.
        for (auto &opt_key : optional_keys)
            if (reference->config.has(opt_key) != edited->config.has(opt_key))
                return true;
    }
    return false;
}

std::vector<std::string> PresetCollection::dirty_options(const Preset *edited, const Preset *reference, const bool deep_compare /*= false*/)
{
    std::vector<std::string> changed;
    if (edited != nullptr && reference != nullptr) {
        // Only compares options existing in both configs.
        changed = deep_compare ?
                deep_diff(edited->config, reference->config) :
                reference->config.diff(edited->config);
        // The "compatible_printers" option key is handled differently from the others:
        // It is not mandatory. If the key is missing, it means it is compatible with any printer.
        // If the key exists and it is empty, it means it is compatible with no printer.
        for (auto &opt_key : optional_keys)
            if (reference->config.has(opt_key) != edited->config.has(opt_key))
                changed.emplace_back(opt_key);
    }
    return changed;
}

//BBS: add function for dirty_options_without_option_list
std::vector<std::string> PresetCollection::dirty_options_without_option_list(const Preset *edited, const Preset *reference, const std::set<std::string>& option_ignore_list, const bool deep_compare)
{
    std::vector<std::string> changed;
    if (edited != nullptr && reference != nullptr) {
        // Only compares options existing in both configs.
        changed = deep_compare ?
                deep_diff(edited->config, reference->config) :
                reference->config.diff(edited->config);
        // The "compatible_printers" option key is handled differently from the others:
        // It is not mandatory. If the key is missing, it means it is compatible with any printer.
        // If the key exists and it is empty, it means it is compatible with no printer.
        for (auto &opt_key : optional_keys) {
            if (reference->config.has(opt_key) != edited->config.has(opt_key))
                changed.emplace_back(opt_key);
        }
        auto iter = changed.begin();
        while (iter != changed.end()) {
            if (option_ignore_list.find(*iter) != option_ignore_list.end()) {
                iter = changed.erase(iter);
            }
            else {
                ++iter;
            }
        }
    }
    return changed;
}

// Select a new preset. This resets all the edits done to the currently selected preset.
// If the preset with index idx does not exist, a first visible preset is selected.
Preset& PresetCollection::select_preset(size_t idx)
{
    //BBS: add config related logs
    BOOST_LOG_TRIVIAL(debug) << __FUNCTION__ << boost::format(": %1% try to select preset %2%")%Preset::get_type_string(m_type) %idx;
    for (Preset &preset : m_presets)
        preset.is_dirty = false;
    if (idx >= m_presets.size())
        idx = first_visible_idx();
    m_idx_selected = idx;
    m_edited_preset = m_presets[idx];
    update_saved_preset_from_current_preset();
    bool default_visible = ! m_default_suppressed || m_idx_selected < m_num_default_presets;
    for (size_t i = 0; i < m_num_default_presets; ++i)
        m_presets[i].is_visible = default_visible;
    //BBS: add config related logs
    BOOST_LOG_TRIVIAL(debug) << __FUNCTION__ << boost::format(": %1% select success, m_idx_selected %2%, name %3%, is_system %4%, is_default %5%")%Preset::get_type_string(m_type) % m_idx_selected % m_edited_preset.name % m_edited_preset.is_system % m_edited_preset.is_default;
    return m_presets[idx];
}

bool PresetCollection::select_preset_by_name(const std::string &name_w_suffix, bool force)
{
    //BBS: add config related logs
    BOOST_LOG_TRIVIAL(debug) << __FUNCTION__ << boost::format(": %1%, try to select by name %2%, force %3%")%Preset::get_type_string(m_type) %name_w_suffix %force;
    std::string name = Preset::remove_suffix_modified(name_w_suffix);
    // 1) Try to find the preset by its name.
    auto it = this->find_preset_internal(name);
    size_t idx = 0;
    if (it != m_presets.end() && it->name == name && it->is_visible)
        // Preset found by its name and it is visible.
        idx = it - m_presets.begin();
    else {
        // Find the first visible preset.
        for (size_t i = m_default_suppressed ? m_num_default_presets : 0; i < m_presets.size(); ++ i)
            if (m_presets[i].is_visible) {
                idx = i;
                break;
            }
        // If the first visible preset was not found, return the 0th element, which is the default preset.
    }

    // 2) Select the new preset.
    if (m_idx_selected != idx || force) {
        this->select_preset(idx);
        //BBS: add config related logs
        BOOST_LOG_TRIVIAL(debug) << __FUNCTION__ << boost::format(": %1%, select %2%, success")%Preset::get_type_string(m_type) %name_w_suffix;
        return true;
    }

    //BBS: add config related logs
    BOOST_LOG_TRIVIAL(debug) << __FUNCTION__ << boost::format(": %1%, select %2%, failed")%Preset::get_type_string(m_type) %name_w_suffix;
    return false;
}

bool PresetCollection::select_preset_by_name_strict(const std::string &name)
{
    //BBS: add config related logs
    BOOST_LOG_TRIVIAL(debug) << __FUNCTION__ << boost::format(": %1%, try to select by name %2%")%Preset::get_type_string(m_type) %name;
    // 1) Try to find the preset by its name.
    auto it = this->find_preset_internal(name);

    size_t idx = (size_t)-1;
    if (it != m_presets.end() && it->name == name && it->is_visible)
        // Preset found by its name.
        idx = it - m_presets.begin();
    // 2) Select the new preset.
    if (idx != (size_t)-1) {
        this->select_preset(idx);
        //BBS: add config related logs
        BOOST_LOG_TRIVIAL(debug) << __FUNCTION__ << boost::format(": %1%, select %2%, success")%Preset::get_type_string(m_type) %name;
        return true;
    }
    m_idx_selected = idx;
    //BBS: add config related logs
    BOOST_LOG_TRIVIAL(debug) << __FUNCTION__ << boost::format(": %1%, select %2%, failed")%Preset::get_type_string(m_type) %name;
    return false;
}

// Merge one vendor's presets with the other vendor's presets, report duplicates.
std::vector<std::string> PresetCollection::merge_presets(PresetCollection &&other, const VendorMap &new_vendors)
{
    std::vector<std::string> duplicates;
    for (Preset &preset : other.m_presets) {
        if (preset.is_default || preset.is_external)
            continue;
        Preset key(m_type, preset.name);
        auto it = std::lower_bound(m_presets.begin() + m_num_default_presets, m_presets.end(), key);
        if (it == m_presets.end() || it->name != preset.name) {
            if (preset.vendor != nullptr) {
                // Re-assign a pointer to the vendor structure in the new PresetBundle.
                auto it = new_vendors.find(preset.vendor->id);
                assert(it != new_vendors.end());
                preset.vendor = &it->second;
            }
            m_presets.emplace(it, std::move(preset));
        } else
            duplicates.emplace_back(std::move(preset.name));
    }
    return duplicates;
}

void PresetCollection::update_vendor_ptrs_after_copy(const VendorMap &new_vendors)
{
    for (Preset &preset : m_presets)
        if (preset.vendor != nullptr) {
            assert(! preset.is_default && ! preset.is_external);
            // Re-assign a pointer to the vendor structure in the new PresetBundle.
            auto it = new_vendors.find(preset.vendor->id);
            assert(it != new_vendors.end());
            preset.vendor = &it->second;
        }
}

void PresetCollection::update_map_alias_to_profile_name()
{
	m_map_alias_to_profile_name.clear();
	for (const Preset &preset : m_presets)
		m_map_alias_to_profile_name.emplace_back(preset.alias, preset.name);
	std::sort(m_map_alias_to_profile_name.begin(), m_map_alias_to_profile_name.end(), [](auto &l, auto &r) { return l.first < r.first; });
}

void PresetCollection::update_map_system_profile_renamed()
{
	m_map_system_profile_renamed.clear();
	for (Preset &preset : m_presets)
		for (const std::string &renamed_from : preset.renamed_from) {
            const auto [it, success] = m_map_system_profile_renamed.insert(std::pair<std::string, std::string>(renamed_from, preset.name));
			if (! success)
                BOOST_LOG_TRIVIAL(error) << boost::format("Preset name \"%1%\" was marked as renamed from \"%2%\", though preset name \"%3%\" was marked as renamed from \"%2%\" as well.") % preset.name % renamed_from % it->second;
		}
}

std::string PresetCollection::name() const
{
    switch (this->type()) {
    case Preset::TYPE_PRINT:        return L(PRESET_PRINT_NAME);
    case Preset::TYPE_FILAMENT:     return L(PRESET_FILAMENT_NAME);
    //case Preset::TYPE_SLA_PRINT:    return L("SLA print");
    //case Preset::TYPE_SLA_MATERIAL: return L("SLA material");
    case Preset::TYPE_PRINTER:      return L(PRESET_PRINTER_NAME);
    default:                        return "invalid";
    }
}

//BBS: change directoties by design
std::string PresetCollection::section_name() const
{
    switch (this->type()) {
    case Preset::TYPE_PRINT:        return PRESET_PRINT_NAME;
    case Preset::TYPE_FILAMENT:     return PRESET_FILAMENT_NAME;
    //case Preset::TYPE_SLA_PRINT:    return PRESET_SLA_PRINT_NAME;
    //case Preset::TYPE_SLA_MATERIAL: return PRESET_SLA_MATERIALS_NAME;
    case Preset::TYPE_PRINTER:      return PRESET_PRINTER_NAME;
    default:                        return "invalid";
    }
}

// Used for validating the "inherits" flag when importing user's config bundles.
// Returns names of all system presets including the former names of these presets.
std::vector<std::string> PresetCollection::system_preset_names() const
{
    size_t num = 0;
    for (const Preset &preset : m_presets)
        if (preset.is_system)
            ++ num;
    std::vector<std::string> out;
    out.reserve(num);
    for (const Preset &preset : m_presets)
        if (preset.is_system) {
            out.emplace_back(preset.name);
            out.insert(out.end(), preset.renamed_from.begin(), preset.renamed_from.end());
        }
    std::sort(out.begin(), out.end());
    return out;
}

// Generate a file path from a profile name. Add the ".ini" suffix if it is missing.
std::string PresetCollection::path_from_name(const std::string &new_name) const
{
     //BBS: change to json format
    //std::string file_name = boost::iends_with(new_name, ".ini") ? new_name : (new_name + ".ini");
    std::string file_name = boost::iends_with(new_name, ".json") ? new_name : (new_name + ".json");
    return (boost::filesystem::path(m_dir_path) / file_name).make_preferred().string();
}

const Preset& PrinterPresetCollection::default_preset_for(const DynamicPrintConfig &config) const
{
    const ConfigOptionEnumGeneric *opt_printer_technology = config.opt<ConfigOptionEnumGeneric>("printer_technology");
    return this->default_preset((opt_printer_technology == nullptr || opt_printer_technology->value == ptFFF) ? 0 : 1);
}

const Preset* PrinterPresetCollection::find_system_preset_by_model_and_variant(const std::string &model_id, const std::string& variant) const
{
    if (model_id.empty()) { return nullptr; }

    const auto it = std::find_if(cbegin(), cend(), [&](const Preset &preset) {
        if (!preset.is_system || preset.config.opt_string("printer_model") != model_id)
            return false;
        if (variant.empty())
            return true;
        return preset.config.opt_string("printer_variant") == variant;
    });

    return it != cend() ? &*it : nullptr;
}

bool  PrinterPresetCollection::only_default_printers() const
{
    for (const auto& printer : get_presets()) {
        if (!boost::starts_with(printer.name,"Default") && printer.is_visible)
            return false;
    }
    return true;
}
// -------------------------
// ***  PhysicalPrinter  ***
// -------------------------

std::string PhysicalPrinter::separator()
{
    return " * ";
}

static std::vector<std::string> s_PhysicalPrinter_opts {
    "preset_name", // temporary option to compatibility with older Slicer
    "preset_names",
    "printer_technology",
    "host_type",
    "print_host",
    "printhost_apikey",
    "printhost_cafile",
    "printhost_port",
    "printhost_authorization_type",
    // HTTP digest authentization (RFC 2617)
    "printhost_user",
    "printhost_password",
    "printhost_ssl_ignore_revoke"
};

const std::vector<std::string>& PhysicalPrinter::printer_options()
{
    return s_PhysicalPrinter_opts;
}

std::vector<std::string> PhysicalPrinter::presets_with_print_host_information(const PrinterPresetCollection& printer_presets)
{
    std::vector<std::string> presets;
    for (const Preset& preset : printer_presets)
        if (has_print_host_information(preset.config))
            presets.emplace_back(preset.name);

    return presets;
}

bool PhysicalPrinter::has_print_host_information(const DynamicPrintConfig& config)
{
    return false;
}

const std::set<std::string>& PhysicalPrinter::get_preset_names() const
{
    return preset_names;
}

// temporary workaround for compatibility with older Slicer
static void update_preset_name_option(const std::set<std::string>& preset_names, DynamicPrintConfig& config)
{
    std::string name;
    for (auto el : preset_names)
        name += el + ";";
    name.pop_back();
    config.set_key_value("preset_name", new ConfigOptionString(name));
}

void PhysicalPrinter::update_preset_names_in_config()
{
    if (!preset_names.empty()) {
        std::vector<std::string>& values = config.option<ConfigOptionStrings>("preset_names")->values;
        values.clear();
        for (auto preset : preset_names)
            values.push_back(preset);

        // temporary workaround for compatibility with older Slicer
        update_preset_name_option(preset_names, config);
    }
}

void PhysicalPrinter::save(const std::string& file_name_from, const std::string& file_name_to)
{
    // rename the file
    boost::nowide::rename(file_name_from.data(), file_name_to.data());
    this->file = file_name_to;
    // save configuration
    //BBS: change to save
    //this->config.save(this->file);
    this->config.save_to_json(this->file, std::string("Physical_Printer"), std::string("User"), std::string(SLIC3R_VERSION));
}

void PhysicalPrinter::update_from_preset(const Preset& preset)
{
    config.apply_only(preset.config, printer_options(), true);
    // add preset names to the options list
    preset_names.emplace(preset.name);
    update_preset_names_in_config();
}

void PhysicalPrinter::update_from_config(const DynamicPrintConfig& new_config)
{
    config.apply_only(new_config, printer_options(), false);

    const std::vector<std::string>& values = config.option<ConfigOptionStrings>("preset_names")->values;

    if (values.empty())
        preset_names.clear();
    else {
        for (const std::string& val : values)
            preset_names.emplace(val);
        // temporary workaround for compatibility with older Slicer
        update_preset_name_option(preset_names, config);
    }
}

void PhysicalPrinter::reset_presets()
{
    return preset_names.clear();
}

bool PhysicalPrinter::add_preset(const std::string& preset_name)
{
    return preset_names.emplace(preset_name).second;
}

bool PhysicalPrinter::delete_preset(const std::string& preset_name)
{
    return preset_names.erase(preset_name) > 0;
}

PhysicalPrinter::PhysicalPrinter(const std::string& name, const DynamicPrintConfig& default_config) :
    name(name), config(default_config)
{
    update_from_config(config);
}

PhysicalPrinter::PhysicalPrinter(const std::string& name, const DynamicPrintConfig &default_config, const Preset& preset) :
    name(name), config(default_config)
{
    update_from_preset(preset);
}

void PhysicalPrinter::set_name(const std::string& name)
{
    this->name = name;
}

std::string PhysicalPrinter::get_full_name(std::string preset_name) const
{
    return name + separator() + preset_name;
}

std::string PhysicalPrinter::get_short_name(std::string full_name)
{
    int pos = full_name.find(separator());
    if (pos > 0)
        boost::erase_tail(full_name, full_name.length() - pos);
    return full_name;
}

std::string PhysicalPrinter::get_preset_name(std::string name)
{
    int pos = name.find(separator());
    boost::erase_head(name, pos + 3);
    return Preset::remove_suffix_modified(name);
}


// -----------------------------------
// ***  PhysicalPrinterCollection  ***
// -----------------------------------

PhysicalPrinterCollection::PhysicalPrinterCollection( const std::vector<std::string>& keys)
{
    // Default config for a physical printer containing all key/value pairs of PhysicalPrinter::printer_options().
    for (const std::string &key : keys) {
        const ConfigOptionDef *opt = print_config_def.get(key);
        assert(opt);
        assert(opt->default_value);
        m_default_config.set_key_value(key, opt->default_value->clone());
    }
}

// Load all printers found in dir_path.
// Throws an exception on error.
void PhysicalPrinterCollection::load_printers(
    const std::string& dir_path, const std::string& subdir,
    PresetsConfigSubstitutions& substitutions, ForwardCompatibilitySubstitutionRule substitution_rule)
{
    // Don't use boost::filesystem::canonical() on Windows, it is broken in regard to reparse points,
    // see https://github.com/prusa3d/PrusaSlicer/issues/732
    boost::filesystem::path dir = boost::filesystem::absolute(boost::filesystem::path(dir_path) / subdir).make_preferred();
    m_dir_path = dir.string();
    if(!boost::filesystem::exists(dir))
        return;
    std::string errors_cummulative;
    // Store the loaded printers into a new vector, otherwise the binary search for already existing presets would be broken.
    std::deque<PhysicalPrinter> printers_loaded;
    //BBS: change to json format
    for (auto& dir_entry : boost::filesystem::directory_iterator(dir))
    {
        std::string file_name = dir_entry.path().filename().string();
        //if (Slic3r::is_ini_file(dir_entry)) {
        if (Slic3r::is_json_file(file_name)) {
            // Remove the .json suffix.
            std::string name = file_name.erase(file_name.size() - 5);
            if (this->find_printer(name, false)) {
                // This happens when there's is a preset (most likely legacy one) with the same name as a system preset
                // that's already been loaded from a bundle.
                BOOST_LOG_TRIVIAL(warning) << "Printer already present, not loading: " << name;
                continue;
            }
            try {
                PhysicalPrinter printer(name, this->default_config());
                printer.file = dir_entry.path().string();
                // Load the preset file, apply preset values on top of defaults.
                try {
                    DynamicPrintConfig config;
                    //ConfigSubstitutions config_substitutions = config.load_from_ini(printer.file, substitution_rule);
                    std::map<std::string, std::string> key_values;
                    std::string reason;
                    ConfigSubstitutions config_substitutions = config.load_from_json(printer.file, substitution_rule, key_values, reason);
                    if (! config_substitutions.empty())
                        substitutions.push_back({ name, Preset::TYPE_PHYSICAL_PRINTER, PresetConfigSubstitutions::Source::UserFile, printer.file, std::move(config_substitutions) });
                    printer.update_from_config(config);
                    printer.loaded = true;
                }
                catch (const std::ifstream::failure& err) {
                    throw Slic3r::RuntimeError(std::string("The selected preset cannot be loaded: ") + printer.file + "\n\tReason: " + err.what());
                }
                catch (const std::runtime_error& err) {
                    throw Slic3r::RuntimeError(std::string("Failed loading the preset file: ") + printer.file + "\n\tReason: " + err.what());
                }
                printers_loaded.emplace_back(printer);
            }
            catch (const std::runtime_error& err) {
                errors_cummulative += err.what();
                errors_cummulative += "\n";
            }
        }
    }
    m_printers.insert(m_printers.end(), std::make_move_iterator(printers_loaded.begin()), std::make_move_iterator(printers_loaded.end()));
    std::sort(m_printers.begin(), m_printers.end());
    if (!errors_cummulative.empty())
        throw Slic3r::RuntimeError(errors_cummulative);
}

void PhysicalPrinterCollection::load_printer(const std::string& path, const std::string& name, DynamicPrintConfig&& config, bool select, bool save/* = false*/)
{
    auto it = this->find_printer_internal(name);
    if (it == m_printers.end() || it->name != name) {
        // The preset was not found. Create a new preset.
        it = m_printers.emplace(it, PhysicalPrinter(name, config));
    }

    it->file = path;
    it->config = std::move(config);
    it->loaded = true;
    if (select)
        this->select_printer(*it);

    if (save)
        it->save(nullptr);
}

// if there is saved user presets, contains information about "Print Host upload",
// Create default printers with this presets
// Note! "Print Host upload" options will be cleared after physical printer creations
void PhysicalPrinterCollection::load_printers_from_presets(PrinterPresetCollection& printer_presets)
{
//BBS
#if 0
    int cnt=0;
    for (Preset& preset: printer_presets) {
        DynamicPrintConfig& config = preset.config;
        for(const char* option : legacy_print_host_options) {
            if (!config.opt_string(option).empty()) {
                // check if printer with those "Print Host upload" options already exist
                PhysicalPrinter* existed_printer = find_printer_with_same_config(config);
                if (existed_printer)
                    // just add preset for this printer
                    existed_printer->add_preset(preset.name);
                else {
                    std::string new_printer_name = (boost::format("Printer %1%") % ++cnt ).str();
                    while (find_printer(new_printer_name))
                        new_printer_name = (boost::format("Printer %1%") % ++cnt).str();

                    // create new printer from this preset
                    PhysicalPrinter printer(new_printer_name, this->default_config(), preset);
                    printer.loaded = true;
                    save_printer(printer);
                }

                // erase "Print Host upload" information from the preset
                for (const char *opt : legacy_print_host_options)
                    config.opt_string(opt).clear();
                // save changes for preset
                preset.save(nullptr);

                // update those changes for edited preset if it's equal to the preset
                Preset& edited = printer_presets.get_edited_preset();
                if (preset.name == edited.name) {
                    for (const char *opt : legacy_print_host_options)
                        edited.config.opt_string(opt).clear();
                }

                break;
            }
        }
    }
#endif
}

PhysicalPrinter* PhysicalPrinterCollection::find_printer( const std::string& name, bool case_sensitive_search)
{
    auto it = this->find_printer_internal(name, case_sensitive_search);

    // Ensure that a temporary copy is returned if the preset found is currently selected.
    auto is_equal_name = [name, case_sensitive_search](const std::string& in_name) {
        if (case_sensitive_search)
            return in_name == name;
        return boost::to_lower_copy<std::string>(in_name) == boost::to_lower_copy<std::string>(name);
    };

    if (it == m_printers.end() || !is_equal_name(it->name))
        return nullptr;
    return &this->printer(it - m_printers.begin());
}

std::deque<PhysicalPrinter>::iterator PhysicalPrinterCollection::find_printer_internal(const std::string& name, bool case_sensitive_search/* = true*/)
{
    if (case_sensitive_search)
        return Slic3r::lower_bound_by_predicate(m_printers.begin(), m_printers.end(), [&name](const auto& l) { return l.name < name;  });

    std::string low_name = boost::to_lower_copy<std::string>(name);

    size_t i = 0;
    for (const PhysicalPrinter& printer : m_printers) {
        if (boost::to_lower_copy<std::string>(printer.name) == low_name)
            break;
        i++;
    }
    if (i == m_printers.size())
        return m_printers.end();

    return m_printers.begin() + i;
}

// Generate a file path from a profile name. Add the ".ini" suffix if it is missing.
std::string PhysicalPrinterCollection::path_from_name(const std::string& new_name) const
{
    //BBS: change to json format
    //std::string file_name = boost::iends_with(new_name, ".ini") ? new_name : (new_name + ".ini");
    std::string file_name = boost::iends_with(new_name, ".json") ? new_name : (new_name + ".json");
    return (boost::filesystem::path(m_dir_path) / file_name).make_preferred().string();
}

void PhysicalPrinterCollection::save_printer(PhysicalPrinter& edited_printer, const std::string& renamed_from/* = ""*/)
{
    // controll and update preset_names in edited_printer config
    edited_printer.update_preset_names_in_config();

    std::string name = renamed_from.empty() ? edited_printer.name : renamed_from;
    // 1) Find the printer with a new_name or create a new one,
    // initialize it with the edited config.
    auto it = this->find_printer_internal(name);
    if (it != m_printers.end() && it->name == name) {
        // Printer with the same name found.
        // Overwriting an existing preset.
        it->config = std::move(edited_printer.config);
        it->name = edited_printer.name;
        it->preset_names = edited_printer.preset_names;
        // sort printers and get new it
        std::sort(m_printers.begin(), m_printers.end());
        it = this->find_printer_internal(edited_printer.name);
    }
    else {
        // Creating a new printer.
        it = m_printers.emplace(it, edited_printer);
    }
    assert(it != m_printers.end());

    // 2) Save printer
    PhysicalPrinter& printer = *it;
    if (printer.file.empty())
        printer.file = this->path_from_name(printer.name);

    if (printer.file == this->path_from_name(printer.name))
        printer.save(nullptr);
    else
        // if printer was renamed, we should rename a file and than save the config
        printer.save(printer.file, this->path_from_name(printer.name));

    // update idx_selected
    m_idx_selected = it - m_printers.begin();
}

bool PhysicalPrinterCollection::delete_printer(const std::string& name)
{
    auto it = this->find_printer_internal(name);
    if (it == m_printers.end())
        return false;

    const PhysicalPrinter& printer = *it;
    // Erase the preset file.
    boost::nowide::remove(printer.file.c_str());
    m_printers.erase(it);
    return true;
}

bool PhysicalPrinterCollection::delete_selected_printer()
{
    if (!has_selection())
        return false;
    const PhysicalPrinter& printer = this->get_selected_printer();

    // Erase the preset file.
    boost::nowide::remove(printer.file.c_str());
    // Remove the preset from the list.
    m_printers.erase(m_printers.begin() + m_idx_selected);
    // unselect all printers
    unselect_printer();

    return true;
}

bool PhysicalPrinterCollection::delete_preset_from_printers( const std::string& preset_name)
{
    std::vector<std::string> printers_for_delete;
    for (PhysicalPrinter& printer : m_printers) {
        if (printer.preset_names.size() == 1 && *printer.preset_names.begin() == preset_name)
            printers_for_delete.emplace_back(printer.name);
        else if (printer.delete_preset(preset_name))
            save_printer(printer);
    }

    if (!printers_for_delete.empty())
        for (const std::string& printer_name : printers_for_delete)
            delete_printer(printer_name);

    unselect_printer();
    return true;
}

// Get list of printers which have more than one preset and "preset_names" preset is one of them
std::vector<std::string> PhysicalPrinterCollection::get_printers_with_preset(const std::string& preset_name)
{
    std::vector<std::string> printers;

    for (auto printer : m_printers) {
        if (printer.preset_names.size() == 1)
            continue;
        if (printer.preset_names.find(preset_name) != printer.preset_names.end())
            printers.emplace_back(printer.name);
    }

    return printers;
}

// Get list of printers which has only "preset_names" preset
std::vector<std::string> PhysicalPrinterCollection::get_printers_with_only_preset(const std::string& preset_name)
{
    std::vector<std::string> printers;

    for (auto printer : m_printers)
        if (printer.preset_names.size() == 1 && *printer.preset_names.begin() == preset_name)
            printers.emplace_back(printer.name);

    return printers;
}

std::string PhysicalPrinterCollection::get_selected_full_printer_name() const
{
    return (m_idx_selected == size_t(-1)) ? std::string() : this->get_selected_printer().get_full_name(m_selected_preset);
}

void PhysicalPrinterCollection::select_printer(const std::string& full_name)
{
    std::string printer_name = PhysicalPrinter::get_short_name(full_name);
    auto it = this->find_printer_internal(printer_name);
    if (it == m_printers.end()) {
        unselect_printer();
        return;
    }

    // update idx_selected
    m_idx_selected = it - m_printers.begin();

    // update name of the currently selected preset
    if (printer_name == full_name)
        // use first preset in the list
        m_selected_preset = *it->preset_names.begin();
    else
        m_selected_preset = it->get_preset_name(full_name);
}

void PhysicalPrinterCollection::select_printer(const std::string& printer_name, const std::string& preset_name)
{
    if (preset_name.empty())
        return select_printer(printer_name);
    return select_printer(printer_name + PhysicalPrinter::separator() + preset_name);
}

void PhysicalPrinterCollection::select_printer(const PhysicalPrinter& printer)
{
    return select_printer(printer.name);
}

bool PhysicalPrinterCollection::has_selection() const
{
    return m_idx_selected != size_t(-1);
}

void PhysicalPrinterCollection::unselect_printer()
{
    m_idx_selected = size_t(-1);
    m_selected_preset.clear();
}

bool PhysicalPrinterCollection::is_selected(PhysicalPrinterCollection::ConstIterator it, const std::string& preset_name) const
{
    return  m_idx_selected      == size_t(it - m_printers.begin()) &&
            m_selected_preset   == preset_name;
}


namespace PresetUtils {
	const VendorProfile::PrinterModel* system_printer_model(const Preset &preset)
	{
		const VendorProfile::PrinterModel *out = nullptr;
		if (preset.vendor != nullptr) {
			auto *printer_model = preset.config.opt<ConfigOptionString>("printer_model");
			if (printer_model != nullptr && ! printer_model->value.empty()) {
				auto it = std::find_if(preset.vendor->models.begin(), preset.vendor->models.end(), [printer_model](const VendorProfile::PrinterModel &pm) { return pm.id == printer_model->value; });
				if (it != preset.vendor->models.end())
					out = &(*it);
			}
		}
		return out;
	}

    std::string system_printer_bed_model(const Preset& preset)
    {
        std::string out;
        const VendorProfile::PrinterModel* pm = PresetUtils::system_printer_model(preset);
        if (pm != nullptr && !pm->bed_model.empty()) {
            out = Slic3r::data_dir() + "/vendor/" + preset.vendor->id + "/" + pm->bed_model;
            if (!boost::filesystem::exists(boost::filesystem::path(out)))
                out = Slic3r::resources_dir() + "/profiles/" + preset.vendor->id + "/" + pm->bed_model;
        }
        return out;
    }

    std::string system_printer_bed_texture(const Preset& preset)
    {
        std::string out;
        const VendorProfile::PrinterModel* pm = PresetUtils::system_printer_model(preset);
        if (pm != nullptr && !pm->bed_texture.empty()) {
            out = Slic3r::data_dir() + "/vendor/" + preset.vendor->id + "/" + pm->bed_texture;
            if (!boost::filesystem::exists(boost::filesystem::path(out)))
                out = Slic3r::resources_dir() + "/profiles/" + preset.vendor->id + "/" + pm->bed_texture;
        }
        return out;
    }

    std::string system_printer_hotend_model(const Preset& preset)
    {
        std::string out;
        const VendorProfile::PrinterModel* pm = PresetUtils::system_printer_model(preset);
        if (pm != nullptr && !pm->hotend_model.empty()) {
            out = Slic3r::data_dir() + "/vendor/" + preset.vendor->id + "/" + pm->hotend_model;
            if (!boost::filesystem::exists(boost::filesystem::path(out)))
                out = Slic3r::resources_dir() + "/profiles/" + preset.vendor->id + "/" + pm->hotend_model;
        }
        return out;
    }
} // namespace PresetUtils

} // namespace Slic3r<|MERGE_RESOLUTION|>--- conflicted
+++ resolved
@@ -767,8 +767,7 @@
     "default_print_profile", "inherits",
     "silent_mode",
     // BBS
-<<<<<<< HEAD
-    "scan_first_layer", "machine_load_filament_time", "machine_unload_filament_time", "machine_pause_gcode",
+    "scan_first_layer", "machine_load_filament_time", "machine_unload_filament_time", "machine_pause_gcode", "template_custom_gcode",
     "nozzle_type", "nozzle_diameter", "auxiliary_fan", "nozzle_volume",
     //SoftFever
     "host_type", "print_host", "printhost_apikey", 
@@ -776,14 +775,6 @@
         "printhost_user",
     "printhost_password",
     "printhost_ssl_ignore_revoke"
-=======
-    "scan_first_layer", "machine_load_filament_time", "machine_unload_filament_time", "machine_pause_gcode", "template_custom_gcode",
-    "nozzle_type", "auxiliary_fan", "nozzle_volume",
-    //SoftFever
-    "host_type", "print_host", "printhost_apikey", 
-    "printhost_cafile","printhost_port","printhost_authorization_type",
-    "printhost_user", "printhost_password", "printhost_ssl_ignore_revoke"
->>>>>>> c24680e0
 };
 
 static std::vector<std::string> s_Preset_sla_print_options {
