// Configuration store of Slic3r.
//
// The configuration store is either static or dynamic.
// DynamicPrintConfig is used mainly at the user interface. while the StaticPrintConfig is used
// during the slicing and the g-code generation.
//
// The classes derived from StaticPrintConfig form a following hierarchy.
//
// FullPrintConfig
//    PrintObjectConfig
//    PrintRegionConfig
//    PrintConfig
//        GCodeConfig
//

#ifndef slic3r_PrintConfig_hpp_
#define slic3r_PrintConfig_hpp_

#include "libslic3r.h"
#include "Config.hpp"

#include <boost/preprocessor/facilities/empty.hpp>
#include <boost/preprocessor/punctuation/comma_if.hpp>
#include <boost/preprocessor/seq/for_each.hpp>
#include <boost/preprocessor/seq/for_each_i.hpp>
#include <boost/preprocessor/stringize.hpp>
#include <boost/preprocessor/tuple/elem.hpp>
#include <boost/preprocessor/tuple/to_seq.hpp>

// #define HAS_PRESSURE_EQUALIZER

namespace Slic3r {

enum GCodeFlavor : unsigned char {
    gcfMarlinLegacy, gcfRepRapSprinter, gcfRepRapFirmware, gcfRepetier, gcfTeacup, gcfMakerWare, gcfMarlinFirmware, gcfSailfish, gcfMach3, gcfMachinekit,
    gcfSmoothie, gcfNoExtrusion,
};

enum class FuzzySkinType {
    None,
    External,
    All,
};

enum PrintHostType {
    htPrusaLink, htOctoPrint, htDuet, htFlashAir, htAstroBox, htRepetier, htMKS
};

enum AuthorizationType {
    atKeyPassword, atUserPassword
};

<<<<<<< HEAD
#define HAS_LIGHTNING_INFILL 0
=======
#define HAS_LIGHTNING_INFILL 1
>>>>>>> c24680e0

enum InfillPattern : int {
    ipConcentric, ipRectilinear, ipGrid, ipLine, ipCubic, ipTriangles, ipStars, ipGyroid, ipHoneycomb, ipAdaptiveCubic, ipMonotonic, ipMonotonicLine, ipAlignedRectilinear, ip3DHoneycomb,
    ipHilbertCurve, ipArchimedeanChords, ipOctagramSpiral, ipSupportCubic, ipSupportBase, ipConcentricInternal,
#if HAS_LIGHTNING_INFILL
    ipLightning, 
#endif // HAS_LIGHTNING_INFILL
ipCount,
};

enum class IroningType {
    NoIroning,
    TopSurfaces,
    TopmostOnly,
    AllSolid,
    Count,
};

//BBS
enum class WallInfillOrder {
    InnerOuterInfill,
    OuterInnerInfill,
    InfillInnerOuter,
    InfillOuterInner,
    Count,
};
//BBS
enum class PrintSequence {
    ByLayer,
    ByObject,
    Count,
};

enum class SlicingMode
{
    // Regular, applying ClipperLib::pftNonZero rule when creating ExPolygons.
    Regular,
    // Compatible with 3DLabPrint models, applying ClipperLib::pftEvenOdd rule when creating ExPolygons.
    EvenOdd,
    // Orienting all contours CCW, thus closing all holes.
    CloseHoles,
};

enum SupportMaterialPattern {
    smpRectilinear, smpRectilinearGrid, smpHoneycomb,
#if HAS_LIGHTNING_INFILL
    smpLightning,
#endif // HAS_LIGHTNING_INFILL
};

enum SupportMaterialStyle {
    smsGrid, smsSnug,
};

enum SupportMaterialInterfacePattern {
    smipAuto, smipRectilinear, smipConcentric,
};

// BBS
enum SupportType {
    stNormalAuto, stTreeAuto, stHybridAuto, stNormal, stTree
};

enum SeamPosition {
    spNearest, spAligned, spRear, spRandom
};

enum LiftType {
    NormalLift,
    SpiralLift,
    LazyLift
};

enum SLAMaterial {
    slamTough,
    slamFlex,
    slamCasting,
    slamDental,
    slamHeatResistant,
};

enum SLADisplayOrientation {
    sladoLandscape,
    sladoPortrait
};

enum SLAPillarConnectionMode {
    slapcmZigZag,
    slapcmCross,
    slapcmDynamic
};

enum BrimType {
    btAutoBrim,  // BBS
    btOuterOnly,
    btNoBrim,
    btInnerOnly,
    btOuterAndInner,
};

enum TimelapseType {
    tlNone,
    tlSmooth,
    tlTraditional
};

enum DraftShield {
    dsDisabled, dsLimited, dsEnabled
};

// BBS
enum OverhangFanThreshold {
    Overhang_threshold_1_4 = 0,
    Overhang_threshold_2_4,
    Overhang_threshold_3_4,
    Overhang_threshold_4_4,
    Overhang_threshold_bridge
};

// BBS
enum BedType {
    btPC = 0,
    btEP,
    btPEI,
    btPTE,
    btCount
};

// BBS
enum NozzleType {
    ntUndefine = 0,
    ntHardenedSteel,
    ntStainlessSteel,
    ntBrass,
    ntCount
};

static std::string bed_type_to_gcode_string(const BedType type)
{
    std::string type_str;

    switch (type) {
    case btPC:
        type_str = "cool_plate";
        break;
    case btEP:
        type_str = "engineering_plate";
        break;
    case btPEI:
        type_str = "high_temp_plate";
        break;
    case btPTE:
        type_str = "frosted_plate";
    default:
        type_str = "unknown";
        break;
    }

    return type_str;
}

static std::string get_bed_temp_key(const BedType type)
{
    if (type == btPC)
        return "cool_plate_temp";

    if (type == btEP)
        return "eng_plate_temp";

    if (type == btPEI)
        return "hot_plate_temp";

    if (type == btPTE)
        return "textured_plate_temp";

    return "";
}

static std::string get_bed_temp_1st_layer_key(const BedType type)
{
    if (type == btPC)
        return "cool_plate_temp_initial_layer";

    if (type == btEP)
        return "eng_plate_temp_initial_layer";

    if (type == btPEI)
        return "hot_plate_temp_initial_layer";

    if (type == btPTE)
        return "textured_plate_temp_initial_layer";

    return "";
}

#define CONFIG_OPTION_ENUM_DECLARE_STATIC_MAPS(NAME) \
    template<> const t_config_enum_names& ConfigOptionEnum<NAME>::get_enum_names(); \
    template<> const t_config_enum_values& ConfigOptionEnum<NAME>::get_enum_values();

CONFIG_OPTION_ENUM_DECLARE_STATIC_MAPS(PrinterTechnology)
CONFIG_OPTION_ENUM_DECLARE_STATIC_MAPS(GCodeFlavor)
CONFIG_OPTION_ENUM_DECLARE_STATIC_MAPS(FuzzySkinType)
CONFIG_OPTION_ENUM_DECLARE_STATIC_MAPS(InfillPattern)
CONFIG_OPTION_ENUM_DECLARE_STATIC_MAPS(IroningType)
CONFIG_OPTION_ENUM_DECLARE_STATIC_MAPS(SlicingMode)
CONFIG_OPTION_ENUM_DECLARE_STATIC_MAPS(SupportMaterialPattern)
CONFIG_OPTION_ENUM_DECLARE_STATIC_MAPS(SupportMaterialStyle)
CONFIG_OPTION_ENUM_DECLARE_STATIC_MAPS(SupportMaterialInterfacePattern)
// BBS
CONFIG_OPTION_ENUM_DECLARE_STATIC_MAPS(SupportType)
CONFIG_OPTION_ENUM_DECLARE_STATIC_MAPS(SeamPosition)
CONFIG_OPTION_ENUM_DECLARE_STATIC_MAPS(SLADisplayOrientation)
CONFIG_OPTION_ENUM_DECLARE_STATIC_MAPS(SLAPillarConnectionMode)
CONFIG_OPTION_ENUM_DECLARE_STATIC_MAPS(BrimType)
CONFIG_OPTION_ENUM_DECLARE_STATIC_MAPS(TimelapseType)
CONFIG_OPTION_ENUM_DECLARE_STATIC_MAPS(BedType)
CONFIG_OPTION_ENUM_DECLARE_STATIC_MAPS(DraftShield)
CONFIG_OPTION_ENUM_DECLARE_STATIC_MAPS(ForwardCompatibilitySubstitutionRule)

CONFIG_OPTION_ENUM_DECLARE_STATIC_MAPS(PrintHostType)
CONFIG_OPTION_ENUM_DECLARE_STATIC_MAPS(AuthorizationType)

#undef CONFIG_OPTION_ENUM_DECLARE_STATIC_MAPS

// Defines each and every confiuration option of Slic3r, including the properties of the GUI dialogs.
// Does not store the actual values, but defines default values.
class PrintConfigDef : public ConfigDef
{
public:
    PrintConfigDef();

    static void handle_legacy(t_config_option_key &opt_key, std::string &value);

    // Array options growing with the number of extruders
    const std::vector<std::string>& extruder_option_keys() const { return m_extruder_option_keys; }
    // Options defining the extruder retract properties. These keys are sorted lexicographically.
    // The extruder retract keys could be overidden by the same values defined at the Filament level
    // (then the key is further prefixed with the "filament_" prefix).
    const std::vector<std::string>& extruder_retract_keys() const { return m_extruder_retract_keys; }

    // BBS
    const std::vector<std::string>& filament_option_keys() const { return m_filament_option_keys; }
    const std::vector<std::string>& filament_retract_keys() const { return m_filament_retract_keys; }

private:
    void init_common_params();
    void init_fff_params();
    void init_extruder_option_keys();
    void init_sla_params();

    std::vector<std::string>    m_extruder_option_keys;
    std::vector<std::string>    m_extruder_retract_keys;

    // BBS
    void init_filament_option_keys();

    std::vector<std::string>    m_filament_option_keys;
    std::vector<std::string>    m_filament_retract_keys;
};

// The one and only global definition of SLic3r configuration options.
// This definition is constant.
extern const PrintConfigDef print_config_def;

class StaticPrintConfig;

// Minimum object distance for arrangement, based on printer technology.
double min_object_distance(const ConfigBase &cfg);

// Slic3r dynamic configuration, used to override the configuration
// per object, per modification volume or per printing material.
// The dynamic configuration is also used to store user modifications of the print global parameters,
// so the modified configuration values may be diffed against the active configuration
// to invalidate the proper slicing resp. g-code generation processing steps.
// This object is mapped to Perl as Slic3r::Config.
class DynamicPrintConfig : public DynamicConfig
{
public:
    DynamicPrintConfig() {}
    DynamicPrintConfig(const DynamicPrintConfig &rhs) : DynamicConfig(rhs) {}
    DynamicPrintConfig(DynamicPrintConfig &&rhs) noexcept : DynamicConfig(std::move(rhs)) {}
    explicit DynamicPrintConfig(const StaticPrintConfig &rhs);
    explicit DynamicPrintConfig(const ConfigBase &rhs) : DynamicConfig(rhs) {}

    DynamicPrintConfig& operator=(const DynamicPrintConfig &rhs) { DynamicConfig::operator=(rhs); return *this; }
    DynamicPrintConfig& operator=(DynamicPrintConfig &&rhs) noexcept { DynamicConfig::operator=(std::move(rhs)); return *this; }

    static DynamicPrintConfig  full_print_config();
    static DynamicPrintConfig* new_from_defaults_keys(const std::vector<std::string> &keys);

    // Overrides ConfigBase::def(). Static configuration definition. Any value stored into this ConfigBase shall have its definition here.
    const ConfigDef*    def() const override { return &print_config_def; }

    void                normalize_fdm(int used_filaments = 0);

    void                set_num_extruders(unsigned int num_extruders);

    // BBS
    void                set_num_filaments(unsigned int num_filaments);

    // Validate the PrintConfig. Returns an empty string on success, otherwise an error message is returned.
    std::string         validate();

    // Verify whether the opt_key has not been obsoleted or renamed.
    // Both opt_key and value may be modified by handle_legacy().
    // If the opt_key is no more valid in this version of Slic3r, opt_key is cleared by handle_legacy().
    // handle_legacy() is called internally by set_deserialize().
    void                handle_legacy(t_config_option_key &opt_key, std::string &value) const override
        { PrintConfigDef::handle_legacy(opt_key, value); }

    //BBS special case Support G/ Support W
    std::string get_filament_type(std::string &displayed_filament_type, int id = 0);
};

void handle_legacy_sla(DynamicPrintConfig &config);

class StaticPrintConfig : public StaticConfig
{
public:
    StaticPrintConfig() {}

    // Overrides ConfigBase::def(). Static configuration definition. Any value stored into this ConfigBase shall have its definition here.
    const ConfigDef*    def() const override { return &print_config_def; }
    // Reference to the cached list of keys.
    virtual const t_config_option_keys& keys_ref() const = 0;

protected:
    // Verify whether the opt_key has not been obsoleted or renamed.
    // Both opt_key and value may be modified by handle_legacy().
    // If the opt_key is no more valid in this version of Slic3r, opt_key is cleared by handle_legacy().
    // handle_legacy() is called internally by set_deserialize().
    void                handle_legacy(t_config_option_key &opt_key, std::string &value) const override
        { PrintConfigDef::handle_legacy(opt_key, value); }

    // Internal class for keeping a dynamic map to static options.
    class StaticCacheBase
    {
    public:
        // To be called during the StaticCache setup.
        // Add one ConfigOption into m_map_name_to_offset.
        template<typename T>
        void                opt_add(const std::string &name, const char *base_ptr, const T &opt)
        {
            assert(m_map_name_to_offset.find(name) == m_map_name_to_offset.end());
            m_map_name_to_offset[name] = (const char*)&opt - base_ptr;
        }

    protected:
        std::map<std::string, ptrdiff_t>    m_map_name_to_offset;
    };

    // Parametrized by the type of the topmost class owning the options.
    template<typename T>
    class StaticCache : public StaticCacheBase
    {
    public:
        // Calling the constructor of m_defaults with 0 forces m_defaults to not run the initialization.
        StaticCache() : m_defaults(nullptr) {}
        ~StaticCache() { delete m_defaults; m_defaults = nullptr; }

        bool                initialized() const { return ! m_keys.empty(); }

        ConfigOption*       optptr(const std::string &name, T *owner) const
        {
            const auto it = m_map_name_to_offset.find(name);
            return (it == m_map_name_to_offset.end()) ? nullptr : reinterpret_cast<ConfigOption*>((char*)owner + it->second);
        }

        const ConfigOption* optptr(const std::string &name, const T *owner) const
        {
            const auto it = m_map_name_to_offset.find(name);
            return (it == m_map_name_to_offset.end()) ? nullptr : reinterpret_cast<const ConfigOption*>((const char*)owner + it->second);
        }

        const std::vector<std::string>& keys()      const { return m_keys; }
        const T&                        defaults()  const { return *m_defaults; }

        // To be called during the StaticCache setup.
        // Collect option keys from m_map_name_to_offset,
        // assign default values to m_defaults.
        void                finalize(T *defaults, const ConfigDef *defs)
        {
            assert(defs != nullptr);
            m_defaults = defaults;
            m_keys.clear();
            m_keys.reserve(m_map_name_to_offset.size());
            for (const auto &kvp : defs->options) {
                // Find the option given the option name kvp.first by an offset from (char*)m_defaults.
                ConfigOption *opt = this->optptr(kvp.first, m_defaults);
                if (opt == nullptr)
                    // This option is not defined by the ConfigBase of type T.
                    continue;
                m_keys.emplace_back(kvp.first);
                const ConfigOptionDef *def = defs->get(kvp.first);
                assert(def != nullptr);
                if (def->default_value)
                    opt->set(def->default_value.get());
            }
        }

    private:
        T                                  *m_defaults;
        std::vector<std::string>            m_keys;
    };
};

#define STATIC_PRINT_CONFIG_CACHE_BASE(CLASS_NAME) \
public: \
    /* Overrides ConfigBase::optptr(). Find ando/or create a ConfigOption instance for a given name. */ \
    const ConfigOption*      optptr(const t_config_option_key &opt_key) const override \
        { return s_cache_##CLASS_NAME.optptr(opt_key, this); } \
    /* Overrides ConfigBase::optptr(). Find ando/or create a ConfigOption instance for a given name. */ \
    ConfigOption*            optptr(const t_config_option_key &opt_key, bool create = false) override \
        { return s_cache_##CLASS_NAME.optptr(opt_key, this); } \
    /* Overrides ConfigBase::keys(). Collect names of all configuration values maintained by this configuration store. */ \
    t_config_option_keys     keys() const override { return s_cache_##CLASS_NAME.keys(); } \
    const t_config_option_keys& keys_ref() const override { return s_cache_##CLASS_NAME.keys(); } \
    static const CLASS_NAME& defaults() { assert(s_cache_##CLASS_NAME.initialized()); return s_cache_##CLASS_NAME.defaults(); } \
private: \
    friend int print_config_static_initializer(); \
    static void initialize_cache() \
    { \
        assert(! s_cache_##CLASS_NAME.initialized()); \
        if (! s_cache_##CLASS_NAME.initialized()) { \
            CLASS_NAME *inst = new CLASS_NAME(1); \
            inst->initialize(s_cache_##CLASS_NAME, (const char*)inst); \
            s_cache_##CLASS_NAME.finalize(inst, inst->def()); \
        } \
    } \
    /* Cache object holding a key/option map, a list of option keys and a copy of this static config initialized with the defaults. */ \
    static StaticPrintConfig::StaticCache<CLASS_NAME> s_cache_##CLASS_NAME;

#define STATIC_PRINT_CONFIG_CACHE(CLASS_NAME) \
    STATIC_PRINT_CONFIG_CACHE_BASE(CLASS_NAME) \
public: \
    /* Public default constructor will initialize the key/option cache and the default object copy if needed. */ \
    CLASS_NAME() { assert(s_cache_##CLASS_NAME.initialized()); *this = s_cache_##CLASS_NAME.defaults(); } \
protected: \
    /* Protected constructor to be called when compounded. */ \
    CLASS_NAME(int) {}

#define STATIC_PRINT_CONFIG_CACHE_DERIVED(CLASS_NAME) \
    STATIC_PRINT_CONFIG_CACHE_BASE(CLASS_NAME) \
public: \
    /* Overrides ConfigBase::def(). Static configuration definition. Any value stored into this ConfigBase shall have its definition here. */ \
    const ConfigDef*    def() const override { return &print_config_def; } \
    /* Handle legacy and obsoleted config keys */ \
    void                handle_legacy(t_config_option_key &opt_key, std::string &value) const override \
        { PrintConfigDef::handle_legacy(opt_key, value); }

#define PRINT_CONFIG_CLASS_ELEMENT_DEFINITION(r, data, elem) BOOST_PP_TUPLE_ELEM(0, elem) BOOST_PP_TUPLE_ELEM(1, elem);
#define PRINT_CONFIG_CLASS_ELEMENT_INITIALIZATION2(KEY) cache.opt_add(BOOST_PP_STRINGIZE(KEY), base_ptr, this->KEY);
#define PRINT_CONFIG_CLASS_ELEMENT_INITIALIZATION(r, data, elem) PRINT_CONFIG_CLASS_ELEMENT_INITIALIZATION2(BOOST_PP_TUPLE_ELEM(1, elem))
#define PRINT_CONFIG_CLASS_ELEMENT_HASH(r, data, elem) boost::hash_combine(seed, BOOST_PP_TUPLE_ELEM(1, elem).hash());
#define PRINT_CONFIG_CLASS_ELEMENT_EQUAL(r, data, elem) if (! (BOOST_PP_TUPLE_ELEM(1, elem) == rhs.BOOST_PP_TUPLE_ELEM(1, elem))) return false;
#define PRINT_CONFIG_CLASS_ELEMENT_LOWER(r, data, elem) \
        if (BOOST_PP_TUPLE_ELEM(1, elem) < rhs.BOOST_PP_TUPLE_ELEM(1, elem)) return true; \
        if (! (BOOST_PP_TUPLE_ELEM(1, elem) == rhs.BOOST_PP_TUPLE_ELEM(1, elem))) return false;

#define PRINT_CONFIG_CLASS_DEFINE(CLASS_NAME, PARAMETER_DEFINITION_SEQ) \
class CLASS_NAME : public StaticPrintConfig { \
    STATIC_PRINT_CONFIG_CACHE(CLASS_NAME) \
public: \
    BOOST_PP_SEQ_FOR_EACH(PRINT_CONFIG_CLASS_ELEMENT_DEFINITION, _, PARAMETER_DEFINITION_SEQ) \
    size_t hash() const throw() \
    { \
        size_t seed = 0; \
        BOOST_PP_SEQ_FOR_EACH(PRINT_CONFIG_CLASS_ELEMENT_HASH, _, PARAMETER_DEFINITION_SEQ) \
        return seed; \
    } \
    bool operator==(const CLASS_NAME &rhs) const throw() \
    { \
        BOOST_PP_SEQ_FOR_EACH(PRINT_CONFIG_CLASS_ELEMENT_EQUAL, _, PARAMETER_DEFINITION_SEQ) \
        return true; \
    } \
    bool operator!=(const CLASS_NAME &rhs) const throw() { return ! (*this == rhs); } \
    bool operator<(const CLASS_NAME &rhs) const throw() \
    { \
        BOOST_PP_SEQ_FOR_EACH(PRINT_CONFIG_CLASS_ELEMENT_LOWER, _, PARAMETER_DEFINITION_SEQ) \
        return false; \
    } \
protected: \
    void initialize(StaticCacheBase &cache, const char *base_ptr) \
    { \
        BOOST_PP_SEQ_FOR_EACH(PRINT_CONFIG_CLASS_ELEMENT_INITIALIZATION, _, PARAMETER_DEFINITION_SEQ) \
    } \
};

#define PRINT_CONFIG_CLASS_DERIVED_CLASS_LIST_ITEM(r, data, i, elem) BOOST_PP_COMMA_IF(i) public elem
#define PRINT_CONFIG_CLASS_DERIVED_CLASS_LIST(CLASSES_PARENTS_TUPLE) BOOST_PP_SEQ_FOR_EACH_I(PRINT_CONFIG_CLASS_DERIVED_CLASS_LIST_ITEM, _, BOOST_PP_TUPLE_TO_SEQ(CLASSES_PARENTS_TUPLE))
#define PRINT_CONFIG_CLASS_DERIVED_INITIALIZER_ITEM(r, VALUE, i, elem) BOOST_PP_COMMA_IF(i) elem(VALUE)
#define PRINT_CONFIG_CLASS_DERIVED_INITIALIZER(CLASSES_PARENTS_TUPLE, VALUE) BOOST_PP_SEQ_FOR_EACH_I(PRINT_CONFIG_CLASS_DERIVED_INITIALIZER_ITEM, VALUE, BOOST_PP_TUPLE_TO_SEQ(CLASSES_PARENTS_TUPLE))
#define PRINT_CONFIG_CLASS_DERIVED_INITCACHE_ITEM(r, data, elem) this->elem::initialize(cache, base_ptr);
#define PRINT_CONFIG_CLASS_DERIVED_INITCACHE(CLASSES_PARENTS_TUPLE) BOOST_PP_SEQ_FOR_EACH(PRINT_CONFIG_CLASS_DERIVED_INITCACHE_ITEM, _, BOOST_PP_TUPLE_TO_SEQ(CLASSES_PARENTS_TUPLE))
#define PRINT_CONFIG_CLASS_DERIVED_HASH(r, data, elem) boost::hash_combine(seed, static_cast<const elem*>(this)->hash());
#define PRINT_CONFIG_CLASS_DERIVED_EQUAL(r, data, elem) \
    if (! (*static_cast<const elem*>(this) == static_cast<const elem&>(rhs))) return false;

// Generic version, with or without new parameters. Don't use this directly.
#define PRINT_CONFIG_CLASS_DERIVED_DEFINE1(CLASS_NAME, CLASSES_PARENTS_TUPLE, PARAMETER_DEFINITION, PARAMETER_REGISTRATION, PARAMETER_HASHES, PARAMETER_EQUALS) \
class CLASS_NAME : PRINT_CONFIG_CLASS_DERIVED_CLASS_LIST(CLASSES_PARENTS_TUPLE) { \
    STATIC_PRINT_CONFIG_CACHE_DERIVED(CLASS_NAME) \
    CLASS_NAME() : PRINT_CONFIG_CLASS_DERIVED_INITIALIZER(CLASSES_PARENTS_TUPLE, 0) { assert(s_cache_##CLASS_NAME.initialized()); *this = s_cache_##CLASS_NAME.defaults(); } \
public: \
    PARAMETER_DEFINITION \
    size_t hash() const throw() \
    { \
        size_t seed = 0; \
        BOOST_PP_SEQ_FOR_EACH(PRINT_CONFIG_CLASS_DERIVED_HASH, _, BOOST_PP_TUPLE_TO_SEQ(CLASSES_PARENTS_TUPLE)) \
        PARAMETER_HASHES \
        return seed; \
    } \
    bool operator==(const CLASS_NAME &rhs) const throw() \
    { \
        BOOST_PP_SEQ_FOR_EACH(PRINT_CONFIG_CLASS_DERIVED_EQUAL, _, BOOST_PP_TUPLE_TO_SEQ(CLASSES_PARENTS_TUPLE)) \
        PARAMETER_EQUALS \
        return true; \
    } \
    bool operator!=(const CLASS_NAME &rhs) const throw() { return ! (*this == rhs); } \
protected: \
    CLASS_NAME(int) : PRINT_CONFIG_CLASS_DERIVED_INITIALIZER(CLASSES_PARENTS_TUPLE, 1) {} \
    void initialize(StaticCacheBase &cache, const char* base_ptr) { \
        PRINT_CONFIG_CLASS_DERIVED_INITCACHE(CLASSES_PARENTS_TUPLE) \
        PARAMETER_REGISTRATION \
    } \
};
// Variant without adding new parameters.
#define PRINT_CONFIG_CLASS_DERIVED_DEFINE0(CLASS_NAME, CLASSES_PARENTS_TUPLE) \
    PRINT_CONFIG_CLASS_DERIVED_DEFINE1(CLASS_NAME, CLASSES_PARENTS_TUPLE, BOOST_PP_EMPTY(), BOOST_PP_EMPTY(), BOOST_PP_EMPTY(), BOOST_PP_EMPTY())
// Variant with adding new parameters.
#define PRINT_CONFIG_CLASS_DERIVED_DEFINE(CLASS_NAME, CLASSES_PARENTS_TUPLE, PARAMETER_DEFINITION_SEQ) \
    PRINT_CONFIG_CLASS_DERIVED_DEFINE1(CLASS_NAME, CLASSES_PARENTS_TUPLE, \
        BOOST_PP_SEQ_FOR_EACH(PRINT_CONFIG_CLASS_ELEMENT_DEFINITION, _, PARAMETER_DEFINITION_SEQ), \
        BOOST_PP_SEQ_FOR_EACH(PRINT_CONFIG_CLASS_ELEMENT_INITIALIZATION, _, PARAMETER_DEFINITION_SEQ), \
        BOOST_PP_SEQ_FOR_EACH(PRINT_CONFIG_CLASS_ELEMENT_HASH, _, PARAMETER_DEFINITION_SEQ), \
        BOOST_PP_SEQ_FOR_EACH(PRINT_CONFIG_CLASS_ELEMENT_EQUAL, _, PARAMETER_DEFINITION_SEQ))

// This object is mapped to Perl as Slic3r::Config::PrintObject.
PRINT_CONFIG_CLASS_DEFINE(
    PrintObjectConfig,

    ((ConfigOptionFloat,               brim_object_gap))
    ((ConfigOptionEnum<BrimType>,      brim_type))
    ((ConfigOptionFloat,               brim_width))
    ((ConfigOptionBool,                bridge_no_support))
    ((ConfigOptionFloat,               elefant_foot_compensation))
    ((ConfigOptionFloat,               max_bridge_length))
    ((ConfigOptionFloat,               line_width))
    // Force the generation of solid shells between adjacent materials/volumes.
    ((ConfigOptionBool,                interface_shells))
    ((ConfigOptionFloat,               layer_height))
    ((ConfigOptionFloat,               raft_contact_distance))
    ((ConfigOptionFloat,               raft_expansion))
    ((ConfigOptionPercent,             raft_first_layer_density))
    ((ConfigOptionFloat,               raft_first_layer_expansion))
    ((ConfigOptionInt,                 raft_layers))
    ((ConfigOptionEnum<SeamPosition>,  seam_position))
    ((ConfigOptionFloat,               slice_closing_radius))
    ((ConfigOptionBool,                enable_support))
    // Automatic supports (generated based on support_threshold_angle).
    ((ConfigOptionEnum<SupportType>,   support_type))
    // Direction of the support pattern (in XY plane).`
    ((ConfigOptionFloat,               support_angle))
    ((ConfigOptionBool,                support_on_build_plate_only))
    ((ConfigOptionBool,                support_critical_regions_only))
    ((ConfigOptionFloat,               support_top_z_distance))
    ((ConfigOptionInt,                 enforce_support_layers))
    ((ConfigOptionInt,                 support_filament))
    ((ConfigOptionFloat,               support_line_width))
    ((ConfigOptionBool,                support_interface_loop_pattern))
    ((ConfigOptionInt,                 support_interface_filament))
    ((ConfigOptionInt,                 support_interface_top_layers))
    ((ConfigOptionInt,                 support_interface_bottom_layers))
    // Spacing between interface lines (the hatching distance). Set zero to get a solid interface.
    ((ConfigOptionFloat,               support_interface_spacing))
    ((ConfigOptionFloat,               support_interface_speed))
    ((ConfigOptionEnum<SupportMaterialPattern>, support_base_pattern))
    ((ConfigOptionEnum<SupportMaterialInterfacePattern>, support_interface_pattern))
    // Spacing between support material lines (the hatching distance).
    ((ConfigOptionFloat,               support_base_pattern_spacing))
    ((ConfigOptionFloat,               support_speed))
    ((ConfigOptionEnum<SupportMaterialStyle>, support_style))
    // BBS
    ((ConfigOptionBool,                independent_support_layer_height))
    ((ConfigOptionBool,                thick_bridges))
    // Overhang angle threshold.
    ((ConfigOptionInt,                 support_threshold_angle))
    ((ConfigOptionFloat,               support_object_xy_distance))
    ((ConfigOptionFloat,               xy_hole_compensation))
    ((ConfigOptionFloat,               xy_contour_compensation))
    ((ConfigOptionBool,                flush_into_objects))
    // BBS
    ((ConfigOptionBool,                flush_into_infill))
    ((ConfigOptionBool,                flush_into_support))
    // BBS
    ((ConfigOptionFloat,              tree_support_branch_distance))
    ((ConfigOptionFloat,              tree_support_branch_diameter))
    ((ConfigOptionFloat,              tree_support_branch_angle))
    ((ConfigOptionInt,                tree_support_wall_count))
    ((ConfigOptionBool,               tree_support_with_infill))
    ((ConfigOptionBool,               detect_narrow_internal_solid_infill))
    ((ConfigOptionBool,               adaptive_layer_height))
    ((ConfigOptionFloat,              support_bottom_interface_spacing))
)

// This object is mapped to Perl as Slic3r::Config::PrintRegion.
PRINT_CONFIG_CLASS_DEFINE(
    PrintRegionConfig,

    ((ConfigOptionInt,                  bottom_shell_layers))
    ((ConfigOptionFloat,                bottom_shell_thickness))
    ((ConfigOptionFloat,                bridge_flow))
    ((ConfigOptionFloat,                bridge_speed))
    ((ConfigOptionFloat,                bridge_angle))
    ((ConfigOptionEnum<InfillPattern>,  top_surface_pattern))
    ((ConfigOptionFloat,                top_solid_infill_flow_ratio))
    ((ConfigOptionFloat,                bottom_solid_infill_flow_ratio))
    ((ConfigOptionEnum<InfillPattern>,  bottom_surface_pattern))
    ((ConfigOptionFloat,                outer_wall_line_width))
    ((ConfigOptionFloat,                outer_wall_speed))
    ((ConfigOptionFloat,                infill_direction))
    ((ConfigOptionPercent,              sparse_infill_density))
    ((ConfigOptionEnum<InfillPattern>,  sparse_infill_pattern))
    ((ConfigOptionEnum<FuzzySkinType>,  fuzzy_skin))
    ((ConfigOptionFloat,                fuzzy_skin_thickness))
    ((ConfigOptionFloat,                fuzzy_skin_point_distance))
    ((ConfigOptionFloat,                gap_infill_speed))
    ((ConfigOptionInt,                  sparse_infill_filament))
    ((ConfigOptionFloat,                sparse_infill_line_width))
    ((ConfigOptionPercent,              infill_wall_overlap))
    ((ConfigOptionFloat,                sparse_infill_speed))
    //BBS
    ((ConfigOptionBool,                 infill_combination))
    // Ironing options
    ((ConfigOptionEnum<IroningType>,    ironing_type))
    ((ConfigOptionPercent,              ironing_flow))
    ((ConfigOptionFloat,                ironing_spacing))
    ((ConfigOptionFloat,                ironing_speed))
    // Detect bridging perimeters
    ((ConfigOptionBool,                 detect_overhang_wall))
    ((ConfigOptionInt,                  wall_filament))
    ((ConfigOptionFloat,                inner_wall_line_width))
    ((ConfigOptionFloat,                inner_wall_speed))
    // Total number of perimeters.
    ((ConfigOptionInt,                  wall_loops))
    ((ConfigOptionFloat,                minimum_sparse_infill_area))
    ((ConfigOptionInt,                  solid_infill_filament))
    ((ConfigOptionFloat,                internal_solid_infill_line_width))
    ((ConfigOptionFloat,                internal_solid_infill_speed))
    // Detect thin walls.
    ((ConfigOptionBool,                 detect_thin_wall))
    ((ConfigOptionFloat,                top_surface_line_width))
    ((ConfigOptionInt,                  top_shell_layers))
    ((ConfigOptionFloat,                top_shell_thickness))
    ((ConfigOptionFloat,                top_surface_speed))
    //BBS
    ((ConfigOptionBool,                 enable_overhang_speed))
    ((ConfigOptionFloat,                overhang_1_4_speed))
    ((ConfigOptionFloat,                overhang_2_4_speed))
    ((ConfigOptionFloat,                overhang_3_4_speed))
    ((ConfigOptionFloat,                overhang_4_4_speed))
    ((ConfigOptionBool,                 only_one_wall_top))
    ((ConfigOptionBool,                 only_one_wall_first_layer))
)

PRINT_CONFIG_CLASS_DEFINE(
    MachineEnvelopeConfig,

    // M201 X... Y... Z... E... [mm/sec^2]
    ((ConfigOptionFloats,               machine_max_acceleration_x))
    ((ConfigOptionFloats,               machine_max_acceleration_y))
    ((ConfigOptionFloats,               machine_max_acceleration_z))
    ((ConfigOptionFloats,               machine_max_acceleration_e))
    // M203 X... Y... Z... E... [mm/sec]
    ((ConfigOptionFloats,               machine_max_speed_x))
    ((ConfigOptionFloats,               machine_max_speed_y))
    ((ConfigOptionFloats,               machine_max_speed_z))
    ((ConfigOptionFloats,               machine_max_speed_e))

    // M204 P... R... T...[mm/sec^2]
    ((ConfigOptionFloats,               machine_max_acceleration_extruding))
    ((ConfigOptionFloats,               machine_max_acceleration_retracting))
    ((ConfigOptionFloats,               machine_max_acceleration_travel))

    // M205 X... Y... Z... E... [mm/sec]
    ((ConfigOptionFloats,               machine_max_jerk_x))
    ((ConfigOptionFloats,               machine_max_jerk_y))
    ((ConfigOptionFloats,               machine_max_jerk_z))
    ((ConfigOptionFloats,               machine_max_jerk_e))
    // M205 T... [mm/sec]
    ((ConfigOptionFloats,               machine_min_travel_rate))
    // M205 S... [mm/sec]
    ((ConfigOptionFloats,               machine_min_extruding_rate))
)

// This object is mapped to Perl as Slic3r::Config::GCode.
PRINT_CONFIG_CLASS_DEFINE(
    GCodeConfig,

    ((ConfigOptionString,              before_layer_change_gcode))
    ((ConfigOptionFloats,              deretraction_speed))
    //BBS
    ((ConfigOptionBool,                enable_arc_fitting))
    ((ConfigOptionString,              machine_end_gcode))
    ((ConfigOptionStrings,             filament_end_gcode))
    ((ConfigOptionFloats,              filament_flow_ratio))
    ((ConfigOptionBool,                enable_pressure_advance))
    ((ConfigOptionFloats,              pressure_advance))
    ((ConfigOptionFloats,              filament_diameter))
    ((ConfigOptionFloats,              filament_density))
    ((ConfigOptionStrings,             filament_type))
    ((ConfigOptionBools,               filament_soluble))
    ((ConfigOptionBools,               filament_is_support))
    ((ConfigOptionFloats,              filament_cost))
    ((ConfigOptionInts,                temperature_vitrification))  //BBS
    ((ConfigOptionFloats,              filament_max_volumetric_speed))
    ((ConfigOptionFloat,               machine_load_filament_time))
    ((ConfigOptionFloat,               machine_unload_filament_time))
    ((ConfigOptionFloats,              filament_minimal_purge_on_wipe_tower))
    // BBS
    ((ConfigOptionBool,                scan_first_layer))
    // ((ConfigOptionBool,                spaghetti_detector))
    ((ConfigOptionBool,                gcode_add_line_number))
    ((ConfigOptionBool,                bbl_bed_temperature_gcode))
    ((ConfigOptionEnum<GCodeFlavor>,   gcode_flavor))
    ((ConfigOptionString,              layer_change_gcode))
//#ifdef HAS_PRESSURE_EQUALIZER
//    ((ConfigOptionFloat,               max_volumetric_extrusion_rate_slope_positive))
//    ((ConfigOptionFloat,               max_volumetric_extrusion_rate_slope_negative))
//#endif
    ((ConfigOptionPercents,            retract_before_wipe))
    ((ConfigOptionFloats,              retraction_length))
    ((ConfigOptionFloats,              retract_length_toolchange))
    ((ConfigOptionFloats,              z_hop))
    ((ConfigOptionEnum<LiftType>,     z_lift_type))
    ((ConfigOptionFloats,              retract_restart_extra))
    ((ConfigOptionFloats,              retract_restart_extra_toolchange))
    ((ConfigOptionFloats,              retraction_speed))
    ((ConfigOptionString,              machine_start_gcode))
    ((ConfigOptionStrings,             filament_start_gcode))
    ((ConfigOptionBool,                single_extruder_multi_material))
    ((ConfigOptionBool,                wipe_tower_no_sparse_layers))
    ((ConfigOptionString,              change_filament_gcode))
    ((ConfigOptionFloat,               travel_speed))
    ((ConfigOptionFloat,               travel_speed_z))
    ((ConfigOptionBool,                silent_mode))
    ((ConfigOptionString,              machine_pause_gcode))
    ((ConfigOptionString,              template_custom_gcode))
    //BBS
    ((ConfigOptionEnum<NozzleType>,    nozzle_type))
    ((ConfigOptionBool,                auxiliary_fan))
)

// This object is mapped to Perl as Slic3r::Config::Print.
PRINT_CONFIG_CLASS_DERIVED_DEFINE(
    PrintConfig, 
    (MachineEnvelopeConfig, GCodeConfig),

    //BBS
    ((ConfigOptionInts,               additional_cooling_fan_speed))
    ((ConfigOptionBool,               reduce_crossing_wall))
    ((ConfigOptionFloatOrPercent,     max_travel_detour_distance))
    ((ConfigOptionPoints,             printable_area))
    //BBS: add bed_exclude_area
    ((ConfigOptionPoints,             bed_exclude_area))
    // BBS
    ((ConfigOptionEnum<BedType>,      curr_bed_type))
    ((ConfigOptionInts,               cool_plate_temp))
    ((ConfigOptionInts,               eng_plate_temp))
    ((ConfigOptionInts,               hot_plate_temp)) // hot is short for high temperature
    ((ConfigOptionInts,               textured_plate_temp))
    ((ConfigOptionInts,               cool_plate_temp_initial_layer))
    ((ConfigOptionInts,               eng_plate_temp_initial_layer))
    ((ConfigOptionInts,               hot_plate_temp_initial_layer)) // hot is short for high temperature
    ((ConfigOptionInts,               textured_plate_temp_initial_layer))
    ((ConfigOptionBools,              enable_overhang_bridge_fan))
    ((ConfigOptionInts,               overhang_fan_speed))
    ((ConfigOptionEnumsGeneric,       overhang_fan_threshold))
    ((ConfigOptionEnum<PrintSequence>,print_sequence))
    ((ConfigOptionBools,              slow_down_for_layer_cooling))
    ((ConfigOptionFloat,              default_acceleration))
    ((ConfigOptionInts,               close_fan_the_first_x_layers))
    ((ConfigOptionEnum<DraftShield>,  draft_shield))
    ((ConfigOptionFloat,              extruder_clearance_height_to_rod))//BBs
    ((ConfigOptionFloat,              extruder_clearance_height_to_lid))//BBS
    ((ConfigOptionFloat,              extruder_clearance_radius))
    ((ConfigOptionStrings,            extruder_colour))
    ((ConfigOptionPoints,             extruder_offset))
    ((ConfigOptionBools,              reduce_fan_stop_start_freq))
    ((ConfigOptionInts,               fan_cooling_layer_time))
    ((ConfigOptionStrings,            filament_colour))
    ((ConfigOptionFloat,              outer_wall_acceleration))
    ((ConfigOptionFloat,              inner_wall_acceleration))
    ((ConfigOptionFloat,              top_surface_acceleration))
    ((ConfigOptionFloat,              initial_layer_acceleration))
    ((ConfigOptionFloat,              travel_acceleration))
    ((ConfigOptionFloat,              initial_layer_line_width))
    ((ConfigOptionFloat,              initial_layer_print_height))
    ((ConfigOptionFloat,              initial_layer_speed))
    ((ConfigOptionFloat,              default_jerk))
    ((ConfigOptionFloat,              outer_wall_jerk))
    ((ConfigOptionFloat,              inner_wall_jerk))
    ((ConfigOptionFloat,              top_surface_jerk))
    ((ConfigOptionFloat,              initial_layer_jerk))
    ((ConfigOptionFloat,              travel_jerk))

    //BBS
    ((ConfigOptionFloat,              initial_layer_infill_speed))
    ((ConfigOptionInts,               nozzle_temperature_initial_layer))
    ((ConfigOptionInts,               full_fan_speed_layer))
    ((ConfigOptionEnum<WallInfillOrder>,wall_infill_order))
    ((ConfigOptionInts,               fan_max_speed))
    ((ConfigOptionFloats,             max_layer_height))
    ((ConfigOptionInts,               fan_min_speed))
    ((ConfigOptionFloats,             min_layer_height))
    ((ConfigOptionFloat,              printable_height))
    ((ConfigOptionFloats,             slow_down_min_speed))
    ((ConfigOptionFloats,             nozzle_diameter))
    ((ConfigOptionBool,               reduce_infill_retraction))
    ((ConfigOptionBool,               ooze_prevention))
    ((ConfigOptionString,             filename_format))
    ((ConfigOptionString,             printer_model))
    ((ConfigOptionFloat,              resolution))
    ((ConfigOptionFloats,             retraction_minimum_travel))
    ((ConfigOptionBools,              retract_when_changing_layer))
    ((ConfigOptionFloat,              skirt_distance))
    ((ConfigOptionInt,                skirt_height))
    ((ConfigOptionInt,                skirt_loops))
    ((ConfigOptionInts,               slow_down_layer_time))
    ((ConfigOptionBool,               spiral_mode))
    ((ConfigOptionInt,                standby_temperature_delta))
    ((ConfigOptionInts,               nozzle_temperature))
    ((ConfigOptionInt ,               chamber_temperature))
    ((ConfigOptionBools,              wipe))
    // BBS
    ((ConfigOptionInts,               bed_temperature_difference))
    ((ConfigOptionInts,               nozzle_temperature_range_low))
    ((ConfigOptionInts,               nozzle_temperature_range_high))
    ((ConfigOptionFloats,             wipe_distance))
    ((ConfigOptionBool,               enable_prime_tower))
    // BBS: change wipe_tower_x and wipe_tower_y data type to floats to add partplate logic
    ((ConfigOptionFloats,             wipe_tower_x))
    ((ConfigOptionFloats,             wipe_tower_y))
    ((ConfigOptionFloat,              prime_tower_width))
    ((ConfigOptionFloat,              wipe_tower_per_color_wipe))
    ((ConfigOptionFloat,              wipe_tower_rotation_angle))
    ((ConfigOptionFloat,              prime_tower_brim_width))
    //((ConfigOptionFloat,              wipe_tower_bridging))
    ((ConfigOptionFloats,             flush_volumes_matrix))
    ((ConfigOptionFloats,             flush_volumes_vector))
    // BBS: wipe tower is only used for priming
    ((ConfigOptionFloat,              prime_volume))
    ((ConfigOptionFloat,              flush_multiplier))
    //((ConfigOptionFloat,              z_offset))
    // BBS: project filaments
    ((ConfigOptionFloats,             filament_colour_new))
    // BBS: not in any preset, calculated before slicing
    ((ConfigOptionBool,               has_prime_tower))
    ((ConfigOptionFloat,              nozzle_volume))
    ((ConfigOptionEnum<TimelapseType>,    timelapse_type))

)

// This object is mapped to Perl as Slic3r::Config::Full.
PRINT_CONFIG_CLASS_DERIVED_DEFINE0(
    FullPrintConfig,
    (PrintObjectConfig, PrintRegionConfig, PrintConfig)
)

// Validate the FullPrintConfig. Returns an empty string on success, otherwise an error message is returned.
std::string validate(const FullPrintConfig &config);

PRINT_CONFIG_CLASS_DEFINE(
    SLAPrintConfig,
    ((ConfigOptionString,     filename_format))
)

PRINT_CONFIG_CLASS_DEFINE(
    SLAPrintObjectConfig,

    ((ConfigOptionFloat, layer_height))

    //Number of the layers needed for the exposure time fade [3;20]
    ((ConfigOptionInt,  faded_layers))/*= 10*/

    ((ConfigOptionFloat, slice_closing_radius))

    // Enabling or disabling support creation
    ((ConfigOptionBool,  supports_enable))

    // Diameter in mm of the pointing side of the head.
    ((ConfigOptionFloat, support_head_front_diameter))/*= 0.2*/

    // How much the pinhead has to penetrate the model surface
    ((ConfigOptionFloat, support_head_penetration))/*= 0.2*/

    // Width in mm from the back sphere center to the front sphere center.
    ((ConfigOptionFloat, support_head_width))/*= 1.0*/

    // Radius in mm of the support pillars.
    ((ConfigOptionFloat, support_pillar_diameter))/*= 0.8*/

    // The percentage of smaller pillars compared to the normal pillar diameter
    // which are used in problematic areas where a normal pilla cannot fit.
    ((ConfigOptionPercent, support_small_pillar_diameter_percent))

    // How much bridge (supporting another pinhead) can be placed on a pillar.
    ((ConfigOptionInt,   support_max_bridges_on_pillar))

    // How the pillars are bridged together
    ((ConfigOptionEnum<SLAPillarConnectionMode>, support_pillar_connection_mode))

    // Generate only ground facing supports
    ((ConfigOptionBool, support_buildplate_only))

    // TODO: unimplemented at the moment. This coefficient will have an impact
    // when bridges and pillars are merged. The resulting pillar should be a bit
    // thicker than the ones merging into it. How much thicker? I don't know
    // but it will be derived from this value.
    ((ConfigOptionFloat, support_pillar_widening_factor))

    // Radius in mm of the pillar base.
    ((ConfigOptionFloat, support_base_diameter))/*= 2.0*/

    // The height of the pillar base cone in mm.
    ((ConfigOptionFloat, support_base_height))/*= 1.0*/

    // The minimum distance of the pillar base from the model in mm.
    ((ConfigOptionFloat, support_base_safety_distance)) /*= 1.0*/

    // The default angle for connecting support sticks and junctions.
    ((ConfigOptionFloat, support_critical_angle))/*= 45*/

    // The max length of a bridge in mm
    ((ConfigOptionFloat, support_max_bridge_length))/*= 15.0*/

    // The max distance of two pillars to get cross linked.
    ((ConfigOptionFloat, support_max_pillar_link_distance))

    // The elevation in Z direction upwards. This is the space between the pad
    // and the model object's bounding box bottom. Units in mm.
    ((ConfigOptionFloat, support_object_elevation))/*= 5.0*/

    /////// Following options influence automatic support points placement:
    ((ConfigOptionInt, support_points_density_relative))
    ((ConfigOptionFloat, support_points_minimal_distance))

    // Now for the base pool (pad) /////////////////////////////////////////////

    // Enabling or disabling support creation
    ((ConfigOptionBool,  pad_enable))

    // The thickness of the pad walls
    ((ConfigOptionFloat, pad_wall_thickness))/*= 2*/

    // The height of the pad from the bottom to the top not considering the pit
    ((ConfigOptionFloat, pad_wall_height))/*= 5*/

    // How far should the pad extend around the contained geometry
    ((ConfigOptionFloat, pad_brim_size))

    // The greatest distance where two individual pads are merged into one. The
    // distance is measured roughly from the centroids of the pads.
    ((ConfigOptionFloat, pad_max_merge_distance))/*= 50*/

    // The smoothing radius of the pad edges
    // ((ConfigOptionFloat, pad_edge_radius))/*= 1*/;

    // The slope of the pad wall...
    ((ConfigOptionFloat, pad_wall_slope))

    // /////////////////////////////////////////////////////////////////////////
    // Zero elevation mode parameters:
    //    - The object pad will be derived from the model geometry.
    //    - There will be a gap between the object pad and the generated pad
    //      according to the support_base_safety_distance parameter.
    //    - The two pads will be connected with tiny connector sticks
    // /////////////////////////////////////////////////////////////////////////

    // Disable the elevation (ignore its value) and use the zero elevation mode
    ((ConfigOptionBool, pad_around_object))

    ((ConfigOptionBool, pad_around_object_everywhere))

    // This is the gap between the object bottom and the generated pad
    ((ConfigOptionFloat, pad_object_gap))

    // How far to place the connector sticks on the object pad perimeter
    ((ConfigOptionFloat, pad_object_connector_stride))

    // The width of the connectors sticks
    ((ConfigOptionFloat, pad_object_connector_width))

    // How much should the tiny connectors penetrate into the model body
    ((ConfigOptionFloat, pad_object_connector_penetration))

    // /////////////////////////////////////////////////////////////////////////
    // Model hollowing parameters:
    //   - Models can be hollowed out as part of the SLA print process
    //   - Thickness of the hollowed model walls can be adjusted
    //   -
    //   - Additional holes will be drilled into the hollow model to allow for
    //   - resin removal.
    // /////////////////////////////////////////////////////////////////////////

    ((ConfigOptionBool, hollowing_enable))

    // The minimum thickness of the model walls to maintain. Note that the
    // resulting walls may be thicker due to smoothing out fine cavities where
    // resin could stuck.
    ((ConfigOptionFloat, hollowing_min_thickness))

    // Indirectly controls the voxel size (resolution) used by openvdb
    ((ConfigOptionFloat, hollowing_quality))

    // Indirectly controls the minimum size of created cavities.
    ((ConfigOptionFloat, hollowing_closing_distance))
)

enum SLAMaterialSpeed { slamsSlow, slamsFast };

PRINT_CONFIG_CLASS_DEFINE(
    SLAMaterialConfig,

    ((ConfigOptionFloat,                       initial_layer_height))
    ((ConfigOptionFloat,                       bottle_cost))
    ((ConfigOptionFloat,                       bottle_volume))
    ((ConfigOptionFloat,                       bottle_weight))
    ((ConfigOptionFloat,                       material_density))
    ((ConfigOptionFloat,                       exposure_time))
    ((ConfigOptionFloat,                       initial_exposure_time))
    ((ConfigOptionFloats,                      material_correction))
    ((ConfigOptionFloat,                       material_correction_x))
    ((ConfigOptionFloat,                       material_correction_y))
    ((ConfigOptionFloat,                       material_correction_z))
    ((ConfigOptionEnum<SLAMaterialSpeed>,      material_print_speed))
)

PRINT_CONFIG_CLASS_DEFINE(
    SLAPrinterConfig,

    ((ConfigOptionEnum<PrinterTechnology>,    printer_technology))
    ((ConfigOptionPoints,                     printable_area))
    ((ConfigOptionFloat,                      printable_height))
    ((ConfigOptionFloat,                      display_width))
    ((ConfigOptionFloat,                      display_height))
    ((ConfigOptionInt,                        display_pixels_x))
    ((ConfigOptionInt,                        display_pixels_y))
    ((ConfigOptionEnum<SLADisplayOrientation>,display_orientation))
    ((ConfigOptionBool,                       display_mirror_x))
    ((ConfigOptionBool,                       display_mirror_y))
    ((ConfigOptionFloats,                     relative_correction))
    ((ConfigOptionFloat,                      relative_correction_x))
    ((ConfigOptionFloat,                      relative_correction_y))
    ((ConfigOptionFloat,                      relative_correction_z))
    ((ConfigOptionFloat,                      absolute_correction))
    ((ConfigOptionFloat,                      elefant_foot_compensation))
    ((ConfigOptionFloat,                      elefant_foot_min_width))
    ((ConfigOptionFloat,                      gamma_correction))
    ((ConfigOptionFloat,                      fast_tilt_time))
    ((ConfigOptionFloat,                      slow_tilt_time))
    ((ConfigOptionFloat,                      area_fill))
    ((ConfigOptionFloat,                      min_exposure_time))
    ((ConfigOptionFloat,                      max_exposure_time))
    ((ConfigOptionFloat,                      min_initial_exposure_time))
    ((ConfigOptionFloat,                      max_initial_exposure_time))
)

PRINT_CONFIG_CLASS_DERIVED_DEFINE0(
    SLAFullPrintConfig,
    (SLAPrinterConfig, SLAPrintConfig, SLAPrintObjectConfig, SLAMaterialConfig)
)

#undef STATIC_PRINT_CONFIG_CACHE
#undef STATIC_PRINT_CONFIG_CACHE_BASE
#undef STATIC_PRINT_CONFIG_CACHE_DERIVED
#undef PRINT_CONFIG_CLASS_ELEMENT_DEFINITION
#undef PRINT_CONFIG_CLASS_ELEMENT_EQUAL
#undef PRINT_CONFIG_CLASS_ELEMENT_LOWER
#undef PRINT_CONFIG_CLASS_ELEMENT_HASH
#undef PRINT_CONFIG_CLASS_ELEMENT_INITIALIZATION
#undef PRINT_CONFIG_CLASS_ELEMENT_INITIALIZATION2
#undef PRINT_CONFIG_CLASS_DEFINE
#undef PRINT_CONFIG_CLASS_DERIVED_CLASS_LIST
#undef PRINT_CONFIG_CLASS_DERIVED_CLASS_LIST_ITEM
#undef PRINT_CONFIG_CLASS_DERIVED_DEFINE
#undef PRINT_CONFIG_CLASS_DERIVED_DEFINE0
#undef PRINT_CONFIG_CLASS_DERIVED_DEFINE1
#undef PRINT_CONFIG_CLASS_DERIVED_HASH
#undef PRINT_CONFIG_CLASS_DERIVED_EQUAL
#undef PRINT_CONFIG_CLASS_DERIVED_INITCACHE_ITEM
#undef PRINT_CONFIG_CLASS_DERIVED_INITCACHE
#undef PRINT_CONFIG_CLASS_DERIVED_INITIALIZER
#undef PRINT_CONFIG_CLASS_DERIVED_INITIALIZER_ITEM

class CLIActionsConfigDef : public ConfigDef
{
public:
    CLIActionsConfigDef();
};

class CLITransformConfigDef : public ConfigDef
{
public:
    CLITransformConfigDef();
};

class CLIMiscConfigDef : public ConfigDef
{
public:
    CLIMiscConfigDef();
};

// This class defines the command line options representing actions.
extern const CLIActionsConfigDef    cli_actions_config_def;

// This class defines the command line options representing transforms.
extern const CLITransformConfigDef  cli_transform_config_def;

// This class defines all command line options that are not actions or transforms.
extern const CLIMiscConfigDef       cli_misc_config_def;

class DynamicPrintAndCLIConfig : public DynamicPrintConfig
{
public:
    DynamicPrintAndCLIConfig() {}
    DynamicPrintAndCLIConfig(const DynamicPrintAndCLIConfig &other) : DynamicPrintConfig(other) {}

    // Overrides ConfigBase::def(). Static configuration definition. Any value stored into this ConfigBase shall have its definition here.
    const ConfigDef*        def() const override { return &s_def; }

    // Verify whether the opt_key has not been obsoleted or renamed.
    // Both opt_key and value may be modified by handle_legacy().
    // If the opt_key is no more valid in this version of Slic3r, opt_key is cleared by handle_legacy().
    // handle_legacy() is called internally by set_deserialize().
    void                    handle_legacy(t_config_option_key &opt_key, std::string &value) const override;

private:
    class PrintAndCLIConfigDef : public ConfigDef
    {
    public:
        PrintAndCLIConfigDef() {
            this->options.insert(print_config_def.options.begin(), print_config_def.options.end());
            this->options.insert(cli_actions_config_def.options.begin(), cli_actions_config_def.options.end());
            this->options.insert(cli_transform_config_def.options.begin(), cli_transform_config_def.options.end());
            this->options.insert(cli_misc_config_def.options.begin(), cli_misc_config_def.options.end());
            for (const auto &kvp : this->options)
                this->by_serialization_key_ordinal[kvp.second.serialization_key_ordinal] = &kvp.second;
        }
        // Do not release the default values, they are handled by print_config_def & cli_actions_config_def / cli_transform_config_def / cli_misc_config_def.
        ~PrintAndCLIConfigDef() { this->options.clear(); }
    };
    static PrintAndCLIConfigDef s_def;
};

Points get_bed_shape(const DynamicPrintConfig &cfg);
Points get_bed_shape(const PrintConfig &cfg);
Points get_bed_shape(const SLAPrinterConfig &cfg);

// ModelConfig is a wrapper around DynamicPrintConfig with an addition of a timestamp.
// Each change of ModelConfig is tracked by assigning a new timestamp from a global counter.
// The counter is used for faster synchronization of the background slicing thread
// with the front end by skipping synchronization of equal config dictionaries.
// The global counter is also used for avoiding unnecessary serialization of config
// dictionaries when taking an Undo snapshot.
//
// The global counter is NOT thread safe, therefore it is recommended to use ModelConfig from
// the main thread only.
//
// As there is a global counter and it is being increased with each change to any ModelConfig,
// if two ModelConfig dictionaries differ, they should differ with their timestamp as well.
// Therefore copying the ModelConfig including its timestamp is safe as there is no harm
// in having multiple ModelConfig with equal timestamps as long as their dictionaries are equal.
//
// The timestamp is used by the Undo/Redo stack. As zero timestamp means invalid timestamp
// to the Undo/Redo stack (zero timestamp means the Undo/Redo stack needs to serialize and
// compare serialized data for differences), zero timestamp shall never be used.
// Timestamp==1 shall only be used for empty dictionaries.
class ModelConfig
{
public:
    // Following method clears the config and increases its timestamp, so the deleted
    // state is considered changed from perspective of the undo/redo stack.
    void         reset() { m_data.clear(); touch(); }

    void         assign_config(const ModelConfig &rhs) {
        if (m_timestamp != rhs.m_timestamp) {
            m_data      = rhs.m_data;
            m_timestamp = rhs.m_timestamp;
        }
    }
    void         assign_config(ModelConfig &&rhs) {
        if (m_timestamp != rhs.m_timestamp) {
            m_data      = std::move(rhs.m_data);
            m_timestamp = rhs.m_timestamp;
            rhs.reset();
        }
    }

    // Modification of the ModelConfig is not thread safe due to the global timestamp counter!
    // Don't call modification methods from the back-end!
    // Assign methods don't assign if src==dst to not having to bump the timestamp in case they are equal.
    void         assign_config(const DynamicPrintConfig &rhs)  { if (m_data != rhs) { m_data = rhs; this->touch(); } }
    void         assign_config(DynamicPrintConfig &&rhs)       { if (m_data != rhs) { m_data = std::move(rhs); this->touch(); } }
    void         apply(const ModelConfig &other, bool ignore_nonexistent = false) { this->apply(other.get(), ignore_nonexistent); }
    void         apply(const ConfigBase &other, bool ignore_nonexistent = false) { m_data.apply_only(other, other.keys(), ignore_nonexistent); this->touch(); }
    void         apply_only(const ModelConfig &other, const t_config_option_keys &keys, bool ignore_nonexistent = false) { this->apply_only(other.get(), keys, ignore_nonexistent); }
    void         apply_only(const ConfigBase &other, const t_config_option_keys &keys, bool ignore_nonexistent = false) { m_data.apply_only(other, keys, ignore_nonexistent); this->touch(); }
    bool         set_key_value(const std::string &opt_key, ConfigOption *opt) { bool out = m_data.set_key_value(opt_key, opt); this->touch(); return out; }
    template<typename T>
    void         set(const std::string &opt_key, T value) { m_data.set(opt_key, value, true); this->touch(); }
    void         set_deserialize(const t_config_option_key &opt_key, const std::string &str, ConfigSubstitutionContext &substitution_context, bool append = false)
        { m_data.set_deserialize(opt_key, str, substitution_context, append); this->touch(); }
    bool         erase(const t_config_option_key &opt_key) { bool out = m_data.erase(opt_key); if (out) this->touch(); return out; }

    // Getters are thread safe.
    // The following implicit conversion breaks the Cereal serialization.
//    operator const DynamicPrintConfig&() const throw() { return this->get(); }
    const DynamicPrintConfig&   get() const throw() { return m_data; }
    bool                        empty() const throw() { return m_data.empty(); }
    size_t                      size() const throw() { return m_data.size(); }
    auto                        cbegin() const { return m_data.cbegin(); }
    auto                        cend() const { return m_data.cend(); }
    t_config_option_keys        keys() const { return m_data.keys(); }
    bool                        has(const t_config_option_key &opt_key) const { return m_data.has(opt_key); }
    const ConfigOption*         option(const t_config_option_key &opt_key) const { return m_data.option(opt_key); }
    int                         opt_int(const t_config_option_key &opt_key) const { return m_data.opt_int(opt_key); }
    int                         extruder() const { return opt_int("extruder"); }
    double                      opt_float(const t_config_option_key &opt_key) const { return m_data.opt_float(opt_key); }
    std::string                 opt_serialize(const t_config_option_key &opt_key) const { return m_data.opt_serialize(opt_key); }

    // Return an optional timestamp of this object.
    // If the timestamp returned is non-zero, then the serialization framework will
    // only save this object on the Undo/Redo stack if the timestamp is different
    // from the timestmap of the object at the top of the Undo / Redo stack.
    virtual uint64_t    timestamp() const throw() { return m_timestamp; }
    bool                timestamp_matches(const ModelConfig &rhs) const throw() { return m_timestamp == rhs.m_timestamp; }
    // Not thread safe! Should not be called from other than the main thread!
    void                touch() { m_timestamp = ++ s_last_timestamp; }

private:
    friend class cereal::access;
    template<class Archive> void serialize(Archive& ar) { ar(m_timestamp); ar(m_data); }

    uint64_t                    m_timestamp { 1 };
    DynamicPrintConfig          m_data;

    static uint64_t             s_last_timestamp;
};

} // namespace Slic3r

// Serialization through the Cereal library
namespace cereal {
    // Let cereal know that there are load / save non-member functions declared for DynamicPrintConfig, ignore serialize / load / save from parent class DynamicConfig.
    template <class Archive> struct specialize<Archive, Slic3r::DynamicPrintConfig, cereal::specialization::non_member_load_save> {};

    template<class Archive> void load(Archive& archive, Slic3r::DynamicPrintConfig &config)
    {
        size_t cnt;
        archive(cnt);
        config.clear();
        for (size_t i = 0; i < cnt; ++ i) {
            size_t serialization_key_ordinal;
            archive(serialization_key_ordinal);
            assert(serialization_key_ordinal > 0);
            auto it = Slic3r::print_config_def.by_serialization_key_ordinal.find(serialization_key_ordinal);
            assert(it != Slic3r::print_config_def.by_serialization_key_ordinal.end());
            config.set_key_value(it->second->opt_key, it->second->load_option_from_archive(archive));
        }
    }

    template<class Archive> void save(Archive& archive, const Slic3r::DynamicPrintConfig &config)
    {
        size_t cnt = config.size();
        archive(cnt);
        for (auto it = config.cbegin(); it != config.cend(); ++it) {
            const Slic3r::ConfigOptionDef* optdef = Slic3r::print_config_def.get(it->first);
            assert(optdef != nullptr);
            assert(optdef->serialization_key_ordinal > 0);
            archive(optdef->serialization_key_ordinal);
            optdef->save_option_to_archive(archive, it->second.get());
        }
    }
}

#endif<|MERGE_RESOLUTION|>--- conflicted
+++ resolved
@@ -50,11 +50,7 @@
     atKeyPassword, atUserPassword
 };
 
-<<<<<<< HEAD
-#define HAS_LIGHTNING_INFILL 0
-=======
 #define HAS_LIGHTNING_INFILL 1
->>>>>>> c24680e0
 
 enum InfillPattern : int {
     ipConcentric, ipRectilinear, ipGrid, ipLine, ipCubic, ipTriangles, ipStars, ipGyroid, ipHoneycomb, ipAdaptiveCubic, ipMonotonic, ipMonotonicLine, ipAlignedRectilinear, ip3DHoneycomb,
