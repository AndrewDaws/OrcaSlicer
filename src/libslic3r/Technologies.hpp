#ifndef _prusaslicer_technologies_h_
#define _prusaslicer_technologies_h_

//=============
// debug techs
//=============
// Shows camera target in the 3D scene
#define ENABLE_SHOW_CAMERA_TARGET 0
// Log debug messages to console when changing selection
#define ENABLE_SELECTION_DEBUG_OUTPUT 0
// Renders a small sphere in the center of the bounding box of the current selection when no gizmo is active
#define ENABLE_RENDER_SELECTION_CENTER 0
// Shows an imgui dialog with render related data
#define ENABLE_RENDER_STATISTICS 0
// Shows an imgui dialog with camera related data
#define ENABLE_CAMERA_STATISTICS 0
// Render the picking pass instead of the main scene (use [T] key to toggle between regular rendering and picking pass only rendering)
#define ENABLE_RENDER_PICKING_PASS 0
// Enable extracting thumbnails from selected gcode and save them as png files
#define ENABLE_THUMBNAIL_GENERATOR_DEBUG 0
// Disable synchronization of unselected instances
#define DISABLE_INSTANCES_SYNCH 0
// Use wxDataViewRender instead of wxDataViewCustomRenderer
#define ENABLE_NONCUSTOM_DATA_VIEW_RENDERING 0
// Enable G-Code viewer statistics imgui dialog
#define ENABLE_GCODE_VIEWER_STATISTICS 0
// Enable G-Code viewer comparison between toolpaths height and width detected from gcode and calculated at gcode generation 
#define ENABLE_GCODE_VIEWER_DATA_CHECKING 0


// Enable rendering of objects using environment map
#define ENABLE_ENVIRONMENT_MAP 0
// Enable smoothing of objects normals
#define ENABLE_SMOOTH_NORMALS 0
// Enable rendering markers for options in preview as fixed screen size points
#define ENABLE_FIXED_SCREEN_SIZE_POINT_MARKERS 1


//====================
// 2.4.0.alpha0 techs
//====================
#define ENABLE_2_4_0_ALPHA0 1

// Enable splitting of vertex buffers used to render toolpaths
#define ENABLE_SPLITTED_VERTEX_BUFFER (1 && ENABLE_2_4_0_ALPHA0)
// Enable rendering only starting and final caps for toolpaths
#define ENABLE_REDUCED_TOOLPATHS_SEGMENT_CAPS (1 && ENABLE_SPLITTED_VERTEX_BUFFER)
// Enable reload from disk command for 3mf files
#define ENABLE_RELOAD_FROM_DISK_FOR_3MF (1 && ENABLE_2_4_0_ALPHA0)
// Removes obsolete warning texture code
#define ENABLE_WARNING_TEXTURE_REMOVAL (1 && ENABLE_2_4_0_ALPHA0)
// Enable showing gcode line numbers in previeww horizontal slider
#define ENABLE_GCODE_LINES_ID_IN_H_SLIDER (1 && ENABLE_2_4_0_ALPHA0)
// Enable validation of custom gcode against gcode processor reserved keywords
#define ENABLE_VALIDATE_CUSTOM_GCODE (1 && ENABLE_2_4_0_ALPHA0)
// Enable showing a imgui window containing gcode in preview
#define ENABLE_GCODE_WINDOW (1 && ENABLE_2_4_0_ALPHA0)
// Enable exporting lines M73 for remaining time to next printer stop to gcode
#define ENABLE_EXTENDED_M73_LINES (1 && ENABLE_VALIDATE_CUSTOM_GCODE)
// Enable a modified version of automatic downscale on load of objects too big
#define ENABLE_MODIFIED_DOWNSCALE_ON_LOAD_OBJECTS_TOO_BIG (1 && ENABLE_2_4_0_ALPHA0)
<<<<<<< HEAD
// Enable visualization of seams in preview
#define ENABLE_SEAMS_VISUALIZATION (1 && ENABLE_2_4_0_ALPHA0)
=======
// Enable visualization of start gcode as regular toolpaths
#define ENABLE_START_GCODE_VISUALIZATION (1 && ENABLE_2_4_0_ALPHA0)
>>>>>>> 95f5b82d


#endif // _prusaslicer_technologies_h_<|MERGE_RESOLUTION|>--- conflicted
+++ resolved
@@ -59,13 +59,10 @@
 #define ENABLE_EXTENDED_M73_LINES (1 && ENABLE_VALIDATE_CUSTOM_GCODE)
 // Enable a modified version of automatic downscale on load of objects too big
 #define ENABLE_MODIFIED_DOWNSCALE_ON_LOAD_OBJECTS_TOO_BIG (1 && ENABLE_2_4_0_ALPHA0)
-<<<<<<< HEAD
+// Enable visualization of start gcode as regular toolpaths
+#define ENABLE_START_GCODE_VISUALIZATION (1 && ENABLE_2_4_0_ALPHA0)
 // Enable visualization of seams in preview
 #define ENABLE_SEAMS_VISUALIZATION (1 && ENABLE_2_4_0_ALPHA0)
-=======
-// Enable visualization of start gcode as regular toolpaths
-#define ENABLE_START_GCODE_VISUALIZATION (1 && ENABLE_2_4_0_ALPHA0)
->>>>>>> 95f5b82d
 
 
 #endif // _prusaslicer_technologies_h_