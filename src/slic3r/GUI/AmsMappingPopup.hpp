#ifndef slic3r_GUI_AmsMappingPopup_hpp_
#define slic3r_GUI_AmsMappingPopup_hpp_

#include <wx/wx.h>
#include <wx/intl.h>
#include <wx/collpane.h>
#include <wx/dataview.h>
#include <wx/artprov.h>
#include <wx/xrc/xmlres.h>
#include <wx/dataview.h>
#include <wx/gdicmn.h>
#include <wx/font.h>
#include <wx/colour.h>
#include <wx/settings.h>
#include <wx/string.h>
#include <wx/sizer.h>
#include <wx/stattext.h>
#include <wx/hyperlink.h>
#include <wx/button.h>
#include <wx/dialog.h>
#include <wx/popupwin.h>
#include <wx/spinctrl.h>
#include <wx/artprov.h>
#include <wx/wrapsizer.h>

#include "GUI_Utils.hpp"
#include "wxExtensions.hpp"
#include "DeviceManager.hpp"
#include "Plater.hpp"
#include "BBLStatusBar.hpp"
#include "BBLStatusBarSend.hpp"
#include "Widgets/Label.hpp"
#include "Widgets/Button.hpp"
#include "Widgets/CheckBox.hpp"
#include "Widgets/ComboBox.hpp"
#include "Widgets/ScrolledWindow.hpp"
#include "Widgets/PopupWindow.hpp"
#include <wx/simplebook.h>
#include <wx/hashmap.h>

namespace Slic3r { namespace GUI {

#define MATERIAL_ITEM_SIZE wxSize(FromDIP(64), FromDIP(34))
#define MATERIAL_ITEM_REAL_SIZE wxSize(FromDIP(62), FromDIP(32))
#define MAPPING_ITEM_REAL_SIZE wxSize(FromDIP(48), FromDIP(45))
#define AMS_TOTAL_COUNT 4

enum TrayType {
    NORMAL,
    THIRD,
    EMPTY
};

struct TrayData
{
    TrayType        type;
    int             id;
    std::string     name;
    std::string     filament_type;
    wxColour        colour;
};

class MaterialItem: public wxPanel
{
public:
    MaterialItem(wxWindow *parent,wxColour mcolour, wxString mname);
    ~MaterialItem();

    wxColour    m_material_coloul;
    wxString    m_material_name;

    wxColour m_ams_coloul;
    wxString m_ams_name;

    ScalableBitmap m_arraw_bitmap_gray;
    ScalableBitmap m_arraw_bitmap_white;

    bool m_selected {false};
    bool m_warning{false};

    void msw_rescale();
    void set_ams_info(wxColour col, wxString txt);

    void on_normal();
    void on_selected();
    void on_warning();

    void on_left_down(wxMouseEvent &evt);
    void paintEvent(wxPaintEvent &evt);
    void render(wxDC &dc);
    void doRender(wxDC &dc);
};

class MappingItem : public wxPanel
{
public:
    MappingItem(wxWindow *parent);
    ~MappingItem();

	void update_data(TrayData data);
    void send_event(int fliament_id);
    void set_tray_index(wxString t_index) {m_tray_index = t_index;};

    wxString m_tray_index;
    wxColour m_coloul;
    wxString m_name;
    TrayData m_tray_data;
    bool     m_unmatch{false};

    void msw_rescale();
    void paintEvent(wxPaintEvent &evt);
    void render(wxDC &dc);
    void set_data(wxColour colour, wxString name, TrayData data, bool unmatch = false);
    void doRender(wxDC &dc);
};

class MappingContainer : public wxPanel
{
public:
    wxBitmap  ams_mapping_item_container;
    MappingContainer(wxWindow* parent);
    ~MappingContainer();
    void paintEvent(wxPaintEvent& evt);
    void render(wxDC& dc);
    void doRender(wxDC& dc);
};

class AmsMapingPopup : public PopupWindow
{
public:
    AmsMapingPopup(wxWindow *parent);
    wxString format_text(wxString &m_msg);
    ~AmsMapingPopup(){};

    wxStaticText *           m_warning_text{nullptr}; 
    std::vector<std::string> m_materials_list;
    std::vector<wxBoxSizer*> m_amsmapping_container_sizer_list;
    std::vector<wxWindow*>   m_amsmapping_container_list;
    std::vector<MappingItem*> m_mapping_item_list;

    bool        m_has_unmatch_filament {false};
    int         m_current_filament_id;
    std::string m_tag_material;
    wxBoxSizer *m_sizer_main{nullptr}; 
    wxBoxSizer *m_sizer_list{nullptr}; 

    void         update_materials_list(std::vector<std::string> list);
    void         set_tag_texture(std::string texture);
    void         update_ams_data(std::map<std::string, Ams *> amsList);
    void         add_ams_mapping(std::vector<TrayData> tray_data, wxWindow* container, wxBoxSizer* sizer);
    void         set_current_filament_id(int id){m_current_filament_id = id;};
    int          get_current_filament_id(){return m_current_filament_id;};
    bool         is_match_material(std::string material);
    void         on_left_down(wxMouseEvent &evt);
    virtual void OnDismiss() wxOVERRIDE;
    virtual bool ProcessLeftDown(wxMouseEvent &event) wxOVERRIDE;
    void         paintEvent(wxPaintEvent &evt);
    std::vector<TrayData> parse_ams_mapping(std::map<std::string, Ams*> amsList);
};

class AmsMapingTipPopup : public PopupWindow
{
public:
    AmsMapingTipPopup(wxWindow *parent);
    ~AmsMapingTipPopup(){};
    void paintEvent(wxPaintEvent &evt);

    virtual void OnDismiss() wxOVERRIDE;
    virtual bool ProcessLeftDown(wxMouseEvent &event) wxOVERRIDE;

public:
    wxPanel *        m_panel_enable_ams;
    wxStaticText *   m_title_enable_ams;
    wxStaticText *   m_tip_enable_ams;
    wxPanel *        m_split_lines;
    wxPanel *        m_panel_disable_ams;
    wxStaticText *   m_title_disable_ams;
    wxStaticText *   m_tip_disable_ams;
};

<<<<<<< HEAD
class AmsHumidityTipPopup : public wxPopupTransientWindow
=======
class AmsHumidityTipPopup : public PopupWindow
>>>>>>> 0d6778a9
{
public:
    AmsHumidityTipPopup(wxWindow* parent);
    ~AmsHumidityTipPopup() {};
    void paintEvent(wxPaintEvent& evt);

    virtual void OnDismiss() wxOVERRIDE;
    virtual bool ProcessLeftDown(wxMouseEvent& event) wxOVERRIDE;

public:
    wxStaticBitmap* m_img;
    Label* m_staticText1;
    Label* m_staticText2;
    Label* m_staticText3;
    Label* m_staticText4;
    Label* m_staticText_note;
    Button* m_button_confirm;
};

<<<<<<< HEAD
class AmsTutorialPopup : public wxPopupTransientWindow
=======
class AmsTutorialPopup : public PopupWindow
>>>>>>> 0d6778a9
{
public:
    Label* text_title;
    wxStaticBitmap* img_top;
    wxStaticBitmap* arrows_top;
    wxStaticText* tip_top;
    wxStaticBitmap* arrows_bottom;
    wxStaticText* tip_bottom;
    wxStaticBitmap* img_middle;
    wxStaticText* tip_middle;
    wxStaticBitmap* img_botton;

    AmsTutorialPopup(wxWindow* parent);
    ~AmsTutorialPopup() {};

    void paintEvent(wxPaintEvent& evt);
    virtual void OnDismiss() wxOVERRIDE;
    virtual bool ProcessLeftDown(wxMouseEvent& event) wxOVERRIDE;
};


<<<<<<< HEAD
class AmsIntroducePopup : public wxPopupTransientWindow
=======
class AmsIntroducePopup : public PopupWindow
>>>>>>> 0d6778a9
{
public:
    bool          is_enable_ams = {false};
    Label* m_staticText_top;
    Label* m_staticText_bottom;
    wxStaticBitmap* m_img_enable_ams;
    wxStaticBitmap* m_img_disable_ams;

    AmsIntroducePopup(wxWindow* parent);
    ~AmsIntroducePopup() {};

    void set_mode(bool enable_ams);
    void paintEvent(wxPaintEvent& evt);
    virtual void OnDismiss() wxOVERRIDE;
    virtual bool ProcessLeftDown(wxMouseEvent& event) wxOVERRIDE;
};


wxDECLARE_EVENT(EVT_SET_FINISH_MAPPING, wxCommandEvent);

}} // namespace Slic3r::GUI

#endif<|MERGE_RESOLUTION|>--- conflicted
+++ resolved
@@ -178,11 +178,7 @@
     wxStaticText *   m_tip_disable_ams;
 };
 
-<<<<<<< HEAD
-class AmsHumidityTipPopup : public wxPopupTransientWindow
-=======
 class AmsHumidityTipPopup : public PopupWindow
->>>>>>> 0d6778a9
 {
 public:
     AmsHumidityTipPopup(wxWindow* parent);
@@ -202,11 +198,7 @@
     Button* m_button_confirm;
 };
 
-<<<<<<< HEAD
-class AmsTutorialPopup : public wxPopupTransientWindow
-=======
 class AmsTutorialPopup : public PopupWindow
->>>>>>> 0d6778a9
 {
 public:
     Label* text_title;
@@ -228,11 +220,7 @@
 };
 
 
-<<<<<<< HEAD
-class AmsIntroducePopup : public wxPopupTransientWindow
-=======
 class AmsIntroducePopup : public PopupWindow
->>>>>>> 0d6778a9
 {
 public:
     bool          is_enable_ams = {false};
