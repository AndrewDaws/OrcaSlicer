#include "GUI.hpp"
#include "GUI_App.hpp"
#include "I18N.hpp"
#include "Field.hpp"
#include "wxExtensions.hpp"

#include "libslic3r/PrintConfig.hpp"

#include <regex>
#include <wx/numformatter.h>
#include <wx/tooltip.h>
#include <boost/algorithm/string/predicate.hpp>

namespace Slic3r { namespace GUI {

wxString double_to_string(double const value, const int max_precision /*= 4*/)
{
	if (value - int(value) == 0)
		return wxString::Format(_T("%i"), int(value));

    int precision = max_precision;
    for (size_t p = 1; p < max_precision; p++)
	{
		double cur_val = pow(10, p)*value;
		if (cur_val - int(cur_val) == 0) {
			precision = p;
			break;
		}
	}
	return wxNumberFormatter::ToString(value, precision, wxNumberFormatter::Style_None);
}

void Field::PostInitialize()
{
	auto color = wxSystemSettings::GetColour(wxSYS_COLOUR_WINDOW);
	m_Undo_btn			= new MyButton(m_parent, wxID_ANY, "", wxDefaultPosition,wxDefaultSize, wxBU_EXACTFIT | wxNO_BORDER);
	m_Undo_to_sys_btn	= new MyButton(m_parent, wxID_ANY, "", wxDefaultPosition,wxDefaultSize, wxBU_EXACTFIT | wxNO_BORDER);
	if (wxMSW) {
		m_Undo_btn->SetBackgroundColour(color);
		m_Undo_btn->SetBackgroundStyle(wxBG_STYLE_PAINT);
		m_Undo_to_sys_btn->SetBackgroundColour(color);
		m_Undo_to_sys_btn->SetBackgroundStyle(wxBG_STYLE_PAINT);
	}
	m_Undo_btn->Bind(wxEVT_BUTTON, ([this](wxCommandEvent) { on_back_to_initial_value(); }));
	m_Undo_to_sys_btn->Bind(wxEVT_BUTTON, ([this](wxCommandEvent) { on_back_to_sys_value(); }));

	//set default bitmap
	wxBitmap bmp;
	bmp.LoadFile(from_u8(var("bullet_white.png")), wxBITMAP_TYPE_PNG);
	set_undo_bitmap(&bmp);
	set_undo_to_sys_bitmap(&bmp);

	switch (m_opt.type)
	{
	case coPercents:
	case coFloats:
	case coStrings:	
	case coBools:		
	case coInts: {
		auto tag_pos = m_opt_id.find("#");
		if (tag_pos != std::string::npos)
			m_opt_idx = stoi(m_opt_id.substr(tag_pos + 1, m_opt_id.size()));
		break;
	}
	default:
		break;
	}

	BUILD();
}

void Field::on_kill_focus()
{
	// call the registered function if it is available
    if (m_on_kill_focus!=nullptr) 
        m_on_kill_focus(m_opt_id);
}

void Field::on_set_focus(wxEvent& event)
{
    // to allow the default behavior
	event.Skip();
	// call the registered function if it is available
    if (m_on_set_focus!=nullptr) 
        m_on_set_focus(m_opt_id);
}

void Field::on_change_field()
{
//       std::cerr << "calling Field::_on_change \n";
    if (m_on_change != nullptr  && !m_disable_change_event)
        m_on_change(m_opt_id, get_value());
}

void Field::on_back_to_initial_value()
{
	if (m_back_to_initial_value != nullptr && m_is_modified_value)
		m_back_to_initial_value(m_opt_id);
}

void Field::on_back_to_sys_value()
{
	if (m_back_to_sys_value != nullptr && m_is_nonsys_value)
		m_back_to_sys_value(m_opt_id);
}

wxString Field::get_tooltip_text(const wxString& default_string)
{
	wxString tooltip_text("");
	wxString tooltip = _(m_opt.tooltip);
	if (tooltip.length() > 0)
        tooltip_text = tooltip + "\n" + _(L("default value")) + "\t: " +
        (boost::iends_with(m_opt_id, "_gcode") ? "\n" : "") + default_string +
        (boost::iends_with(m_opt_id, "_gcode") ? "" : "\n") + 
        _(L("parameter name")) + "\t: " + m_opt_id;

	return tooltip_text;
}

bool Field::is_matched(const std::string& string, const std::string& pattern)
{
	std::regex regex_pattern(pattern, std::regex_constants::icase); // use ::icase to make the matching case insensitive like /i in perl
	return std::regex_match(string, regex_pattern);
}

void Field::get_value_by_opt_type(wxString& str)
{
	switch (m_opt.type) {
	case coInt:
		m_value = wxAtoi(str);
		break;
	case coPercent:
	case coPercents:
	case coFloats:
	case coFloat:{
		if (m_opt.type == coPercent && !str.IsEmpty() &&  str.Last() == '%') 
			str.RemoveLast();
		else if (!str.IsEmpty() && str.Last() == '%')	{
			wxString label = m_Label->GetLabel();
			if		(label.Last() == '\n')	label.RemoveLast();
			while	(label.Last() == ' ')	label.RemoveLast();
			if		(label.Last() == ':')	label.RemoveLast();
			show_error(m_parent, wxString::Format(_(L("%s doesn't support percentage")), label));
			set_value(double_to_string(m_opt.min), true);
			m_value = double(m_opt.min);
			break;
		}
		double val;
		// Replace the first occurence of comma in decimal number.
		str.Replace(",", ".", false);
        if (str == ".")
            val = 0.0;
        else
        {
            if (!str.ToCDouble(&val))
            {
                show_error(m_parent, _(L("Invalid numeric input.")));
                set_value(double_to_string(val), true);
            }
            if (m_opt.min > val || val > m_opt.max)
            {
                show_error(m_parent, _(L("Input value is out of range")));
                if (m_opt.min > val) val = m_opt.min;
                if (val > m_opt.max) val = m_opt.max;
                set_value(double_to_string(val), true);
            }
        }
        m_value = val;
		break; }
	case coString:
	case coStrings:
    case coFloatOrPercent: {
        if (m_opt.type == coFloatOrPercent && !str.IsEmpty() &&  str.Last() != '%')
        {
            double val;
			// Replace the first occurence of comma in decimal number.
			str.Replace(",", ".", false);
            if (!str.ToCDouble(&val))
            {
                show_error(m_parent, _(L("Invalid numeric input.")));
                set_value(double_to_string(val), true);
            }
            else if (m_opt.sidetext.rfind("mm/s") != std::string::npos && val > m_opt.max ||
                     m_opt.sidetext.rfind("mm ") != std::string::npos && val > 1)
            {
                std::string sidetext = m_opt.sidetext.rfind("mm/s") != std::string::npos ? "mm/s" : "mm";
                const int nVal = int(val);
                wxString msg_text = wxString::Format(_(L("Do you mean %d%% instead of %d %s?\n"
                    "Select YES if you want to change this value to %d%%, \n"
                    "or NO if you are sure that %d %s is a correct value.")), nVal, nVal, sidetext, nVal, nVal, sidetext);
                auto dialog = new wxMessageDialog(m_parent, msg_text, _(L("Parameter validation")), wxICON_WARNING | wxYES | wxNO);
                if (dialog->ShowModal() == wxID_YES) {
                    set_value(wxString::Format("%s%%", str), true);
                    str += "%%";
                }
            }
        }
    
        m_value = std::string(str.ToUTF8().data());
		break; }
	default:
		break;
	}
}

template<class T>
bool is_defined_input_value(wxWindow* win, const ConfigOptionType& type)
{
    if (static_cast<T*>(win)->GetValue().empty() && type != coString && type != coStrings)
        return false;
    return true;
}

void TextCtrl::BUILD() {
    auto size = wxSize(wxDefaultSize);
    if (m_opt.height >= 0) size.SetHeight(m_opt.height);
    if (m_opt.width >= 0) size.SetWidth(m_opt.width);

	wxString text_value = wxString(""); 

	switch (m_opt.type) {
	case coFloatOrPercent:
	{
		text_value = double_to_string(m_opt.default_value->getFloat());
		if (static_cast<const ConfigOptionFloatOrPercent*>(m_opt.default_value)->percent)
			text_value += "%";
		break;
	}
	case coPercent:
	{
		text_value = wxString::Format(_T("%i"), int(m_opt.default_value->getFloat()));
		text_value += "%";
		break;
	}	
	case coPercents:
	case coFloats:
	case coFloat:
	{
		double val = m_opt.type == coFloats ?
			static_cast<const ConfigOptionFloats*>(m_opt.default_value)->get_at(m_opt_idx) :
			m_opt.type == coFloat ? 
				m_opt.default_value->getFloat() :
				static_cast<const ConfigOptionPercents*>(m_opt.default_value)->get_at(m_opt_idx);
		text_value = double_to_string(val);
		break;
	}
	case coString:			
		text_value = static_cast<const ConfigOptionString*>(m_opt.default_value)->value;
		break;
	case coStrings:
	{
		const ConfigOptionStrings *vec = static_cast<const ConfigOptionStrings*>(m_opt.default_value);
		if (vec == nullptr || vec->empty()) break; //for the case of empty default value
		text_value = vec->get_at(m_opt_idx);
		break;
	}
	default:
		break; 
	}

    const long style = m_opt.multiline ? wxTE_MULTILINE : wxTE_PROCESS_ENTER/*0*/;
	auto temp = new wxTextCtrl(m_parent, wxID_ANY, text_value, wxDefaultPosition, size, style);
<<<<<<< HEAD
	temp->SetBackgroundStyle(wxBG_STYLE_PAINT);
=======
	temp->SetFont(Slic3r::GUI::wxGetApp().normal_font());

	if (! m_opt.multiline)
		// Only disable background refresh for single line input fields, as they are completely painted over by the edit control.
		// This does not apply to the multi-line edit field, where the last line and a narrow frame around the text is not cleared.
		temp->SetBackgroundStyle(wxBG_STYLE_PAINT);
>>>>>>> 452eb62f
#ifdef __WXOSX__
    temp->OSXDisableAllSmartSubstitutions();
#endif // __WXOSX__

	temp->SetToolTip(get_tooltip_text(text_value));

    if (style == wxTE_PROCESS_ENTER) {
        temp->Bind(wxEVT_TEXT_ENTER, ([this, temp](wxEvent& e)
        {
#if !defined(__WXGTK__)
            e.Skip();
            temp->GetToolTip()->Enable(true);
#endif // __WXGTK__
            propagate_value();
            bEnterPressed = true;
        }), temp->GetId());
    }

    temp->Bind(wxEVT_SET_FOCUS, ([this](wxEvent& e) { on_set_focus(e); }), temp->GetId());
    
	temp->Bind(wxEVT_LEFT_DOWN, ([temp](wxEvent& event)
	{
		//! to allow the default handling
		event.Skip();
		//! eliminating the g-code pop up text description
		bool flag = false;
#ifdef __WXGTK__
		// I have no idea why, but on GTK flag works in other way
		flag = true;
#endif // __WXGTK__
		temp->GetToolTip()->Enable(flag);
	}), temp->GetId());

	temp->Bind(wxEVT_KILL_FOCUS, ([this, temp](wxEvent& e)
	{
		e.Skip();
#if !defined(__WXGTK__)
		temp->GetToolTip()->Enable(true);
#endif // __WXGTK__
        if (bEnterPressed) {
            bEnterPressed = false;
            return;
        }
        propagate_value();
	}), temp->GetId());
    /*
        temp->Bind(wxEVT_TEXT, ([this](wxCommandEvent& evt)
        {
#ifdef __WXGTK__
            if (bChangedValueEvent)
#endif //__WXGTK__
            if(is_defined_input_value()) 
                on_change_field();
        }), temp->GetId());

#ifdef __WXGTK__
        // to correct value updating on GTK we should:
        // call on_change_field() on wxEVT_KEY_UP instead of wxEVT_TEXT
        // and prevent value updating on wxEVT_KEY_DOWN
        temp->Bind(wxEVT_KEY_DOWN, &TextCtrl::change_field_value, this);
        temp->Bind(wxEVT_KEY_UP, &TextCtrl::change_field_value, this);
#endif //__WXGTK__
*/
	// select all text using Ctrl+A
	temp->Bind(wxEVT_CHAR, ([temp](wxKeyEvent& event)
	{
		if (wxGetKeyState(wxKeyCode('A')) && wxGetKeyState(WXK_CONTROL))
			temp->SetSelection(-1, -1); //select all
		event.Skip();
	}));

    // recast as a wxWindow to fit the calling convention
    window = dynamic_cast<wxWindow*>(temp);
}	

void TextCtrl::propagate_value()
{
    if (is_defined_input_value<wxTextCtrl>(window, m_opt.type))
        on_change_field();
    else
        on_kill_focus();
}

boost::any& TextCtrl::get_value()
{
	wxString ret_str = static_cast<wxTextCtrl*>(window)->GetValue();
	// modifies ret_string!
	get_value_by_opt_type(ret_str);

	return m_value;
}

void TextCtrl::enable() { dynamic_cast<wxTextCtrl*>(window)->Enable(); dynamic_cast<wxTextCtrl*>(window)->SetEditable(true); }
void TextCtrl::disable() { dynamic_cast<wxTextCtrl*>(window)->Disable(); dynamic_cast<wxTextCtrl*>(window)->SetEditable(false); }

#ifdef __WXGTK__
void TextCtrl::change_field_value(wxEvent& event)
{
	if (bChangedValueEvent = event.GetEventType()==wxEVT_KEY_UP)
		on_change_field();
    event.Skip();
};
#endif //__WXGTK__

void CheckBox::BUILD() {
	auto size = wxSize(wxDefaultSize);
	if (m_opt.height >= 0) size.SetHeight(m_opt.height);
	if (m_opt.width >= 0) size.SetWidth(m_opt.width);

	bool check_value =	m_opt.type == coBool ? 
						m_opt.default_value->getBool() : m_opt.type == coBools ? 
						static_cast<const ConfigOptionBools*>(m_opt.default_value)->get_at(m_opt_idx) : 
    					false;

	auto temp = new wxCheckBox(m_parent, wxID_ANY, wxString(""), wxDefaultPosition, size); 
<<<<<<< HEAD
=======
	temp->SetFont(Slic3r::GUI::wxGetApp().normal_font());
>>>>>>> 452eb62f
	temp->SetBackgroundStyle(wxBG_STYLE_PAINT);
	temp->SetValue(check_value);
	if (m_opt.readonly) temp->Disable();

	temp->Bind(wxEVT_CHECKBOX, ([this](wxCommandEvent e) { on_change_field(); }), temp->GetId());

	temp->SetToolTip(get_tooltip_text(check_value ? "true" : "false")); 

	// recast as a wxWindow to fit the calling convention
	window = dynamic_cast<wxWindow*>(temp);
}

boost::any& CheckBox::get_value()
{
// 	boost::any m_value;
	bool value = dynamic_cast<wxCheckBox*>(window)->GetValue();
	if (m_opt.type == coBool)
		m_value = static_cast<bool>(value);
	else
		m_value = static_cast<unsigned char>(value);
 	return m_value;
}

int undef_spin_val = -9999;		//! Probably, It's not necessary

void SpinCtrl::BUILD() {
	auto size = wxSize(wxDefaultSize);
	if (m_opt.height >= 0) size.SetHeight(m_opt.height);
	if (m_opt.width >= 0) size.SetWidth(m_opt.width);

	wxString	text_value = wxString("");
	int			default_value = 0;

	switch (m_opt.type) {
	case coInt:
		default_value = m_opt.default_value->getInt();
		text_value = wxString::Format(_T("%i"), default_value);
		break;
	case coInts:
	{
		const ConfigOptionInts *vec = static_cast<const ConfigOptionInts*>(m_opt.default_value);
		if (vec == nullptr || vec->empty()) break;
		for (size_t id = 0; id < vec->size(); ++id)
		{
			default_value = vec->get_at(id);
			text_value += wxString::Format(_T("%i"), default_value);
		}
		break;
	}
	default:
		break;
	}

    const int min_val = m_opt.min == INT_MIN ? 0: m_opt.min;
	const int max_val = m_opt.max < 2147483647 ? m_opt.max : 2147483647;

	auto temp = new wxSpinCtrl(m_parent, wxID_ANY, text_value, wxDefaultPosition, size,
		0|wxTE_PROCESS_ENTER, min_val, max_val, default_value);
<<<<<<< HEAD
=======
	temp->SetFont(Slic3r::GUI::wxGetApp().normal_font());
>>>>>>> 452eb62f
	temp->SetBackgroundStyle(wxBG_STYLE_PAINT);

#ifndef __WXOSX__
    // #ys_FIXME_KILL_FOCUS 
    // wxEVT_KILL_FOCUS doesn't handled on OSX now (wxWidgets 3.1.1)
    // So, we will update values on KILL_FOCUS & SPINCTRL events under MSW and GTK
    // and on TEXT event under OSX
	temp->Bind(wxEVT_KILL_FOCUS, ([this](wxEvent& e)
	{
        e.Skip();
        if (bEnterPressed) {
            bEnterPressed = false;
            return;
        }

        propagate_value();
	}), temp->GetId());

    temp->Bind(wxEVT_SPINCTRL, ([this](wxCommandEvent e) {  propagate_value();  }), temp->GetId()); 
    
    temp->Bind(wxEVT_TEXT_ENTER, ([this](wxCommandEvent e)
    {
        e.Skip();
        propagate_value();
        bEnterPressed = true;
    }), temp->GetId());
#endif

	temp->Bind(wxEVT_TEXT, ([this](wxCommandEvent e)
	{
// 		# On OSX / Cocoa, wxSpinCtrl::GetValue() doesn't return the new value
// 		# when it was changed from the text control, so the on_change callback
// 		# gets the old one, and on_kill_focus resets the control to the old value.
// 		# As a workaround, we get the new value from $event->GetString and store
// 		# here temporarily so that we can return it from $self->get_value
		std::string value = e.GetString().utf8_str().data();
        if (is_matched(value, "^\\-?\\d+$")) {
            try {
                tmp_value = std::stoi(value);
            }
            catch (const std::exception & /* e */) {
                tmp_value = -9999;
            }
        }
        else tmp_value = -9999;
#ifdef __WXOSX__
        propagate_value();
#endif
	}), temp->GetId());
	
	temp->SetToolTip(get_tooltip_text(text_value));

	// recast as a wxWindow to fit the calling convention
	window = dynamic_cast<wxWindow*>(temp);
}

void SpinCtrl::propagate_value()
{
    if (tmp_value == -9999)
        on_kill_focus();
    else if (boost::any_cast<int>(m_value) != tmp_value)
        on_change_field();
}

void Choice::BUILD() {
    wxSize size(15 * wxGetApp().em_unit(), -1);
	if (m_opt.height >= 0) size.SetHeight(m_opt.height);
	if (m_opt.width >= 0) size.SetWidth(m_opt.width);

<<<<<<< HEAD
	wxComboBox* temp;	
	if (!m_opt.gui_type.empty() && m_opt.gui_type.compare("select_open") != 0)
		temp = new wxComboBox(m_parent, wxID_ANY, wxString(""), wxDefaultPosition, size);
	else
		temp = new wxComboBox(m_parent, wxID_ANY, wxString(""), wxDefaultPosition, size, 0, NULL, wxCB_READONLY);
=======
	wxBitmapComboBox* temp;	
    if (!m_opt.gui_type.empty() && m_opt.gui_type.compare("select_open") != 0) {
        m_is_editable = true;
        temp = new wxBitmapComboBox(m_parent, wxID_ANY, wxString(""), wxDefaultPosition, size);
    }
    else {
#ifdef __WXOSX__
        /* wxBitmapComboBox with wxCB_READONLY style return NULL for GetTextCtrl(),
         * so ToolTip doesn't shown.
         * Next workaround helps to solve this problem
         */
        temp = new wxBitmapComboBox();
        temp->SetTextCtrlStyle(wxTE_READONLY);
        temp->Create(m_parent, wxID_ANY, wxString(""), wxDefaultPosition, size, 0, nullptr);
#else
        temp = new wxBitmapComboBox(m_parent, wxID_ANY, wxString(""), wxDefaultPosition, size, 0, nullptr, wxCB_READONLY);
#endif //__WXOSX__
    }

	temp->SetFont(Slic3r::GUI::wxGetApp().normal_font());
>>>>>>> 452eb62f
	temp->SetBackgroundStyle(wxBG_STYLE_PAINT);

	// recast as a wxWindow to fit the calling convention
	window = dynamic_cast<wxWindow*>(temp);

	if (m_opt.enum_labels.empty() && m_opt.enum_values.empty()) {
	}
	else{
		for (auto el : m_opt.enum_labels.empty() ? m_opt.enum_values : m_opt.enum_labels) {
			const wxString& str = _(el);//m_opt_id == "support" ? _(el) : el;
            temp->Append(str, create_scaled_bitmap("empty_icon.png"));
		}
		set_selection();
	}
// 	temp->Bind(wxEVT_TEXT, ([this](wxCommandEvent e) { on_change_field(); }), temp->GetId());
 	temp->Bind(wxEVT_COMBOBOX, ([this](wxCommandEvent e) { on_change_field(); }), temp->GetId());

    if (m_is_editable) {
        temp->Bind(wxEVT_KILL_FOCUS, ([this](wxEvent& e) {
            e.Skip();
            if (m_opt.type == coStrings) return;
            double old_val = !m_value.empty() ? boost::any_cast<double>(m_value) : -99999;
            if (is_defined_input_value<wxBitmapComboBox>(window, m_opt.type)) {
                if (fabs(old_val - boost::any_cast<double>(get_value())) <= 0.0001)
                    return;
                else
                    on_change_field();
            }
            else
                on_kill_focus();
        }), temp->GetId());
    }

	temp->SetToolTip(get_tooltip_text(temp->GetValue()));
}

void Choice::set_selection()
{
	wxString text_value = wxString("");

    wxBitmapComboBox* field = dynamic_cast<wxBitmapComboBox*>(window);
	switch (m_opt.type) {
	case coFloat:
	case coPercent:	{
		double val = m_opt.default_value->getFloat();
		text_value = val - int(val) == 0 ? wxString::Format(_T("%i"), int(val)) : wxNumberFormatter::ToString(val, 1);
		size_t idx = 0;
		for (auto el : m_opt.enum_values)
		{
			if (el.compare(text_value) == 0)
				break;
			++idx;
		}
//		if (m_opt.type == coPercent) text_value += "%";
		idx == m_opt.enum_values.size() ?
			field->SetValue(text_value) :
			field->SetSelection(idx);
		break;
	}
	case coEnum:{
		int id_value = static_cast<const ConfigOptionEnum<SeamPosition>*>(m_opt.default_value)->value; //!!
        field->SetSelection(id_value);
		break;
	}
	case coInt:{
		int val = m_opt.default_value->getInt(); //!!
		text_value = wxString::Format(_T("%i"), int(val));
		size_t idx = 0;
		for (auto el : m_opt.enum_values)
		{
			if (el.compare(text_value) == 0)
				break;
			++idx;
		}
		idx == m_opt.enum_values.size() ?
			field->SetValue(text_value) :
			field->SetSelection(idx);
		break;
	}
	case coStrings:{
		text_value = static_cast<const ConfigOptionStrings*>(m_opt.default_value)->get_at(m_opt_idx);

		size_t idx = 0;
		for (auto el : m_opt.enum_values)
		{
			if (el.compare(text_value) == 0)
				break;
			++idx;
		}
		idx == m_opt.enum_values.size() ?
			field->SetValue(text_value) :
			field->SetSelection(idx);
		break;
	}
	}
}

void Choice::set_value(const std::string& value, bool change_event)  //! Redundant?
{
	m_disable_change_event = !change_event;

	size_t idx=0;
	for (auto el : m_opt.enum_values)
	{
		if (el.compare(value) == 0)
			break;
		++idx;
	}

    wxBitmapComboBox* field = dynamic_cast<wxBitmapComboBox*>(window);
	idx == m_opt.enum_values.size() ? 
		field->SetValue(value) :
		field->SetSelection(idx);
	
	m_disable_change_event = false;
}

void Choice::set_value(const boost::any& value, bool change_event)
{
	m_disable_change_event = !change_event;

    wxBitmapComboBox* field = dynamic_cast<wxBitmapComboBox*>(window);

	switch (m_opt.type) {
	case coInt:
	case coFloat:
	case coPercent:
	case coString:
	case coStrings: {
		wxString text_value;
		if (m_opt.type == coInt) 
			text_value = wxString::Format(_T("%i"), int(boost::any_cast<int>(value)));
		else
			text_value = boost::any_cast<wxString>(value);
		auto idx = 0;
		for (auto el : m_opt.enum_values)
		{
			if (el.compare(text_value) == 0)
				break;
			++idx;
		}
        if (idx == m_opt.enum_values.size()) {
            // For editable Combobox under OSX is needed to set selection to -1 explicitly,
            // otherwise selection doesn't be changed
            field->SetSelection(-1);
            field->SetValue(text_value);
        }
        else
			field->SetSelection(idx);
		break;
	}
	case coEnum: {
		int val = boost::any_cast<int>(value);
		if (m_opt_id == "top_fill_pattern" || m_opt_id == "bottom_fill_pattern")
		{
			if (!m_opt.enum_values.empty()) {
				std::string key;
				t_config_enum_values map_names = ConfigOptionEnum<InfillPattern>::get_enum_values();				
				for (auto it : map_names) {
					if (val == it.second) {
						key = it.first;
						break;
					}
				}

				size_t idx = 0;
				for (auto el : m_opt.enum_values)
				{
					if (el.compare(key) == 0)
						break;
					++idx;
				}

				val = idx == m_opt.enum_values.size() ? 0 : idx;
			}
			else
				val = 0;
		}
		field->SetSelection(val);
		break;
	}
	default:
		break;
	}

	m_disable_change_event = false;
}

//! it's needed for _update_serial_ports()
void Choice::set_values(const std::vector<std::string>& values)
{
	if (values.empty())
		return;
	m_disable_change_event = true;

// 	# it looks that Clear() also clears the text field in recent wxWidgets versions,
// 	# but we want to preserve it
	auto ww = dynamic_cast<wxBitmapComboBox*>(window);
	auto value = ww->GetValue();
	ww->Clear();
	ww->Append("");
	for (auto el : values)
		ww->Append(wxString(el));
	ww->SetValue(value);

	m_disable_change_event = false;
}

boost::any& Choice::get_value()
{
    wxBitmapComboBox* field = dynamic_cast<wxBitmapComboBox*>(window);

	wxString ret_str = field->GetValue();	

	// options from right panel
	std::vector <std::string> right_panel_options{ "support", "scale_unit" };
	for (auto rp_option: right_panel_options)
		if (m_opt_id == rp_option)
			return m_value = boost::any(ret_str);

	if (m_opt.type == coEnum)
	{
		int ret_enum = field->GetSelection(); 
		if (m_opt_id == "top_fill_pattern" || m_opt_id == "bottom_fill_pattern")
		{
			if (!m_opt.enum_values.empty()) {
				std::string key = m_opt.enum_values[ret_enum];
				t_config_enum_values map_names = ConfigOptionEnum<InfillPattern>::get_enum_values();
				int value = map_names.at(key);

				m_value = static_cast<InfillPattern>(value);
			}
			else
				m_value = static_cast<InfillPattern>(0);
		}
		if (m_opt_id.compare("fill_pattern") == 0)
			m_value = static_cast<InfillPattern>(ret_enum);
		else if (m_opt_id.compare("gcode_flavor") == 0)
			m_value = static_cast<GCodeFlavor>(ret_enum);
		else if (m_opt_id.compare("support_material_pattern") == 0)
			m_value = static_cast<SupportMaterialPattern>(ret_enum);
		else if (m_opt_id.compare("seam_position") == 0)
			m_value = static_cast<SeamPosition>(ret_enum);
		else if (m_opt_id.compare("host_type") == 0)
			m_value = static_cast<PrintHostType>(ret_enum);
		else if (m_opt_id.compare("display_orientation") == 0)
			m_value = static_cast<SLADisplayOrientation>(ret_enum);
        else if (m_opt_id.compare("support_pillar_connection_mode") == 0)
            m_value = static_cast<SLAPillarConnectionMode>(ret_enum);
	}
    else if (m_opt.gui_type == "f_enum_open") {
        const int ret_enum = field->GetSelection();
        if (ret_enum < 0 || m_opt.enum_values.empty() || m_opt.type == coStrings ||
            ret_str != m_opt.enum_values[ret_enum] && ret_str != m_opt.enum_labels[ret_enum] )
			// modifies ret_string!
            get_value_by_opt_type(ret_str);
        else 
            m_value = atof(m_opt.enum_values[ret_enum].c_str());
    }
	else	
		// modifies ret_string!
        get_value_by_opt_type(ret_str);

	return m_value;
}

void ColourPicker::BUILD()
{
	auto size = wxSize(wxDefaultSize);
	if (m_opt.height >= 0) size.SetHeight(m_opt.height);
	if (m_opt.width >= 0) size.SetWidth(m_opt.width);

	// Validate the color
	wxString clr_str(static_cast<const ConfigOptionStrings*>(m_opt.default_value)->get_at(m_opt_idx));
	wxColour clr(clr_str);
	if (! clr.IsOk()) {
		clr = wxTransparentColour;
	}

	auto temp = new wxColourPickerCtrl(m_parent, wxID_ANY, clr, wxDefaultPosition, size);
	temp->SetBackgroundStyle(wxBG_STYLE_PAINT);

	// 	// recast as a wxWindow to fit the calling convention
	window = dynamic_cast<wxWindow*>(temp);

	temp->Bind(wxEVT_COLOURPICKER_CHANGED, ([this](wxCommandEvent e) { on_change_field(); }), temp->GetId());

	temp->SetToolTip(get_tooltip_text(clr_str));
}

boost::any& ColourPicker::get_value()
{
// 	boost::any m_value;

	auto colour = static_cast<wxColourPickerCtrl*>(window)->GetColour();
	auto clr_str = wxString::Format(wxT("#%02X%02X%02X"), colour.Red(), colour.Green(), colour.Blue());
	m_value = clr_str.ToStdString();

	return m_value;
}

void PointCtrl::BUILD()
{
	auto temp = new wxBoxSizer(wxHORIZONTAL);

    const wxSize field_size(4 * wxGetApp().em_unit(), -1);

	auto default_pt = static_cast<const ConfigOptionPoints*>(m_opt.default_value)->values.at(0);
	double val = default_pt(0);
	wxString X = val - int(val) == 0 ? wxString::Format(_T("%i"), int(val)) : wxNumberFormatter::ToString(val, 2, wxNumberFormatter::Style_None);
	val = default_pt(1);
	wxString Y = val - int(val) == 0 ? wxString::Format(_T("%i"), int(val)) : wxNumberFormatter::ToString(val, 2, wxNumberFormatter::Style_None);

	x_textctrl = new wxTextCtrl(m_parent, wxID_ANY, X, wxDefaultPosition, field_size, wxTE_PROCESS_ENTER);
	y_textctrl = new wxTextCtrl(m_parent, wxID_ANY, Y, wxDefaultPosition, field_size, wxTE_PROCESS_ENTER);
<<<<<<< HEAD
	x_textctrl->SetBackgroundStyle(wxBG_STYLE_PAINT);
=======
	x_textctrl->SetFont(Slic3r::GUI::wxGetApp().normal_font());
	x_textctrl->SetBackgroundStyle(wxBG_STYLE_PAINT);
	y_textctrl->SetFont(Slic3r::GUI::wxGetApp().normal_font());
>>>>>>> 452eb62f
	y_textctrl->SetBackgroundStyle(wxBG_STYLE_PAINT);

	auto static_text_x = new wxStaticText(m_parent, wxID_ANY, "x : ");
	auto static_text_y = new wxStaticText(m_parent, wxID_ANY, "   y : ");
<<<<<<< HEAD
	static_text_x->SetBackgroundStyle(wxBG_STYLE_PAINT);
=======
	static_text_x->SetFont(Slic3r::GUI::wxGetApp().normal_font());
	static_text_x->SetBackgroundStyle(wxBG_STYLE_PAINT);
	static_text_y->SetFont(Slic3r::GUI::wxGetApp().normal_font());
>>>>>>> 452eb62f
	static_text_y->SetBackgroundStyle(wxBG_STYLE_PAINT);

	temp->Add(static_text_x, 0, wxALIGN_CENTER_VERTICAL, 0);
	temp->Add(x_textctrl);
	temp->Add(static_text_y, 0, wxALIGN_CENTER_VERTICAL, 0);
	temp->Add(y_textctrl);

// 	x_textctrl->Bind(wxEVT_TEXT, ([this](wxCommandEvent e) { on_change_field(); }), x_textctrl->GetId());
// 	y_textctrl->Bind(wxEVT_TEXT, ([this](wxCommandEvent e) { on_change_field(); }), y_textctrl->GetId());

    x_textctrl->Bind(wxEVT_TEXT_ENTER, ([this](wxCommandEvent e) { propagate_value(x_textctrl); }), x_textctrl->GetId());
	y_textctrl->Bind(wxEVT_TEXT_ENTER, ([this](wxCommandEvent e) { propagate_value(y_textctrl); }), y_textctrl->GetId());

    x_textctrl->Bind(wxEVT_KILL_FOCUS, ([this](wxEvent& e) { e.Skip(); propagate_value(x_textctrl); }), x_textctrl->GetId());
    y_textctrl->Bind(wxEVT_KILL_FOCUS, ([this](wxEvent& e) { e.Skip(); propagate_value(y_textctrl); }), y_textctrl->GetId());

	// 	// recast as a wxWindow to fit the calling convention
	sizer = dynamic_cast<wxSizer*>(temp);

	x_textctrl->SetToolTip(get_tooltip_text(X+", "+Y));
	y_textctrl->SetToolTip(get_tooltip_text(X+", "+Y));
}

void PointCtrl::propagate_value(wxTextCtrl* win)
{
    if (!win->GetValue().empty()) 
        on_change_field();
    else
        on_kill_focus();
}

void PointCtrl::set_value(const Vec2d& value, bool change_event)
{
	m_disable_change_event = !change_event;

	double val = value(0);
	x_textctrl->SetValue(val - int(val) == 0 ? wxString::Format(_T("%i"), int(val)) : wxNumberFormatter::ToString(val, 2, wxNumberFormatter::Style_None));
	val = value(1);
	y_textctrl->SetValue(val - int(val) == 0 ? wxString::Format(_T("%i"), int(val)) : wxNumberFormatter::ToString(val, 2, wxNumberFormatter::Style_None));

	m_disable_change_event = false;
}

void PointCtrl::set_value(const boost::any& value, bool change_event)
{
	Vec2d pt(Vec2d::Zero());
	const Vec2d *ptf = boost::any_cast<Vec2d>(&value);
	if (!ptf)
	{
		ConfigOptionPoints* pts = boost::any_cast<ConfigOptionPoints*>(value);
		pt = pts->values.at(0);
	}
	else
		pt = *ptf;
	set_value(pt, change_event);
}

boost::any& PointCtrl::get_value()
{
	double x, y;
	x_textctrl->GetValue().ToDouble(&x);
	y_textctrl->GetValue().ToDouble(&y);
	return m_value = Vec2d(x, y);
}

void StaticText::BUILD()
{
	auto size = wxSize(wxDefaultSize);
	if (m_opt.height >= 0) size.SetHeight(m_opt.height);
	if (m_opt.width >= 0) size.SetWidth(m_opt.width);

    const wxString legend(static_cast<const ConfigOptionString*>(m_opt.default_value)->value);
    auto temp = new wxStaticText(m_parent, wxID_ANY, legend, wxDefaultPosition, size, wxST_ELLIPSIZE_MIDDLE);
<<<<<<< HEAD
=======
	temp->SetFont(Slic3r::GUI::wxGetApp().normal_font());
>>>>>>> 452eb62f
	temp->SetBackgroundStyle(wxBG_STYLE_PAINT);
    temp->SetFont(wxGetApp().bold_font());

	// 	// recast as a wxWindow to fit the calling convention
	window = dynamic_cast<wxWindow*>(temp);

	temp->SetToolTip(get_tooltip_text(legend));
}

void SliderCtrl::BUILD()
{
	auto size = wxSize(wxDefaultSize);
	if (m_opt.height >= 0) size.SetHeight(m_opt.height);
	if (m_opt.width >= 0) size.SetWidth(m_opt.width);

	auto temp = new wxBoxSizer(wxHORIZONTAL);

	auto def_val = static_cast<const ConfigOptionInt*>(m_opt.default_value)->value;
	auto min = m_opt.min == INT_MIN ? 0 : m_opt.min;
	auto max = m_opt.max == INT_MAX ? 100 : m_opt.max;

	m_slider = new wxSlider(m_parent, wxID_ANY, def_val * m_scale,
							min * m_scale, max * m_scale,
							wxDefaultPosition, size);
<<<<<<< HEAD
=======
	m_slider->SetFont(Slic3r::GUI::wxGetApp().normal_font());
>>>>>>> 452eb62f
	m_slider->SetBackgroundStyle(wxBG_STYLE_PAINT);
 	wxSize field_size(40, -1);

	m_textctrl = new wxTextCtrl(m_parent, wxID_ANY, wxString::Format("%d", m_slider->GetValue()/m_scale), 
								wxDefaultPosition, field_size);
<<<<<<< HEAD
=======
	m_textctrl->SetFont(Slic3r::GUI::wxGetApp().normal_font());
>>>>>>> 452eb62f
	m_textctrl->SetBackgroundStyle(wxBG_STYLE_PAINT);

	temp->Add(m_slider, 1, wxEXPAND | wxALIGN_CENTER_VERTICAL, 0);
	temp->Add(m_textctrl, 0, wxALIGN_CENTER_VERTICAL, 0);

	m_slider->Bind(wxEVT_SLIDER, ([this](wxCommandEvent e) {
		if (!m_disable_change_event) {
			int val = boost::any_cast<int>(get_value());
			m_textctrl->SetLabel(wxString::Format("%d", val));
			on_change_field();
		}
	}), m_slider->GetId());

	m_textctrl->Bind(wxEVT_TEXT, ([this](wxCommandEvent e) {
		std::string value = e.GetString().utf8_str().data();
		if (is_matched(value, "^-?\\d+(\\.\\d*)?$")) {
			m_disable_change_event = true;
			m_slider->SetValue(stoi(value)*m_scale);
			m_disable_change_event = false;
			on_change_field();
		}
	}), m_textctrl->GetId());

	m_sizer = dynamic_cast<wxSizer*>(temp);
}

void SliderCtrl::set_value(const boost::any& value, bool change_event)
{
	m_disable_change_event = !change_event;

	m_slider->SetValue(boost::any_cast<int>(value)*m_scale);
	int val = boost::any_cast<int>(get_value());
	m_textctrl->SetLabel(wxString::Format("%d", val));

	m_disable_change_event = false;
}

boost::any& SliderCtrl::get_value()
{
// 	int ret_val;
// 	x_textctrl->GetValue().ToDouble(&val);
	return m_value = int(m_slider->GetValue()/m_scale);
}


} // GUI
} // Slic3r

<|MERGE_RESOLUTION|>--- conflicted
+++ resolved
@@ -260,16 +260,12 @@
 
     const long style = m_opt.multiline ? wxTE_MULTILINE : wxTE_PROCESS_ENTER/*0*/;
 	auto temp = new wxTextCtrl(m_parent, wxID_ANY, text_value, wxDefaultPosition, size, style);
-<<<<<<< HEAD
-	temp->SetBackgroundStyle(wxBG_STYLE_PAINT);
-=======
 	temp->SetFont(Slic3r::GUI::wxGetApp().normal_font());
 
 	if (! m_opt.multiline)
 		// Only disable background refresh for single line input fields, as they are completely painted over by the edit control.
 		// This does not apply to the multi-line edit field, where the last line and a narrow frame around the text is not cleared.
 		temp->SetBackgroundStyle(wxBG_STYLE_PAINT);
->>>>>>> 452eb62f
 #ifdef __WXOSX__
     temp->OSXDisableAllSmartSubstitutions();
 #endif // __WXOSX__
@@ -385,10 +381,7 @@
     					false;
 
 	auto temp = new wxCheckBox(m_parent, wxID_ANY, wxString(""), wxDefaultPosition, size); 
-<<<<<<< HEAD
-=======
 	temp->SetFont(Slic3r::GUI::wxGetApp().normal_font());
->>>>>>> 452eb62f
 	temp->SetBackgroundStyle(wxBG_STYLE_PAINT);
 	temp->SetValue(check_value);
 	if (m_opt.readonly) temp->Disable();
@@ -447,10 +440,7 @@
 
 	auto temp = new wxSpinCtrl(m_parent, wxID_ANY, text_value, wxDefaultPosition, size,
 		0|wxTE_PROCESS_ENTER, min_val, max_val, default_value);
-<<<<<<< HEAD
-=======
 	temp->SetFont(Slic3r::GUI::wxGetApp().normal_font());
->>>>>>> 452eb62f
 	temp->SetBackgroundStyle(wxBG_STYLE_PAINT);
 
 #ifndef __WXOSX__
@@ -520,13 +510,6 @@
 	if (m_opt.height >= 0) size.SetHeight(m_opt.height);
 	if (m_opt.width >= 0) size.SetWidth(m_opt.width);
 
-<<<<<<< HEAD
-	wxComboBox* temp;	
-	if (!m_opt.gui_type.empty() && m_opt.gui_type.compare("select_open") != 0)
-		temp = new wxComboBox(m_parent, wxID_ANY, wxString(""), wxDefaultPosition, size);
-	else
-		temp = new wxComboBox(m_parent, wxID_ANY, wxString(""), wxDefaultPosition, size, 0, NULL, wxCB_READONLY);
-=======
 	wxBitmapComboBox* temp;	
     if (!m_opt.gui_type.empty() && m_opt.gui_type.compare("select_open") != 0) {
         m_is_editable = true;
@@ -547,7 +530,6 @@
     }
 
 	temp->SetFont(Slic3r::GUI::wxGetApp().normal_font());
->>>>>>> 452eb62f
 	temp->SetBackgroundStyle(wxBG_STYLE_PAINT);
 
 	// recast as a wxWindow to fit the calling convention
@@ -863,24 +845,16 @@
 
 	x_textctrl = new wxTextCtrl(m_parent, wxID_ANY, X, wxDefaultPosition, field_size, wxTE_PROCESS_ENTER);
 	y_textctrl = new wxTextCtrl(m_parent, wxID_ANY, Y, wxDefaultPosition, field_size, wxTE_PROCESS_ENTER);
-<<<<<<< HEAD
-	x_textctrl->SetBackgroundStyle(wxBG_STYLE_PAINT);
-=======
 	x_textctrl->SetFont(Slic3r::GUI::wxGetApp().normal_font());
 	x_textctrl->SetBackgroundStyle(wxBG_STYLE_PAINT);
 	y_textctrl->SetFont(Slic3r::GUI::wxGetApp().normal_font());
->>>>>>> 452eb62f
 	y_textctrl->SetBackgroundStyle(wxBG_STYLE_PAINT);
 
 	auto static_text_x = new wxStaticText(m_parent, wxID_ANY, "x : ");
 	auto static_text_y = new wxStaticText(m_parent, wxID_ANY, "   y : ");
-<<<<<<< HEAD
-	static_text_x->SetBackgroundStyle(wxBG_STYLE_PAINT);
-=======
 	static_text_x->SetFont(Slic3r::GUI::wxGetApp().normal_font());
 	static_text_x->SetBackgroundStyle(wxBG_STYLE_PAINT);
 	static_text_y->SetFont(Slic3r::GUI::wxGetApp().normal_font());
->>>>>>> 452eb62f
 	static_text_y->SetBackgroundStyle(wxBG_STYLE_PAINT);
 
 	temp->Add(static_text_x, 0, wxALIGN_CENTER_VERTICAL, 0);
@@ -954,10 +928,7 @@
 
     const wxString legend(static_cast<const ConfigOptionString*>(m_opt.default_value)->value);
     auto temp = new wxStaticText(m_parent, wxID_ANY, legend, wxDefaultPosition, size, wxST_ELLIPSIZE_MIDDLE);
-<<<<<<< HEAD
-=======
 	temp->SetFont(Slic3r::GUI::wxGetApp().normal_font());
->>>>>>> 452eb62f
 	temp->SetBackgroundStyle(wxBG_STYLE_PAINT);
     temp->SetFont(wxGetApp().bold_font());
 
@@ -982,19 +953,13 @@
 	m_slider = new wxSlider(m_parent, wxID_ANY, def_val * m_scale,
 							min * m_scale, max * m_scale,
 							wxDefaultPosition, size);
-<<<<<<< HEAD
-=======
 	m_slider->SetFont(Slic3r::GUI::wxGetApp().normal_font());
->>>>>>> 452eb62f
 	m_slider->SetBackgroundStyle(wxBG_STYLE_PAINT);
  	wxSize field_size(40, -1);
 
 	m_textctrl = new wxTextCtrl(m_parent, wxID_ANY, wxString::Format("%d", m_slider->GetValue()/m_scale), 
 								wxDefaultPosition, field_size);
-<<<<<<< HEAD
-=======
 	m_textctrl->SetFont(Slic3r::GUI::wxGetApp().normal_font());
->>>>>>> 452eb62f
 	m_textctrl->SetBackgroundStyle(wxBG_STYLE_PAINT);
 
 	temp->Add(m_slider, 1, wxEXPAND | wxALIGN_CENTER_VERTICAL, 0);
