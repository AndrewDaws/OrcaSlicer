#ifndef slic3r_GCodeViewer_hpp_
#define slic3r_GCodeViewer_hpp_

#include "3DScene.hpp"
#include "libslic3r/GCode/GCodeProcessor.hpp"
#include "libslic3r/GCode/ThumbnailData.hpp"
#include "IMSlider.hpp"
#include "GLModel.hpp"
#include "I18N.hpp"

#include <boost/iostreams/device/mapped_file.hpp>

#include <cstdint>
#include <float.h>
#include <set>
#include <unordered_set>

namespace Slic3r {

class Print;
class TriangleMesh;
class PresetBundle;

namespace GUI {

class PartPlateList;
class OpenGLManager;

class GCodeViewer
{
    using IBufferType = unsigned short;
    using Color = std::array<float, 4>;
    using VertexBuffer = std::vector<float>;
    using MultiVertexBuffer = std::vector<VertexBuffer>;
    using IndexBuffer = std::vector<IBufferType>;
    using MultiIndexBuffer = std::vector<IndexBuffer>;
    using InstanceBuffer = std::vector<float>;
    using InstanceIdBuffer = std::vector<size_t>;
    using InstancesOffsets = std::vector<Vec3f>;

    static const std::vector<Color> Extrusion_Role_Colors;
    static const std::vector<Color> Options_Colors;
    static const std::vector<Color> Travel_Colors;
    static const std::vector<Color> Range_Colors;
    static const Color              Wipe_Color;
    static const Color              Neutral_Color;

    enum class EOptionsColors : unsigned char
    {
        Retractions,
        Unretractions,
        Seams,
        ToolChanges,
        ColorChanges,
        PausePrints,
        CustomGCodes
    };

    // vbo buffer containing vertices data used to render a specific toolpath type
    struct VBuffer
    {
        enum class EFormat : unsigned char
        {
            // vertex format: 3 floats -> position.x|position.y|position.z
            Position,
            // vertex format: 4 floats -> position.x|position.y|position.z|normal.x
            PositionNormal1,
            // vertex format: 6 floats -> position.x|position.y|position.z|normal.x|normal.y|normal.z
            PositionNormal3
        };

        EFormat format{ EFormat::Position };
        // vbos id
        std::vector<unsigned int> vbos;
        // sizes of the buffers, in bytes, used in export to obj
        std::vector<size_t> sizes;
        // count of vertices, updated after data are sent to gpu
        size_t count{ 0 };

        size_t data_size_bytes() const { return count * vertex_size_bytes(); }
        // We set 65536 as max count of vertices inside a vertex buffer to allow
        // to use unsigned short in place of unsigned int for indices in the index buffer, to save memory
        size_t max_size_bytes() const { return 65536 * vertex_size_bytes(); }

        size_t vertex_size_floats() const { return position_size_floats() + normal_size_floats(); }
        size_t vertex_size_bytes() const { return vertex_size_floats() * sizeof(float); }

        size_t position_offset_floats() const { return 0; }
        size_t position_offset_bytes() const { return position_offset_floats() * sizeof(float); }

        size_t position_size_floats() const { return 3; }
        size_t position_size_bytes() const { return position_size_floats() * sizeof(float); }

        size_t normal_offset_floats() const {
            assert(format == EFormat::PositionNormal1 || format == EFormat::PositionNormal3);
            return position_size_floats();
        }
        size_t normal_offset_bytes() const { return normal_offset_floats() * sizeof(float); }

        size_t normal_size_floats() const {
            switch (format)
            {
            case EFormat::PositionNormal1: { return 1; }
            case EFormat::PositionNormal3: { return 3; }
            default:                       { return 0; }
            }
        }
        size_t normal_size_bytes() const { return normal_size_floats() * sizeof(float); }

        void reset();
    };

    // buffer containing instances data used to render a toolpaths using instanced or batched models
    // instance record format:
    // instanced models: 5 floats -> position.x|position.y|position.z|width|height (which are sent to the shader as -> vec3 (offset) + vec2 (scales) in GLModel::render_instanced())
    // batched models:   3 floats -> position.x|position.y|position.z
    struct InstanceVBuffer
    {
        // ranges used to render only subparts of the intances
        struct Ranges
        {
            struct Range
            {
                // offset in bytes of the 1st instance to render
                unsigned int offset;
                // count of instances to render
                unsigned int count;
                // vbo id
                unsigned int vbo{ 0 };
                // Color to apply to the instances
                Color color;
            };

            std::vector<Range> ranges;

            void reset();
        };

        enum class EFormat : unsigned char
        {
            InstancedModel,
            BatchedModel
        };

        EFormat format;

        // cpu-side buffer containing all instances data
        InstanceBuffer buffer;
        // indices of the moves for all instances
        std::vector<size_t> s_ids;
        // position offsets, used to show the correct value of the tool position
        InstancesOffsets offsets;
        Ranges render_ranges;

        size_t data_size_bytes() const { return s_ids.size() * instance_size_bytes(); }

        size_t instance_size_floats() const {
            switch (format)
            {
            case EFormat::InstancedModel: { return 5; }
            case EFormat::BatchedModel: { return 3; }
            default: { return 0; }
            }
        }
        size_t instance_size_bytes() const { return instance_size_floats() * sizeof(float); }

        void reset();
    };

    // ibo buffer containing indices data (for lines/triangles) used to render a specific toolpath type
    struct IBuffer
    {
        // id of the associated vertex buffer
        unsigned int vbo{ 0 };
        // ibo id
        unsigned int ibo{ 0 };
        // count of indices, updated after data are sent to gpu
        size_t count{ 0 };

        void reset();
    };

    // Used to identify different toolpath sub-types inside a IBuffer
    struct Path
    {
        struct Endpoint
        {
            // index of the buffer in the multibuffer vector
            // the buffer type may change:
            // it is the vertex buffer while extracting vertices data,
            // the index buffer while extracting indices data
            unsigned int b_id{ 0 };
            // index into the buffer
            size_t i_id{ 0 };
            // move id
            size_t s_id{ 0 };
            Vec3f position{ Vec3f::Zero() };
        };

        struct Sub_Path
        {
            Endpoint first;
            Endpoint last;

            bool contains(size_t s_id) const {
                return first.s_id <= s_id && s_id <= last.s_id;
            }
        };

        EMoveType type{ EMoveType::Noop };
        ExtrusionRole role{ erNone };
        float delta_extruder{ 0.0f };
        float height{ 0.0f };
        float width{ 0.0f };
        float feedrate{ 0.0f };
        float fan_speed{ 0.0f };
        float temperature{ 0.0f };
        float volumetric_rate{ 0.0f };
        float layer_time{ 0.0f };
        unsigned char extruder_id{ 0 };
        unsigned char cp_color_id{ 0 };
        std::vector<Sub_Path> sub_paths;

        bool matches(const GCodeProcessorResult::MoveVertex& move) const;
        size_t vertices_count() const {
            return sub_paths.empty() ? 0 : sub_paths.back().last.s_id - sub_paths.front().first.s_id + 1;
        }
        bool contains(size_t s_id) const {
            return sub_paths.empty() ? false : sub_paths.front().first.s_id <= s_id && s_id <= sub_paths.back().last.s_id;
        }
        int get_id_of_sub_path_containing(size_t s_id) const {
            if (sub_paths.empty())
                return -1;
            else {
                for (int i = 0; i < static_cast<int>(sub_paths.size()); ++i) {
                    if (sub_paths[i].contains(s_id))
                        return i;
                }
                return -1;
            }
        }
        void add_sub_path(const GCodeProcessorResult::MoveVertex& move, unsigned int b_id, size_t i_id, size_t s_id) {
            Endpoint endpoint = { b_id, i_id, s_id, move.position };
            sub_paths.push_back({ endpoint , endpoint });
        }
    };

    // Used to batch the indices needed to render the paths
    struct RenderPath
    {
        // Index of the parent tbuffer
        unsigned char               tbuffer_id;
        // Render path property
        Color                       color;
        // Index of the buffer in TBuffer::indices
        unsigned int                ibuffer_id;
        // Render path content
        // Index of the path in TBuffer::paths
        unsigned int                path_id;
        std::vector<unsigned int>   sizes;
        std::vector<size_t>         offsets; // use size_t because we need an unsigned integer whose size matches pointer's size (used in the call glMultiDrawElements())
        bool contains(size_t offset) const {
            for (size_t i = 0; i < offsets.size(); ++i) {
                if (offsets[i] <= offset && offset <= offsets[i] + static_cast<size_t>(sizes[i] * sizeof(IBufferType)))
                    return true;
            }
            return false;
        }
    };
    struct RenderPathPropertyLower {
        bool operator() (const RenderPath &l, const RenderPath &r) const {
            if (l.tbuffer_id < r.tbuffer_id)
                return true;
            for (int i = 0; i < 3; ++i) {
                if (l.color[i] < r.color[i])
                    return true;
                else if (l.color[i] > r.color[i])
                    return false;
            }
            return l.ibuffer_id < r.ibuffer_id;
        }
    };
    struct RenderPathPropertyEqual {
        bool operator() (const RenderPath &l, const RenderPath &r) const {
            return l.tbuffer_id == r.tbuffer_id && l.ibuffer_id == r.ibuffer_id && l.color == r.color;
        }
    };

    // buffer containing data for rendering a specific toolpath type
    struct TBuffer
    {
        enum class ERenderPrimitiveType : unsigned char
        {
            Point,
            Line,
            Triangle,
            InstancedModel,
            BatchedModel
        };

        ERenderPrimitiveType render_primitive_type;

        // buffers for point, line and triangle primitive types
        VBuffer vertices;
        std::vector<IBuffer> indices;

        struct Model
        {
            GLModel model;
            Color color;
            InstanceVBuffer instances;
            GLModel::InitializationData data;

            void reset();
        };

        // contain the buffer for model primitive types
        Model model;

        std::string shader;
        std::vector<Path> paths;
        std::vector<RenderPath> render_paths;
        bool visible{ false };

        void reset();

        // b_id index of buffer contained in this->indices
        // i_id index of first index contained in this->indices[b_id]
        // s_id index of first vertex contained in this->vertices
        void add_path(const GCodeProcessorResult::MoveVertex& move, unsigned int b_id, size_t i_id, size_t s_id);

        unsigned int max_vertices_per_segment() const {
            switch (render_primitive_type)
            {
            case ERenderPrimitiveType::Point:    { return 1; }
            case ERenderPrimitiveType::Line:     { return 2; }
            case ERenderPrimitiveType::Triangle: { return 8; }
            default:                             { return 0; }
            }
        }

        size_t max_vertices_per_segment_size_floats() const { return vertices.vertex_size_floats() * static_cast<size_t>(max_vertices_per_segment()); }
        size_t max_vertices_per_segment_size_bytes() const { return max_vertices_per_segment_size_floats() * sizeof(float); }
        unsigned int indices_per_segment() const {
            switch (render_primitive_type)
            {
            case ERenderPrimitiveType::Point:    { return 1; }
            case ERenderPrimitiveType::Line:     { return 2; }
            case ERenderPrimitiveType::Triangle: { return 30; } // 3 indices x 10 triangles
            default:                             { return 0; }
            }
        }
        size_t indices_per_segment_size_bytes() const { return static_cast<size_t>(indices_per_segment() * sizeof(IBufferType)); }
        unsigned int max_indices_per_segment() const {
            switch (render_primitive_type)
            {
            case ERenderPrimitiveType::Point:    { return 1; }
            case ERenderPrimitiveType::Line:     { return 2; }
            case ERenderPrimitiveType::Triangle: { return 36; } // 3 indices x 12 triangles
            default:                             { return 0; }
            }
        }
        size_t max_indices_per_segment_size_bytes() const { return max_indices_per_segment() * sizeof(IBufferType); }

        bool has_data() const {
            switch (render_primitive_type)
            {
            case ERenderPrimitiveType::Point:
            case ERenderPrimitiveType::Line:
            case ERenderPrimitiveType::Triangle: {
                return !vertices.vbos.empty() && vertices.vbos.front() != 0 && !indices.empty() && indices.front().ibo != 0;
            }
            case ERenderPrimitiveType::InstancedModel: { return model.model.is_initialized() && !model.instances.buffer.empty(); }
            case ERenderPrimitiveType::BatchedModel: {
                return model.data.vertices_count() > 0 && model.data.indices_count() &&
                    !vertices.vbos.empty() && vertices.vbos.front() != 0 && !indices.empty() && indices.front().ibo != 0;
            }
            default: { return false; }
            }
        }
    };

    // helper to render shells
    struct Shells
    {
        GLVolumeCollection volumes;
        bool visible{ false };
        //BBS: always load shell when preview
        int print_id{ -1 };
        int print_modify_count { -1 };
        bool previewing{ false };
    };

    // helper to render extrusion paths
    struct Extrusions
    {
        struct Range
        {
            float min;
            float max;
            unsigned int count;
            bool log_scale;

            Range() { reset(); }
            void update_from(const float value) {
                if (value != max && value != min)
                    ++count;
                min = std::min(min, value);
                max = std::max(max, value);
            }
            void reset(bool log = false) { min = FLT_MAX; max = -FLT_MAX; count = 0; log_scale = false; log_scale = log; }

            float step_size() const;
            Color get_color_at(float value) const;
            float get_value_at_step(int step) const;

        };

        struct Ranges
        {
            // Color mapping by layer height.
            Range height;
            // Color mapping by extrusion width.
            Range width;
            // Color mapping by feedrate.
            Range feedrate;
            // Color mapping by fan speed.
            Range fan_speed;
            // Color mapping by volumetric extrusion rate.
            Range volumetric_rate;
            // Color mapping by extrusion temperature.
            Range temperature;
            // Color mapping by layer time.
            Range layer_duration;
            Range layer_duration_log;
            void reset() {
                height.reset();
                width.reset();
                feedrate.reset();
                fan_speed.reset();
                volumetric_rate.reset();
                temperature.reset();
                layer_duration.reset();
                layer_duration_log.reset(true);
            }
        };

        unsigned int role_visibility_flags{ 0 };
        Ranges ranges;

        void reset_role_visibility_flags() {
            role_visibility_flags = 0;
            for (unsigned int i = 0; i < erCount; ++i) {
                role_visibility_flags |= 1 << i;
            }
        }

        void reset_ranges() { ranges.reset(); }
    };

    class Layers
    {
    public:
        struct Endpoints
        {
            size_t first{ 0 };
            size_t last{ 0 };

            bool operator == (const Endpoints& other) const { return first == other.first && last == other.last; }
            bool operator != (const Endpoints& other) const { return !operator==(other); }
        };

    private:
        std::vector<double> m_zs;
        std::vector<Endpoints> m_endpoints;

    public:
        void append(double z, Endpoints endpoints) {
            m_zs.emplace_back(z);
            m_endpoints.emplace_back(endpoints);
        }

        void reset() {
            m_zs = std::vector<double>();
            m_endpoints = std::vector<Endpoints>();
        }

        size_t size() const { return m_zs.size(); }
        bool empty() const { return m_zs.empty(); }
        const std::vector<double>& get_zs() const { return m_zs; }
        const std::vector<Endpoints>& get_endpoints() const { return m_endpoints; }
        std::vector<Endpoints>& get_endpoints() { return m_endpoints; }
        double get_z_at(unsigned int id) const { return (id < m_zs.size()) ? m_zs[id] : 0.0; }
        Endpoints get_endpoints_at(unsigned int id) const { return (id < m_endpoints.size()) ? m_endpoints[id] : Endpoints(); }
        int                           get_l_at(double z) const
        {
            auto iter = std::upper_bound(m_zs.begin(), m_zs.end(), z);
            return std::distance(m_zs.begin(), iter);
        }

        bool operator != (const Layers& other) const {
            if (m_zs != other.m_zs)
                return true;
            if (m_endpoints != other.m_endpoints)
                return true;
            return false;
        }
    };

    // used to render the toolpath caps of the current sequential range
    // (i.e. when sliding on the horizontal slider)
    struct SequentialRangeCap
    {
        TBuffer* buffer{ nullptr };
        unsigned int ibo{ 0 };
        unsigned int vbo{ 0 };
        Color color;

        ~SequentialRangeCap();
        bool is_renderable() const { return buffer != nullptr; }
        void reset();
        size_t indices_count() const { return 6; }
    };

#if ENABLE_GCODE_VIEWER_STATISTICS
    struct Statistics
    {
        // time
        int64_t results_time{ 0 };
        int64_t load_time{ 0 };
        int64_t load_vertices{ 0 };
        int64_t smooth_vertices{ 0 };
        int64_t load_indices{ 0 };
        int64_t refresh_time{ 0 };
        int64_t refresh_paths_time{ 0 };
        // opengl calls
        int64_t gl_multi_points_calls_count{ 0 };
        int64_t gl_multi_lines_calls_count{ 0 };
        int64_t gl_multi_triangles_calls_count{ 0 };
        int64_t gl_triangles_calls_count{ 0 };
        int64_t gl_instanced_models_calls_count{ 0 };
        int64_t gl_batched_models_calls_count{ 0 };
        // memory
        int64_t results_size{ 0 };
        int64_t total_vertices_gpu_size{ 0 };
        int64_t total_indices_gpu_size{ 0 };
        int64_t total_instances_gpu_size{ 0 };
        int64_t max_vbuffer_gpu_size{ 0 };
        int64_t max_ibuffer_gpu_size{ 0 };
        int64_t paths_size{ 0 };
        int64_t render_paths_size{ 0 };
        int64_t models_instances_size{ 0 };
        // other
        int64_t travel_segments_count{ 0 };
        int64_t wipe_segments_count{ 0 };
        int64_t extrude_segments_count{ 0 };
        int64_t instances_count{ 0 };
        int64_t batched_count{ 0 };
        int64_t vbuffers_count{ 0 };
        int64_t ibuffers_count{ 0 };

        void reset_all() {
            reset_times();
            reset_opengl();
            reset_sizes();
            reset_others();
        }

        void reset_times() {
            results_time = 0;
            load_time = 0;
            load_vertices = 0;
            smooth_vertices = 0;
            load_indices = 0;
            refresh_time = 0;
            refresh_paths_time = 0;
        }

        void reset_opengl() {
            gl_multi_points_calls_count = 0;
            gl_multi_lines_calls_count = 0;
            gl_multi_triangles_calls_count = 0;
            gl_triangles_calls_count = 0;
            gl_instanced_models_calls_count = 0;
            gl_batched_models_calls_count = 0;
        }

        void reset_sizes() {
            results_size = 0;
            total_vertices_gpu_size = 0;
            total_indices_gpu_size = 0;
            total_instances_gpu_size = 0;
            max_vbuffer_gpu_size = 0;
            max_ibuffer_gpu_size = 0;
            paths_size = 0;
            render_paths_size = 0;
            models_instances_size = 0;
        }

        void reset_others() {
            travel_segments_count = 0;
            wipe_segments_count = 0;
            extrude_segments_count = 0;
            instances_count = 0;
            batched_count = 0;
            vbuffers_count = 0;
            ibuffers_count = 0;
        }
    };
#endif // ENABLE_GCODE_VIEWER_STATISTICS

public:
    enum class EViewType : unsigned char;
    struct SequentialView
    {
        class Marker
        {
            GLModel m_model;
            Vec3f m_world_position;
            Transform3f m_world_transform;
            // for seams, the position of the marker is on the last endpoint of the toolpath containing it
            // the offset is used to show the correct value of tool position in the "ToolPosition" window
            // see implementation of render() method
            Vec3f m_world_offset;
            float m_z_offset{ 0.5f };
            GCodeProcessorResult::MoveVertex m_curr_move;
            bool m_visible{ true };
            bool m_is_dark = false;

        public:
            float m_scale = 1.0f;

            void init(std::string filename);

            const BoundingBoxf3& get_bounding_box() const { return m_model.get_bounding_box(); }

            void set_world_position(const Vec3f& position);
            void set_world_offset(const Vec3f& offset) { m_world_offset = offset; }

            bool is_visible() const { return m_visible; }
            void set_visible(bool visible) { m_visible = visible; }

            //BBS: GUI refactor: add canvas size
            void render(int canvas_width, int canvas_height, const EViewType& view_type) const;
            void on_change_color_mode(bool is_dark) { m_is_dark = is_dark; }

            void update_curr_move(const GCodeProcessorResult::MoveVertex move);
        };

        class GCodeWindow
        {
            struct Line
            {
                std::string command;
                std::string parameters;
                std::string comment;
            };
            bool m_is_dark = false;
            bool m_visible{ true };
            uint64_t m_selected_line_id{ 0 };
            size_t m_last_lines_size{ 0 };
            std::string m_filename;
            boost::iostreams::mapped_file_source m_file;
            // map for accessing data in file by line number
            std::vector<size_t> m_lines_ends;
            // current visible lines
            std::vector<Line> m_lines;

        public:
            GCodeWindow() = default;
            ~GCodeWindow() { stop_mapping_file(); }
            void load_gcode(const std::string& filename, const std::vector<size_t> &lines_ends);
            void reset() {
                stop_mapping_file();
                m_lines_ends.clear();
                m_lines_ends.shrink_to_fit();
                m_lines.clear();
                m_lines.shrink_to_fit();
                m_filename.clear();
                m_filename.shrink_to_fit();
            }

            void toggle_visibility() { m_visible = !m_visible; }

            //BBS: GUI refactor: add canvas size
            //void render(float top, float bottom, uint64_t curr_line_id) const;
            void render(float top, float bottom, float right, uint64_t curr_line_id) const;
            void on_change_color_mode(bool is_dark) { m_is_dark = is_dark; }

            void stop_mapping_file();
        };

        struct Endpoints
        {
            size_t first{ 0 };
            size_t last{ 0 };
        };

        bool skip_invisible_moves{ false };
        Endpoints endpoints;
        Endpoints current;
        Endpoints last_current;
        Endpoints global;
        Vec3f current_position{ Vec3f::Zero() };
        Vec3f current_offset{ Vec3f::Zero() };
        Marker marker;
        GCodeWindow gcode_window;
        std::vector<unsigned int> gcode_ids;
        float m_scale = 1.0;
        bool m_show_gcode_window = false;
        //BBS: GUI refactor: add canvas size
<<<<<<< HEAD
        void render(const bool has_render_path, float legend_height, int canvas_width, int canvas_height, const EViewType& view_type) const;
=======
        void render(float legend_height, int canvas_width, int canvas_height, int right_margin, const EViewType& view_type) const;
>>>>>>> 1f155868
    };

    struct ETools
    {
        std::vector<Color> m_tool_colors;
        std::vector<bool>  m_tool_visibles;
    };

    enum class EViewType : unsigned char
    {
        FeatureType = 0,
        Height,
        Width,
        Feedrate,
        FanSpeed,
        Temperature,
        VolumetricRate,
        Tool,
        ColorPrint,
        FilamentId,
        LayerTime,
        LayerTimeLog,
        Count
    };

    //BBS
    ConflictResultOpt m_conflict_result;

private:
    std::vector<int> m_plater_extruder;
    bool m_gl_data_initialized{ false };
    unsigned int m_last_result_id{ 0 };
    size_t m_moves_count{ 0 };
    //BBS: save m_gcode_result as well
    const GCodeProcessorResult* m_gcode_result;
    //BBS: add only gcode mode
    bool m_only_gcode_in_preview {false};
    std::vector<size_t> m_ssid_to_moveid_map;

    std::vector<TBuffer> m_buffers{ static_cast<size_t>(EMoveType::Extrude) };
    // bounding box of toolpaths
    BoundingBoxf3 m_paths_bounding_box;
    // bounding box of toolpaths + marker tools
    BoundingBoxf3 m_max_bounding_box;
    //BBS: add shell bounding box
    BoundingBoxf3 m_shell_bounding_box;
    float m_max_print_height{ 0.0f };

    //BBS save m_tools_color and m_tools_visible
    ETools m_tools;
    ConfigOptionMode m_user_mode;
    bool m_fold = {false};

    Layers m_layers;
    std::array<unsigned int, 2> m_layers_z_range;
    std::vector<ExtrusionRole> m_roles;
    size_t m_extruders_count;
    std::vector<unsigned char> m_extruder_ids;
    std::vector<float> m_filament_diameters;
    std::vector<float> m_filament_densities;
    Extrusions m_extrusions;
    SequentialView m_sequential_view;
    IMSlider* m_moves_slider;
    IMSlider* m_layers_slider;
    Shells m_shells;
    /*BBS GUI refactor, store displayed items in color scheme combobox */
    std::vector<EViewType> view_type_items;
    std::vector<std::string> view_type_items_str;
    int       m_view_type_sel = 0;
    EViewType m_view_type{ EViewType::FeatureType };
    std::vector<EMoveType> options_items;

    bool m_legend_enabled{ true };
    PrintEstimatedStatistics m_print_statistics;
    PrintEstimatedStatistics::ETimeMode m_time_estimate_mode{ PrintEstimatedStatistics::ETimeMode::Normal };
#if ENABLE_GCODE_VIEWER_STATISTICS
    Statistics m_statistics;
#endif // ENABLE_GCODE_VIEWER_STATISTICS
    std::array<float, 2> m_detected_point_sizes = { 0.0f, 0.0f };
    GCodeProcessorResult::SettingsIds m_settings_ids;
    std::array<SequentialRangeCap, 2> m_sequential_range_caps;

    std::vector<CustomGCode::Item> m_custom_gcode_per_print_z;

    bool m_contained_in_bed{ true };
    mutable bool m_no_render_path { false };
    bool m_is_dark = false;

public:
    GCodeViewer();
    ~GCodeViewer();

    void on_change_color_mode(bool is_dark);
    float m_scale = 1.0;
    void set_scale(float scale = 1.0);
    void init(ConfigOptionMode mode, Slic3r::PresetBundle* preset_bundle);
    void update_by_mode(ConfigOptionMode mode);

    // extract rendering data from the given parameters
    //BBS: add only gcode mode
    void load(const GCodeProcessorResult& gcode_result, const Print& print, const BuildVolume& build_volume,
            const std::vector<BoundingBoxf3>& exclude_bounding_box, bool initialized, ConfigOptionMode mode, bool only_gcode = false);
    // recalculate ranges in dependence of what is visible and sets tool/print colors
    void refresh(const GCodeProcessorResult& gcode_result, const std::vector<std::string>& str_tool_colors);
    void refresh_render_paths();
    void update_shells_color_by_extruder(const DynamicPrintConfig* config);

    void reset();
    //BBS: always load shell at preview
    void reset_shell();
    void load_shells(const Print& print, bool initialized, bool force_previewing = false);
    void set_shells_on_preview(bool is_previewing) { m_shells.previewing = is_previewing; }
    //BBS: add all plates filament statistics
    void render_all_plates_stats(const std::vector<const GCodeProcessorResult*>& gcode_result_list, bool show = true) const;
    //BBS: GUI refactor: add canvas width and height
    void render(int canvas_width, int canvas_height, int right_margin);
    //BBS
    void _render_calibration_thumbnail_internal(ThumbnailData& thumbnail_data, const ThumbnailsParams& thumbnail_params, PartPlateList& partplate_list, OpenGLManager& opengl_manager);
    void _render_calibration_thumbnail_framebuffer(ThumbnailData& thumbnail_data, unsigned int w, unsigned int h, const ThumbnailsParams& thumbnail_params, PartPlateList& partplate_list, OpenGLManager& opengl_manager);
    void render_calibration_thumbnail(ThumbnailData& thumbnail_data, unsigned int w, unsigned int h, const ThumbnailsParams& thumbnail_params, PartPlateList& partplate_list, OpenGLManager& opengl_manager);

    bool has_data() const { return !m_roles.empty(); }
    bool can_export_toolpaths() const;
    std::vector<int> get_plater_extruder();

    const BoundingBoxf3& get_paths_bounding_box() const { return m_paths_bounding_box; }
    const BoundingBoxf3& get_max_bounding_box() const { return m_max_bounding_box; }
    const BoundingBoxf3& get_shell_bounding_box() const { return m_shell_bounding_box; }
    const std::vector<double>& get_layers_zs() const { return m_layers.get_zs(); }

    const SequentialView& get_sequential_view() const { return m_sequential_view; }
    void update_sequential_view_current(unsigned int first, unsigned int last);

    /* BBS IMSlider */
    IMSlider *get_moves_slider() { return m_moves_slider; }
    IMSlider *get_layers_slider() { return m_layers_slider; }
    void enable_moves_slider(bool enable) const;
    void update_moves_slider(bool set_to_max = false);
    void update_layers_slider_mode();
    void update_marker_curr_move();

    bool is_contained_in_bed() const { return m_contained_in_bed; }
    //BBS: add only gcode mode
    bool is_only_gcode_in_preview() const { return m_only_gcode_in_preview; }

    EViewType get_view_type() const { return m_view_type; }
    void set_view_type(EViewType type, bool reset_feature_type_visible = true) {
        if (type == EViewType::Count)
            type = EViewType::FeatureType;
        m_view_type = (EViewType)type;
        if (reset_feature_type_visible && type == EViewType::ColorPrint) {
            reset_visible(EViewType::FeatureType);
        }
    }
    void reset_visible(EViewType type) {
        if (type == EViewType::FeatureType) {
            for (size_t i = 0; i < m_roles.size(); ++i) {
                ExtrusionRole role = m_roles[i];
                m_extrusions.role_visibility_flags = m_extrusions.role_visibility_flags | (1 << role);
            }
        } else if (type == EViewType::ColorPrint){
            for(auto item: m_tools.m_tool_visibles) item = true;
        }
    }

    bool is_toolpath_move_type_visible(EMoveType type) const;
    void set_toolpath_move_type_visible(EMoveType type, bool visible);
    unsigned int get_toolpath_role_visibility_flags() const { return m_extrusions.role_visibility_flags; }
    void set_toolpath_role_visibility_flags(unsigned int flags) { m_extrusions.role_visibility_flags = flags; }
    unsigned int get_options_visibility_flags() const;
    void set_options_visibility_from_flags(unsigned int flags);
    void set_layers_z_range(const std::array<unsigned int, 2>& layers_z_range);

    bool is_legend_enabled() const { return m_legend_enabled; }
    void enable_legend(bool enable) { m_legend_enabled = enable; }

    void export_toolpaths_to_obj(const char* filename) const;

    void toggle_gcode_window_visibility() { m_sequential_view.gcode_window.toggle_visibility(); }

    std::vector<CustomGCode::Item>& get_custom_gcode_per_print_z() { return m_custom_gcode_per_print_z; }
    size_t get_extruders_count() { return m_extruders_count; }
    void push_combo_style();
    void pop_combo_style();

private:
    void load_toolpaths(const GCodeProcessorResult& gcode_result, const BuildVolume& build_volume, const std::vector<BoundingBoxf3>& exclude_bounding_box);
    //BBS: always load shell at preview
    //void load_shells(const Print& print, bool initialized);
    void refresh_render_paths(bool keep_sequential_current_first, bool keep_sequential_current_last) const;
    void render_toolpaths();
    void render_shells();

    //BBS: GUI refactor: add canvas size
    void render_legend(float &legend_height, int canvas_width, int canvas_height, int right_margin);
    void render_slider(int canvas_width, int canvas_height);

#if ENABLE_GCODE_VIEWER_STATISTICS
    void render_statistics();
#endif // ENABLE_GCODE_VIEWER_STATISTICS
    bool is_visible(ExtrusionRole role) const {
        return role < erCount && (m_extrusions.role_visibility_flags & (1 << role)) != 0;
    }
    bool is_visible(const Path& path) const { return is_visible(path.role); }
    void log_memory_used(const std::string& label, int64_t additional = 0) const;
    Color option_color(EMoveType move_type) const;
};

} // namespace GUI
} // namespace Slic3r

#endif // slic3r_GCodeViewer_hpp_
<|MERGE_RESOLUTION|>--- conflicted
+++ resolved
@@ -709,11 +709,7 @@
         float m_scale = 1.0;
         bool m_show_gcode_window = false;
         //BBS: GUI refactor: add canvas size
-<<<<<<< HEAD
         void render(const bool has_render_path, float legend_height, int canvas_width, int canvas_height, const EViewType& view_type) const;
-=======
-        void render(float legend_height, int canvas_width, int canvas_height, int right_margin, const EViewType& view_type) const;
->>>>>>> 1f155868
     };
 
     struct ETools
