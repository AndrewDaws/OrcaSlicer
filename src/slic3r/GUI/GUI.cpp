#include "GUI.hpp"
#include "GUI_App.hpp"
#include "format.hpp"
#include "I18N.hpp"

#include "libslic3r/LocalesUtils.hpp"
#ifdef __APPLE__
#include "slic3r/Utils/MacDarkMode.hpp"
#endif
#include <string>

#include <boost/algorithm/string.hpp>
#include <boost/algorithm/string/predicate.hpp>
#include <boost/any.hpp>

#if __APPLE__
#import <IOKit/pwr_mgt/IOPMLib.h>
#elif _WIN32
#define WIN32_LEAN_AND_MEAN
#define NOMINMAX
#include <Windows.h>
#include "boost/nowide/convert.hpp"
#endif

#include "AboutDialog.hpp"
#include "MsgDialog.hpp"
#include "format.hpp"

#include "WebUserLoginDialog.hpp"

#include "libslic3r/Print.hpp"

namespace Slic3r {

class AppConfig;

namespace GUI {

#if __APPLE__
IOPMAssertionID assertionID;
#endif

void disable_screensaver()
{
    #if __APPLE__
    CFStringRef reasonForActivity = CFSTR("Slic3r");
    [[maybe_unused]]IOReturn success = IOPMAssertionCreateWithName(kIOPMAssertionTypeNoDisplaySleep,
        kIOPMAssertionLevelOn, reasonForActivity, &assertionID);
    // ignore result: success == kIOReturnSuccess
    #elif _WIN32
    SetThreadExecutionState(ES_DISPLAY_REQUIRED | ES_CONTINUOUS);
    #endif
}

void enable_screensaver()
{
    #if __APPLE__
    IOPMAssertionRelease(assertionID);
    #elif _WIN32
    SetThreadExecutionState(ES_CONTINUOUS);
    #endif
}

bool debugged()
{
    #ifdef _WIN32
    return IsDebuggerPresent() == TRUE;
	#else
	return false;
    #endif /* _WIN32 */
}

void break_to_debugger()
{
    #ifdef _WIN32
    if (IsDebuggerPresent())
        DebugBreak();
    #endif /* _WIN32 */
}

const std::string& shortkey_ctrl_prefix()
{
	static const std::string str =
#ifdef __APPLE__
		"⌘+"
#else
		_u8L("Ctrl+")
#endif
		;
	return str;
}

const std::string& shortkey_alt_prefix()
{
	static const std::string str =
#ifdef __APPLE__
		"⌥+"
#else
		"Alt+"
#endif
		;
	return str;
}

// opt_index = 0, by the reason of zero-index in ConfigOptionVector by default (in case only one element)
void change_opt_value(DynamicPrintConfig& config, const t_config_option_key& opt_key, const boost::any& value, int opt_index /*= 0*/)
{
	try{

        if (config.def()->get(opt_key)->type == coBools && config.def()->get(opt_key)->nullable) {
            ConfigOptionBoolsNullable* vec_new = new ConfigOptionBoolsNullable{ boost::any_cast<unsigned char>(value) };
            config.option<ConfigOptionBoolsNullable>(opt_key)->set_at(vec_new, opt_index, 0);
            return;
        }

        const ConfigOptionDef *opt_def = config.def()->get(opt_key);
		switch (opt_def->type) {
		case coFloatOrPercent:{
			std::string str = boost::any_cast<std::string>(value);
			bool percent = false;
			if (str.back() == '%') {
				str.pop_back();
				percent = true;
			}
            double val = std::stod(str); // locale-dependent (on purpose - the input is the actual content of the field)
			config.set_key_value(opt_key, new ConfigOptionFloatOrPercent(val, percent));
			break;}
		case coPercent:
			config.set_key_value(opt_key, new ConfigOptionPercent(boost::any_cast<double>(value)));
			break;
		case coFloat:{
			double& val = config.opt_float(opt_key);
			val = boost::any_cast<double>(value);
			break;
		}
		case coPercents:{
			ConfigOptionPercents* vec_new = new ConfigOptionPercents{ boost::any_cast<double>(value) };
			config.option<ConfigOptionPercents>(opt_key)->set_at(vec_new, opt_index, opt_index);
			break;
		}
		case coFloats:{
			ConfigOptionFloats* vec_new = new ConfigOptionFloats{ boost::any_cast<double>(value) };
			config.option<ConfigOptionFloats>(opt_key)->set_at(vec_new, opt_index, opt_index);
 			break;
		}
		case coString:
			config.set_key_value(opt_key, new ConfigOptionString(boost::any_cast<std::string>(value)));
			break;
		case coStrings:{
			if (opt_key == "compatible_prints" || opt_key == "compatible_printers") {
				config.option<ConfigOptionStrings>(opt_key)->values =
					boost::any_cast<std::vector<std::string>>(value);
			}
			else if (config.def()->get(opt_key)->gui_flags.compare("serialized") == 0) {
				std::string str = boost::any_cast<std::string>(value);
                std::vector<std::string> values {};
                if (!str.empty()) {
				    if (str.back() == ';') str.pop_back();
				    // Split a string to multiple strings by a semi - colon.This is the old way of storing multi - string values.
				    // Currently used for the post_process config value only.
				    boost::split(values, str, boost::is_any_of(";"));
				    if (values.size() == 1 && values[0] == "")
					    values.resize(0);
                }
				config.option<ConfigOptionStrings>(opt_key)->values = values;
			}
			else{
				ConfigOptionStrings* vec_new = new ConfigOptionStrings{ boost::any_cast<std::string>(value) };
				config.option<ConfigOptionStrings>(opt_key)->set_at(vec_new, opt_index, 0);
			}
			}
			break;
		case coBool:
			config.set_key_value(opt_key, new ConfigOptionBool(boost::any_cast<bool>(value)));
			break;
		case coBools:{
			ConfigOptionBools* vec_new = new ConfigOptionBools{ boost::any_cast<unsigned char>(value) != 0 };
			config.option<ConfigOptionBools>(opt_key)->set_at(vec_new, opt_index, 0);
			break;}
		case coInt:
			config.set_key_value(opt_key, new ConfigOptionInt(boost::any_cast<int>(value)));
			break;
		case coInts:{
			ConfigOptionInts* vec_new = new ConfigOptionInts{ boost::any_cast<int>(value) };
			config.option<ConfigOptionInts>(opt_key)->set_at(vec_new, opt_index, 0);
			}
			break;
		case coEnum:{
			auto *opt = opt_def->default_value.get()->clone();
			opt->setInt(boost::any_cast<int>(value));
			config.set_key_value(opt_key, opt);
			}
			break;
		// BBS
		case coEnums:{
			ConfigOptionEnumsGeneric* vec_new = new ConfigOptionEnumsGeneric{ boost::any_cast<int>(value) };
			if (config.has(opt_key))
				config.option<ConfigOptionEnumsGeneric>(opt_key)->set_at(vec_new, opt_index, 0);
			}
			break;
		case coPoint:{
			config.set_key_value(opt_key, new ConfigOptionPoint(boost::any_cast<Vec2d>(value)));
			}
			break;
		case coPoints:{
<<<<<<< HEAD
			if (opt_key == "printable_area" || opt_key == "bed_exclude_area" || opt_key == "thumbnails") {
=======
			if (opt_key == "printable_area" || opt_key == "bed_exclude_area" || opt_key=="thumbnail_size") {
>>>>>>> 5250dc6f
				config.option<ConfigOptionPoints>(opt_key)->values = boost::any_cast<std::vector<Vec2d>>(value);
				break;
			}
			ConfigOptionPoints* vec_new = new ConfigOptionPoints{ boost::any_cast<Vec2d>(value) };
			config.option<ConfigOptionPoints>(opt_key)->set_at(vec_new, opt_index, 0);
			}
			break;
		case coNone:
			break;
		default:
			break;
		}
	}
	catch (const std::exception &e)
	{
		wxLogError(format_wxstr("Internal error when changing value for %1%: %2%", opt_key, e.what()));
	}
}

void show_error(wxWindow* parent, const wxString& message, bool monospaced_font)
{
    wxGetApp().CallAfter([=] {
        ErrorDialog msg(parent, message, monospaced_font);
        msg.ShowModal();
    });
}

void show_error(wxWindow* parent, const char* message, bool monospaced_font)
{
	assert(message);
	show_error(parent, wxString::FromUTF8(message), monospaced_font);
}

void show_error_id(int id, const std::string& message)
{
	auto *parent = id != 0 ? wxWindow::FindWindowById(id) : nullptr;
	show_error(parent, message);
}

void show_info(wxWindow* parent, const wxString& message, const wxString& title)
{
	//wxMessageDialog msg_wingow(parent, message, wxString(SLIC3R_APP_NAME " - ") + (title.empty() ? _L("Notice") : title), wxOK | wxICON_INFORMATION);
	MessageDialog msg_wingow(parent, message, wxString(SLIC3R_APP_FULL_NAME " - ") + (title.empty() ? _L("Notice") : title), wxOK | wxICON_INFORMATION);
	msg_wingow.ShowModal();
}

void show_info(wxWindow* parent, const char* message, const char* title)
{
	assert(message);
	show_info(parent, wxString::FromUTF8(message), title ? wxString::FromUTF8(title) : wxString());
}

void warning_catcher(wxWindow* parent, const wxString& message)
{
	MessageDialog msg(parent, message, _L("Warning"), wxOK | wxICON_WARNING);
	msg.ShowModal();
}

static wxString bold(const wxString& str)
{
	return wxString::Format("<b>%s</b>", str);
};

static wxString bold_string(const wxString& str)
{
	return wxString::Format("<b>\"%s\"</b>", str);
};

static void add_config_substitutions(const ConfigSubstitutions& conf_substitutions, wxString& changes)
{
	changes += "<table>";
	for (const ConfigSubstitution& conf_substitution : conf_substitutions) {
		wxString new_val;
		const ConfigOptionDef* def = conf_substitution.opt_def;
		if (!def)
			continue;
		switch (def->type) {
		case coEnum:
		{
			const std::vector<std::string>& labels = def->enum_labels;
			const std::vector<std::string>& values = def->enum_values;
			int val = conf_substitution.new_value->getInt();

			bool is_infill = def->opt_key == "top_surface_pattern"	   ||
							 def->opt_key == "bottom_surface_pattern" ||
							 def->opt_key == "internal_solid_infill_pattern" ||
							 def->opt_key == "sparse_infill_pattern";

			// Each infill doesn't use all list of infill declared in PrintConfig.hpp.
			// So we should "convert" val to the correct one
			if (is_infill) {
				for (const auto& key_val : *def->enum_keys_map)
					if ((int)key_val.second == val) {
						auto it = std::find(values.begin(), values.end(), key_val.first);
						if (it == values.end())
							break;
						auto idx = it - values.begin();
						new_val = wxString("\"") + values[idx] + "\"" + " (" + from_u8(_utf8(labels[idx])) + ")";
						break;
					}
				if (new_val.IsEmpty()) {
					assert(false);
					new_val = _L("Undefined");
				}
			}
			else
				new_val = wxString("\"") + values[val] + "\"" + " (" + from_u8(_utf8(labels[val])) + ")";
			break;
		}
		case coBool:
			new_val = conf_substitution.new_value->getBool() ? "true" : "false";
			break;
		case coBools:
			if (conf_substitution.new_value->nullable())
				for (const char v : static_cast<const ConfigOptionBoolsNullable*>(conf_substitution.new_value.get())->values)
					new_val += std::string(v == ConfigOptionBoolsNullable::nil_value() ? "nil" : v ? "true" : "false") + ", ";
			else
				for (const char v : static_cast<const ConfigOptionBools*>(conf_substitution.new_value.get())->values)
					new_val += std::string(v ? "true" : "false") + ", ";
			if (! new_val.empty())
				new_val.erase(new_val.begin() + new_val.size() - 2, new_val.end());
			break;
		default:
			assert(false);
		}

		changes += format_wxstr("<tr><td><b>\"%1%\" (%2%)</b></td><td>: ", def->opt_key, _(def->label)) +
				   format_wxstr(_L("%1% was replaced with %2%"), bold_string(conf_substitution.old_value), bold(new_val)) +
				   "</td></tr>";
	}
	changes += "</table>";
}

static wxString substitution_message(const wxString& changes)
{
	return
		_L("The configuration may be generated by a newer version of OrcaSlicer.") + " " +
		_L("Some values have been replaced. Please check them:") + "\n" + changes + "\n";
}

void show_substitutions_info(const PresetsConfigSubstitutions& presets_config_substitutions)
{
	wxString changes;

	auto preset_type_name = [](Preset::Type type) {
		switch (type) {
			case Preset::TYPE_PRINT:			return _L("Process");
			// BBS: remove TYPE_SLA_PRINT
			case Preset::TYPE_FILAMENT:			return _L("Filament");
			// BBS: remove TYPE_SLA_MATERIAL
			case Preset::TYPE_PRINTER: 			return _L("Machine");
			// BBS: remove TYPE_PHYSICAL_PRINTER
			default: assert(false);				return wxString();
		}
	};

	for (const PresetConfigSubstitutions& substitution : presets_config_substitutions) {
		changes += "\n\n" + format_wxstr("%1% : %2%", preset_type_name(substitution.preset_type), bold_string(substitution.preset_name));
		if (!substitution.preset_file.empty())
			changes += format_wxstr(" (%1%)", substitution.preset_file);

		add_config_substitutions(substitution.substitutions, changes);
	}

	InfoDialog msg(nullptr, _L("Configuration package was loaded, but some values were not recognized."), substitution_message(changes), true);
	msg.ShowModal();
}

void show_substitutions_info(const ConfigSubstitutions& config_substitutions, const std::string& filename)
{
	wxString changes = "\n";
	add_config_substitutions(config_substitutions, changes);

	InfoDialog msg(nullptr,
		format_wxstr(_L("Configuration file \"%1%\" was loaded, but some values were not recognized."), from_u8(filename)),
		substitution_message(changes), true);
	msg.ShowModal();
}

void create_combochecklist(wxComboCtrl* comboCtrl, const std::string& text, const std::string& items)
{
    if (comboCtrl == nullptr)
        return;
    wxGetApp().UpdateDarkUI(comboCtrl);

    wxCheckListBoxComboPopup* popup = new wxCheckListBoxComboPopup;
    if (popup != nullptr) {
		// FIXME If the following line is removed, the combo box popup list will not react to mouse clicks.
        //  On the other side, with this line the combo box popup cannot be closed by clicking on the combo button on Windows 10.
        comboCtrl->UseAltPopupWindow();

		int max_width = 0;

		// the following line messes up the popup size the first time it is shown on wxWidgets 3.1.3
//		comboCtrl->EnablePopupAnimation(false);
#ifdef _WIN32
		popup->SetFont(comboCtrl->GetFont());
#endif // _WIN32
		comboCtrl->SetPopupControl(popup);
		wxString title = from_u8(text);
		max_width = std::max(max_width, 60 + comboCtrl->GetTextExtent(title).x);
		popup->SetStringValue(title);
		popup->Bind(wxEVT_CHECKLISTBOX, [popup](wxCommandEvent& evt) { popup->OnCheckListBox(evt); });
		popup->Bind(wxEVT_LISTBOX, [popup](wxCommandEvent& evt) { popup->OnListBoxSelection(evt); });
        popup->Bind(wxEVT_KEY_DOWN, [popup](wxKeyEvent& evt) { popup->OnKeyEvent(evt); });
        popup->Bind(wxEVT_KEY_UP, [popup](wxKeyEvent& evt) { popup->OnKeyEvent(evt); });

        std::vector<std::string> items_str;
        boost::split(items_str, items, boost::is_any_of("|"), boost::token_compress_off);

		// each item must be composed by 2 parts
		assert(items_str.size() %2 == 0);

		for (size_t i = 0; i < items_str.size(); i += 2) {
			wxString label = from_u8(items_str[i]);
			max_width = std::max(max_width, 60 + popup->GetTextExtent(label).x);
			popup->Append(label);
			popup->Check(i / 2, items_str[i + 1] == "1");
		}

		comboCtrl->SetMinClientSize(wxSize(max_width, -1));
        wxGetApp().UpdateDarkUI(popup);
	}
}

unsigned int combochecklist_get_flags(wxComboCtrl* comboCtrl)
{
	unsigned int flags = 0;

	wxCheckListBoxComboPopup* popup = wxDynamicCast(comboCtrl->GetPopupControl(), wxCheckListBoxComboPopup);
	if (popup != nullptr) {
		for (unsigned int i = 0; i < popup->GetCount(); ++i) {
			if (popup->IsChecked(i))
				flags |= 1 << i;
		}
	}

	return flags;
}

void combochecklist_set_flags(wxComboCtrl* comboCtrl, unsigned int flags)
{
	wxCheckListBoxComboPopup* popup = wxDynamicCast(comboCtrl->GetPopupControl(), wxCheckListBoxComboPopup);
	if (popup != nullptr) {
		for (unsigned int i = 0; i < popup->GetCount(); ++i) {
			popup->Check(i, (flags & (1 << i)) != 0);
		}
	}
}

AppConfig* get_app_config()
{
    return wxGetApp().app_config;
}

wxString from_u8(const std::string &str)
{
	return wxString::FromUTF8(str.c_str());
}

std::string into_u8(const wxString &str)
{
	auto buffer_utf8 = str.utf8_str();
	return std::string(buffer_utf8.data());
}

wxString from_path(const boost::filesystem::path &path)
{
#ifdef _WIN32
	return wxString(path.string<std::wstring>());
#else
	return from_u8(path.string<std::string>());
#endif
}

boost::filesystem::path into_path(const wxString &str)
{
	return boost::filesystem::path(str.wx_str());
}

void about()
{
    AboutDialog dlg;
    dlg.ShowModal();
}

void login()
{
	//LoginDialog dlg;
	//dlg.ShowModal();

	ZUserLogin dlg;
    dlg.run();
}

void desktop_open_datadir_folder()
{
	// Execute command to open a file explorer, platform dependent.
	// FIXME: The const_casts aren't needed in wxWidgets 3.1, remove them when we upgrade.

	const auto path = data_dir();
#ifdef _WIN32
		const wxString widepath = from_u8(path);
		const wchar_t *argv[] = { L"explorer", widepath.GetData(), nullptr };
		::wxExecute(const_cast<wchar_t**>(argv), wxEXEC_ASYNC, nullptr);
#elif __APPLE__
		const char *argv[] = { "open", path.data(), nullptr };
		::wxExecute(const_cast<char**>(argv), wxEXEC_ASYNC, nullptr);
#else
		const char *argv[] = { "xdg-open", path.data(), nullptr };

		// Check if we're running in an AppImage container, if so, we need to remove AppImage's env vars,
		// because they may mess up the environment expected by the file manager.
		// Mostly this is about LD_LIBRARY_PATH, but we remove a few more too for good measure.
		if (wxGetEnv("APPIMAGE", nullptr)) {
			// We're running from AppImage
			wxEnvVariableHashMap env_vars;
			wxGetEnvMap(&env_vars);

			env_vars.erase("APPIMAGE");
			env_vars.erase("APPDIR");
			env_vars.erase("LD_LIBRARY_PATH");
			env_vars.erase("LD_PRELOAD");
			env_vars.erase("UNION_PRELOAD");

			wxExecuteEnv exec_env;
			exec_env.env = std::move(env_vars);

			wxString owd;
			if (wxGetEnv("OWD", &owd)) {
				// This is the original work directory from which the AppImage image was run,
				// set it as CWD for the child process:
				exec_env.cwd = std::move(owd);
			}

			::wxExecute(const_cast<char**>(argv), wxEXEC_ASYNC, nullptr, &exec_env);
		} else {
			// Looks like we're NOT running from AppImage, we'll make no changes to the environment.
			::wxExecute(const_cast<char**>(argv), wxEXEC_ASYNC, nullptr, nullptr);
		}
#endif
}

void desktop_open_any_folder( const std::string path )
{
    // Execute command to open a file explorer, platform dependent.
    // FIXME: The const_casts aren't needed in wxWidgets 3.1, remove them when we upgrade.

#ifdef _WIN32
    const wxString widepath = from_u8(path);
    ::wxExecute(L"explorer /select," + widepath, wxEXEC_ASYNC, nullptr);
#elif __APPLE__
    openFolderForFile(from_u8(path));
#else
    const char *argv[] = {"xdg-open", path.data(), nullptr};

    // Check if we're running in an AppImage container, if so, we need to remove AppImage's env vars,
    // because they may mess up the environment expected by the file manager.
    // Mostly this is about LD_LIBRARY_PATH, but we remove a few more too for good measure.
    if (wxGetEnv("APPIMAGE", nullptr)) {
        // We're running from AppImage
        wxEnvVariableHashMap env_vars;
        wxGetEnvMap(&env_vars);

        env_vars.erase("APPIMAGE");
        env_vars.erase("APPDIR");
        env_vars.erase("LD_LIBRARY_PATH");
        env_vars.erase("LD_PRELOAD");
        env_vars.erase("UNION_PRELOAD");

        wxExecuteEnv exec_env;
        exec_env.env = std::move(env_vars);

        wxString owd;
        if (wxGetEnv("OWD", &owd)) {
            // This is the original work directory from which the AppImage image was run,
            // set it as CWD for the child process:
            exec_env.cwd = std::move(owd);
        }

        ::wxExecute(const_cast<char **>(argv), wxEXEC_ASYNC, nullptr, &exec_env);
    } else {
        // Looks like we're NOT running from AppImage, we'll make no changes to the environment.
        ::wxExecute(const_cast<char **>(argv), wxEXEC_ASYNC, nullptr, nullptr);
    }
#endif
}


} }<|MERGE_RESOLUTION|>--- conflicted
+++ resolved
@@ -203,11 +203,7 @@
 			}
 			break;
 		case coPoints:{
-<<<<<<< HEAD
 			if (opt_key == "printable_area" || opt_key == "bed_exclude_area" || opt_key == "thumbnails") {
-=======
-			if (opt_key == "printable_area" || opt_key == "bed_exclude_area" || opt_key=="thumbnail_size") {
->>>>>>> 5250dc6f
 				config.option<ConfigOptionPoints>(opt_key)->values = boost::any_cast<std::vector<Vec2d>>(value);
 				break;
 			}
