#ifndef PrintJOB_HPP
#define PrintJOB_HPP

#include <boost/filesystem/path.hpp>
#include <boost/filesystem/operations.hpp>
#include "PlaterJob.hpp"

namespace fs = boost::filesystem;

namespace Slic3r {
namespace GUI {

class PrintPrepareData
{
public:
    int             plate_idx;
    fs::path        _3mf_path;
    fs::path        _3mf_config_path;
    fs::path        _temp_path;
    PrintPrepareData() {
        plate_idx = 0;
    }
};

class PrintJob : public PlaterJob
{
    std::function<void()> m_success_fun{nullptr};
    PrintPrepareData    job_data;
    std::string         m_dev_id;
    bool                m_job_finished{ false };
    int                 m_print_job_completed_id = 0;
    std::function<void()> m_enter_ip_address_fun_fail{ nullptr };
    std::function<void()> m_enter_ip_address_fun_success{ nullptr };

protected:

    void prepare() override;

    void on_exception(const std::exception_ptr &) override;
public:
    PrintJob(std::shared_ptr<ProgressIndicator> pri, Plater *plater, std::string dev_id = "");

    std::string m_project_name;
    std::string m_dev_ip;
<<<<<<< HEAD
=======
    std::string m_ftp_folder;
>>>>>>> 0d6778a9
    bool        m_local_use_ssl { true };
    std::string m_access_code;
    std::string task_bed_type;
    bool        task_bed_leveling;
    bool        task_flow_cali;
    bool        task_vibration_cali;
    bool        task_record_timelapse;
    bool        task_layer_inspect;
    std::string task_ams_mapping;
    std::string task_ams_mapping_info;
    std::string connection_type;
    bool        cloud_print_only { false };
    bool        has_sdcard { false };
    bool        task_use_ams { true };

    void set_print_config(std::string bed_type, bool bed_leveling, bool flow_cali, bool vabration_cali, bool record_timelapse, bool layer_inspect) 
    {
        task_bed_type       = bed_type;
        task_bed_leveling   = bed_leveling;
        task_flow_cali      = flow_cali;
        task_vibration_cali = vabration_cali;
        task_record_timelapse = record_timelapse;
        task_layer_inspect    = layer_inspect;
    }

    int  status_range() const override
    {
        return 100;
    }

    bool is_finished() { return m_job_finished;  }
    void set_print_job_finished_event(int event_id) { m_print_job_completed_id = event_id; }

    void on_success(std::function<void()> success);
    wxString get_http_error_msg(unsigned int status, std::string body);
    void process() override;
    void finalize() override;
    void set_project_name(std::string name);
    void on_check_ip_address_fail(std::function<void()> func);
    void on_check_ip_address_success(std::function<void()> func);
};

}} // namespace Slic3r::GUI

#endif<|MERGE_RESOLUTION|>--- conflicted
+++ resolved
@@ -42,10 +42,7 @@
 
     std::string m_project_name;
     std::string m_dev_ip;
-<<<<<<< HEAD
-=======
     std::string m_ftp_folder;
->>>>>>> 0d6778a9
     bool        m_local_use_ssl { true };
     std::string m_access_code;
     std::string task_bed_type;
