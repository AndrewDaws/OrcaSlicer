#include "MainFrame.hpp"

#include <wx/panel.h>
#include <wx/notebook.h>
#include <wx/listbook.h>
#include <wx/simplebook.h>
#include <wx/icon.h>
#include <wx/sizer.h>
#include <wx/menu.h>
#include <wx/progdlg.h>
#include <wx/tooltip.h>
//#include <wx/glcanvas.h>
#include <wx/filename.h>
#include <wx/debug.h>
#include <wx/utils.h> 

#include <boost/algorithm/string/predicate.hpp>
#include <boost/log/trivial.hpp>

#include "libslic3r/Print.hpp"
#include "libslic3r/Polygon.hpp"
#include "libslic3r/SLAPrint.hpp"
#include "libslic3r/PresetBundle.hpp"

#include "Tab.hpp"
#include "ProgressStatusBar.hpp"
#include "3DScene.hpp"
#include "ParamsDialog.hpp"
#include "PrintHostDialogs.hpp"
#include "wxExtensions.hpp"
#include "GUI_ObjectList.hpp"
#include "Mouse3DController.hpp"
//#include "RemovableDriveManager.hpp"
#include "InstanceCheck.hpp"
#include "I18N.hpp"
#include "GLCanvas3D.hpp"
#include "Plater.hpp"
#include "WebViewDialog.hpp"
#include "../Utils/Process.hpp"
#include "format.hpp"
// BBS
#include "PartPlate.hpp"
#include "Preferences.hpp"
#include "Widgets/ProgressDialog.hpp"
#include "BindDialog.hpp"
#include "../Utils/MacDarkMode.hpp"

#include <fstream>
#include <string_view>

#include "GUI_App.hpp"
#include "UnsavedChangesDialog.hpp"
#include "MsgDialog.hpp"
#include "Notebook.hpp"
#include "GUI_Factories.hpp"
#include "GUI_ObjectList.hpp"
#include "NotificationManager.hpp"
#include "MarkdownTip.hpp"
#include "NetworkTestDialog.hpp"
#include "ConfigWizard.hpp"
#include "Widgets/WebView.hpp"

#ifdef _WIN32
#include <dbt.h>
#include <shlobj.h>
#endif // _WIN32


namespace Slic3r {
namespace GUI {

wxDEFINE_EVENT(EVT_SELECT_TAB, wxCommandEvent);
wxDEFINE_EVENT(EVT_HTTP_ERROR, wxCommandEvent);
wxDEFINE_EVENT(EVT_USER_LOGIN, wxCommandEvent);
wxDEFINE_EVENT(EVT_USER_LOGIN_HANDLE, wxCommandEvent);
wxDEFINE_EVENT(EVT_CHECK_PRIVACY_VER, wxCommandEvent);
wxDEFINE_EVENT(EVT_CHECK_PRIVACY_SHOW, wxCommandEvent);
wxDEFINE_EVENT(EVT_SHOW_IP_DIALOG, wxCommandEvent);
wxDEFINE_EVENT(EVT_SET_SELECTED_MACHINE, wxCommandEvent);
wxDEFINE_EVENT(EVT_UPDATE_PRESET_CB, SimpleEvent);



// BBS: backup
wxDEFINE_EVENT(EVT_BACKUP_POST, wxCommandEvent);
wxDEFINE_EVENT(EVT_LOAD_URL, wxCommandEvent);
wxDEFINE_EVENT(EVT_LOAD_PRINTER_URL, wxCommandEvent);

enum class ERescaleTarget
{
    Mainframe,
    SettingsDialog
};

#ifdef __APPLE__
class BambuStudioTaskBarIcon : public wxTaskBarIcon
{
public:
    BambuStudioTaskBarIcon(wxTaskBarIconType iconType = wxTBI_DEFAULT_TYPE) : wxTaskBarIcon(iconType) {}
    wxMenu *CreatePopupMenu() override {
        wxMenu *menu = new wxMenu;
        //if (wxGetApp().app_config->get("single_instance") == "false") {
            // Only allow opening a new PrusaSlicer instance on OSX if "single_instance" is disabled,
            // as starting new instances would interfere with the locking mechanism of "single_instance" support.
            append_menu_item(menu, wxID_ANY, _L("New Window"), _L("Open a new window"),
            [](wxCommandEvent&) { start_new_slicer(); }, "", nullptr);
        //}
//        append_menu_item(menu, wxID_ANY, _L("G-code Viewer") + dots, _L("Open G-code Viewer"),
//            [](wxCommandEvent&) { start_new_gcodeviewer_open_file(); }, "", nullptr);
        return menu;
    }
};
/*class GCodeViewerTaskBarIcon : public wxTaskBarIcon
{
public:
    GCodeViewerTaskBarIcon(wxTaskBarIconType iconType = wxTBI_DEFAULT_TYPE) : wxTaskBarIcon(iconType) {}
    wxMenu *CreatePopupMenu() override {
        wxMenu *menu = new wxMenu;
        append_menu_item(menu, wxID_ANY, _L("Open PrusaSlicer"), _L("Open a new PrusaSlicer"),
            [](wxCommandEvent&) { start_new_slicer(nullptr, true); }, "", nullptr);
        //append_menu_item(menu, wxID_ANY, _L("G-code Viewer") + dots, _L("Open new G-code Viewer"),
        //    [](wxCommandEvent&) { start_new_gcodeviewer_open_file(); }, "", nullptr);
        return menu;
    }
};*/
#endif // __APPLE__

// Load the icon either from the exe, or from the ico file.
static wxIcon main_frame_icon(GUI_App::EAppMode app_mode)
{
#if _WIN32
    std::wstring path(size_t(MAX_PATH), wchar_t(0));
    int len = int(::GetModuleFileName(nullptr, path.data(), MAX_PATH));
    if (len > 0 && len < MAX_PATH) {
        path.erase(path.begin() + len, path.end());
        //BBS: remove GCodeViewer as seperate APP logic
        /*if (app_mode == GUI_App::EAppMode::GCodeViewer) {
            // Only in case the slicer was started with --gcodeviewer parameter try to load the icon from prusa-gcodeviewer.exe
            // Otherwise load it from the exe.
            for (const std::wstring_view exe_name : { std::wstring_view(L"prusa-slicer.exe"), std::wstring_view(L"prusa-slicer-console.exe") })
                if (boost::iends_with(path, exe_name)) {
                    path.erase(path.end() - exe_name.size(), path.end());
                    path += L"prusa-gcodeviewer.exe";
                    break;
                }
        }*/
    }
    return wxIcon(path, wxBITMAP_TYPE_ICO);
#else // _WIN32
    return wxIcon(Slic3r::var("BambuStudio_128px.png"), wxBITMAP_TYPE_PNG);
#endif // _WIN32
}

// BBS
#ifndef __APPLE__
#define BORDERLESS_FRAME_STYLE (wxRESIZE_BORDER | wxMINIMIZE_BOX | wxMAXIMIZE_BOX | wxCLOSE_BOX)
#else
#define BORDERLESS_FRAME_STYLE (wxMINIMIZE_BOX | wxMAXIMIZE_BOX | wxCLOSE_BOX)
#endif

wxDEFINE_EVENT(EVT_SYNC_CLOUD_PRESET,     SimpleEvent);

#ifdef __APPLE__
static const wxString ctrl = ("Ctrl+");
#else
static const wxString ctrl = _L("Ctrl+");
#endif

MainFrame::MainFrame() :
DPIFrame(NULL, wxID_ANY, "", wxDefaultPosition, wxDefaultSize, BORDERLESS_FRAME_STYLE, "mainframe")
    , m_printhost_queue_dlg(new PrintHostQueueDialog(this))
    // BBS
    , m_recent_projects(18)
    , m_settings_dialog(this)
    , diff_dialog(this)
{
#ifdef __WXOSX__
    set_miniaturizable(GetHandle());
#endif

    //reset developer_mode to false  and user_mode to comAdvanced
    wxGetApp().app_config->set_bool("developer_mode", false);
    if (wxGetApp().app_config->get("user_mode") == "develop") {
        wxGetApp().app_config->set("user_mode", "advanced");
     }

    wxGetApp().app_config->set_bool("dump_video", false);

    wxString max_recent_count_str = wxGetApp().app_config->get("max_recent_count");
    long max_recent_count = 18;
    if (max_recent_count_str.ToLong(&max_recent_count))
        set_max_recent_count((int)max_recent_count);

    //reset log level
    auto loglevel = wxGetApp().app_config->get("severity_level");
    Slic3r::set_logging_level(Slic3r::level_string_to_boost(loglevel));

    // BBS
    m_recent_projects.SetMenuPathStyle(wxFH_PATH_SHOW_ALWAYS);
    MarkdownTip::Recreate(this);

    // Fonts were created by the DPIFrame constructor for the monitor, on which the window opened.
    wxGetApp().update_fonts(this);

#ifndef __APPLE__
    m_topbar         = new BBLTopbar(this);
#else
    auto panel_topbar = new wxPanel(this, wxID_ANY);
    panel_topbar->SetBackgroundColour(wxColour(38, 46, 48));
    auto sizer_tobar = new wxBoxSizer(wxVERTICAL);
    panel_topbar->SetSizer(sizer_tobar);
    panel_topbar->Layout();
#endif

    //wxAuiToolBar* toolbar = new wxAuiToolBar();
/*
#ifndef __WXOSX__ // Don't call SetFont under OSX to avoid name cutting in ObjectList
    this->SetFont(this->normal_font());
#endif
    // Font is already set in DPIFrame constructor
*/

#ifdef __APPLE__
	m_reset_title_text_colour_timer = new wxTimer();
	m_reset_title_text_colour_timer->SetOwner(this);
	Bind(wxEVT_TIMER, [this](auto& e) {
		set_title_colour_after_set_title(GetHandle());
		m_reset_title_text_colour_timer->Stop();
	});
	this->Bind(wxEVT_FULLSCREEN, [this](wxFullScreenEvent& e) {
		set_tag_when_enter_full_screen(e.IsFullScreen());
		if (!e.IsFullScreen()) {
            if (m_reset_title_text_colour_timer) {
                m_reset_title_text_colour_timer->Stop();
                m_reset_title_text_colour_timer->Start(500);
            }
		}
		e.Skip();
	});
#endif

#ifdef __APPLE__
    // Initialize the docker task bar icon.
    switch (wxGetApp().get_app_mode()) {
    default:
    case GUI_App::EAppMode::Editor:
        m_taskbar_icon = std::make_unique<BambuStudioTaskBarIcon>(wxTBI_DOCK);
        m_taskbar_icon->SetIcon(wxIcon(Slic3r::var("BambuStudio-mac_256px.ico"), wxBITMAP_TYPE_ICO), "BambuStudio");
        break;
    case GUI_App::EAppMode::GCodeViewer:
        break;
    }
#endif // __APPLE__

    // Load the icon either from the exe, or from the ico file.
    SetIcon(main_frame_icon(wxGetApp().get_app_mode()));

    // initialize tabpanel and menubar
    init_tabpanel();
    if (wxGetApp().is_gcode_viewer())
        init_menubar_as_gcodeviewer();
    else
        init_menubar_as_editor();

    // BBS
#if 0
    // This is needed on Windows to fake the CTRL+# of the window menu when using the numpad
    wxAcceleratorEntry entries[6];
    entries[0].Set(wxACCEL_CTRL, WXK_NUMPAD1, wxID_HIGHEST + 1);
    entries[1].Set(wxACCEL_CTRL, WXK_NUMPAD2, wxID_HIGHEST + 2);
    entries[2].Set(wxACCEL_CTRL, WXK_NUMPAD3, wxID_HIGHEST + 3);
    entries[3].Set(wxACCEL_CTRL, WXK_NUMPAD4, wxID_HIGHEST + 4);
    entries[4].Set(wxACCEL_CTRL, WXK_NUMPAD5, wxID_HIGHEST + 5);
    entries[5].Set(wxACCEL_CTRL, WXK_NUMPAD6, wxID_HIGHEST + 6);
    wxAcceleratorTable accel(6, entries);
    SetAcceleratorTable(accel);
#endif // _WIN32

    // BBS
    //wxAcceleratorEntry entries[13];
    //int index = 0;
    //entries[index++].Set(wxACCEL_CTRL, (int)'N', wxID_HIGHEST + wxID_NEW);
    //entries[index++].Set(wxACCEL_CTRL, (int)'O', wxID_HIGHEST + wxID_OPEN);
    //entries[index++].Set(wxACCEL_CTRL, (int)'S', wxID_HIGHEST + wxID_SAVE);
    //entries[index++].Set(wxACCEL_CTRL | wxACCEL_SHIFT, (int)'S', wxID_HIGHEST + wxID_SAVEAS);
    //entries[index++].Set(wxACCEL_CTRL, (int)'X', wxID_HIGHEST + wxID_CUT);
    ////entries[index++].Set(wxACCEL_CTRL, (int)'I', wxID_HIGHEST + wxID_ADD);
    //entries[index++].Set(wxACCEL_CTRL, (int)'A', wxID_HIGHEST + wxID_SELECTALL);
    //entries[index++].Set(wxACCEL_NORMAL, (int)27 /* escape */, wxID_HIGHEST + wxID_CANCEL);
    //entries[index++].Set(wxACCEL_CTRL, (int)'Z', wxID_HIGHEST + wxID_UNDO);
    //entries[index++].Set(wxACCEL_CTRL, (int)'Y', wxID_HIGHEST + wxID_REDO);
    //entries[index++].Set(wxACCEL_CTRL, (int)'C', wxID_HIGHEST + wxID_COPY);
    //entries[index++].Set(wxACCEL_CTRL, (int)'V', wxID_HIGHEST + wxID_PASTE);
    //entries[index++].Set(wxACCEL_CTRL, (int)'P', wxID_HIGHEST + wxID_PREFERENCES);
    //entries[index++].Set(wxACCEL_CTRL, (int)'I', wxID_HIGHEST + wxID_FILE6);
    //wxAcceleratorTable accel(sizeof(entries) / sizeof(entries[0]), entries);
    //SetAcceleratorTable(accel);

    //Bind(wxEVT_MENU, [this](wxCommandEvent&) { m_plater->new_project(); }, wxID_HIGHEST + wxID_NEW);
    //Bind(wxEVT_MENU, [this](wxCommandEvent&) { m_plater->load_project(); }, wxID_HIGHEST + wxID_OPEN);
    //// BBS: close save project
    //Bind(wxEVT_MENU, [this](wxCommandEvent&) { if (m_plater) m_plater->save_project(); }, wxID_HIGHEST + wxID_SAVE);
    //Bind(wxEVT_MENU, [this](wxCommandEvent&) { if (m_plater) m_plater->save_project(true); }, wxID_HIGHEST + wxID_SAVEAS);
    ////Bind(wxEVT_MENU, [this](wxCommandEvent&) { if (m_plater) m_plater->add_model(); }, wxID_HIGHEST + wxID_ADD);
    ////Bind(wxEVT_MENU, [this](wxCommandEvent&) { m_plater->remove_selected(); }, wxID_HIGHEST + wxID_DELETE);
    //Bind(wxEVT_MENU, [this](wxCommandEvent&) {
    //        if (!can_add_models())
    //            return;
    //        if (m_plater) {
    //            m_plater->add_model();
    //        }
    //    }, wxID_HIGHEST + wxID_FILE6);
    //Bind(wxEVT_MENU, [this](wxCommandEvent&) { m_plater->select_all(); }, wxID_HIGHEST + wxID_SELECTALL);
    //Bind(wxEVT_MENU, [this](wxCommandEvent&) { m_plater->deselect_all(); }, wxID_HIGHEST + wxID_CANCEL);
    //Bind(wxEVT_MENU, [this](wxCommandEvent&) {
    //    if (m_plater->is_view3D_shown())
    //        m_plater->undo();
    //    }, wxID_HIGHEST + wxID_UNDO);
    //Bind(wxEVT_MENU, [this](wxCommandEvent&) {
    //    if (m_plater->is_view3D_shown())
    //        m_plater->redo();
    //    }, wxID_HIGHEST + wxID_REDO);
    //Bind(wxEVT_MENU, [this](wxCommandEvent&) { m_plater->copy_selection_to_clipboard(); }, wxID_HIGHEST + wxID_COPY);
    //Bind(wxEVT_MENU, [this](wxCommandEvent&) { m_plater->paste_from_clipboard(); }, wxID_HIGHEST + wxID_PASTE);
    //Bind(wxEVT_MENU, [this](wxCommandEvent&) { m_plater->cut_selection_to_clipboard(); }, wxID_HIGHEST + wxID_CUT);
    Bind(wxEVT_SIZE, [this](wxSizeEvent&) {
            BOOST_LOG_TRIVIAL(trace) << "mainframe: size changed, is maximized = " << this->IsMaximized();
#ifndef __APPLE__
            if (this->IsMaximized()) {
                m_topbar->SetWindowSize();
            } else {
                m_topbar->SetMaximizedSize();
            }
#endif
        Refresh();
        Layout();
        });

    //BBS
     Bind(EVT_SELECT_TAB, [this](wxCommandEvent&evt) {
         TabPosition pos = (TabPosition)evt.GetInt();
         m_tabpanel->SetSelection(pos);
     });

    Bind(EVT_SYNC_CLOUD_PRESET, &MainFrame::on_select_default_preset, this);

//    Bind(wxEVT_MENU,
//        [this](wxCommandEvent&)
//        {
//            PreferencesDialog dlg(this);
//            dlg.ShowModal();
//#if ENABLE_GCODE_LINES_ID_IN_H_SLIDER
//            if (dlg.seq_top_layer_only_changed() || dlg.seq_seq_top_gcode_indices_changed())
//#else
//            if (dlg.seq_top_layer_only_changed())
//#endif // ENABLE_GCODE_LINES_ID_IN_H_SLIDER
//                plater()->refresh_print();
//        }, wxID_HIGHEST + wxID_PREFERENCES);


    // set default tooltip timer in msec
    // SetAutoPop supposedly accepts long integers but some bug doesn't allow for larger values
    // (SetAutoPop is not available on GTK.)
    wxToolTip::SetAutoPop(32767);

    m_loaded = true;

    // initialize layout
    m_main_sizer = new wxBoxSizer(wxVERTICAL);
    wxSizer* sizer = new wxBoxSizer(wxVERTICAL);
#ifndef __APPLE__
     sizer->Add(m_topbar, 0, wxEXPAND);
#else
     sizer->Add(panel_topbar, 0, wxEXPAND);
#endif // __WINDOWS__


    sizer->Add(m_main_sizer, 1, wxEXPAND);
    SetSizerAndFit(sizer);
    // initialize layout from config
    update_layout();
    sizer->SetSizeHints(this);

    // BBS: fix taskbar overlay on windows
#ifdef WIN32
    auto setMaxSize = [this]() {
        wxDisplay display(this);
        auto size = display.GetClientArea().GetSize();
        // 8 pixels shadow
        SetMaxSize(size + wxSize{16, 16});
    };
    this->Bind(wxEVT_DPI_CHANGED, [setMaxSize](auto & e) {
        setMaxSize();
        e.Skip();
        });
    setMaxSize();
    this->Bind(wxEVT_MAXIMIZE, [this](auto &e) {
        wxDisplay display(this);
        auto pos = display.GetClientArea().GetPosition();
        Move(pos - wxPoint{8, 8});
        e.Skip();
    });
#endif // WIN32
    // BBS
    Fit();

    const wxSize min_size = wxGetApp().get_min_size(); //wxSize(76*wxGetApp().em_unit(), 49*wxGetApp().em_unit());

    SetMinSize(min_size/*wxSize(760, 490)*/);
    SetSize(wxSize(FromDIP(1200), FromDIP(800)));

    Layout();

    update_title();

    // declare events
    Bind(wxEVT_CLOSE_WINDOW, [this](wxCloseEvent& event) {
        BOOST_LOG_TRIVIAL(info) << __FUNCTION__<< ": mainframe received close_widow event";
        if (event.CanVeto() && m_plater->get_view3D_canvas3D()->get_gizmos_manager().is_in_editing_mode(true)) {
            // prevents to open the save dirty project dialog
            event.Veto();
            BOOST_LOG_TRIVIAL(info) << __FUNCTION__<< "cancelled by gizmo in editing";
            return;
        }

        //BBS:
        //if (event.CanVeto() && !wxGetApp().check_and_save_current_preset_changes(_L("Application is closing"), _L("Closing Application while some presets are modified."))) {
        //    event.Veto();
        //    return;
        //}
        auto check = [](bool yes_or_no) {
            if (yes_or_no)
                return true;
            return wxGetApp().check_and_save_current_preset_changes(_L("Application is closing"), _L("Closing Application while some presets are modified."));
        };

        // BBS: close save project
        int result;
        if (event.CanVeto() && ((result = m_plater->close_with_confirm(check)) == wxID_CANCEL)) {
            event.Veto();
            BOOST_LOG_TRIVIAL(info) << __FUNCTION__<< "cancelled by close_with_confirm selection";
            return;
        }
        if (event.CanVeto() && !wxGetApp().check_print_host_queue()) {
            event.Veto();
            return;
        }

    #if 0 // BBS
        //if (m_plater != nullptr) {
        //    int saved_project = m_plater->save_project_if_dirty(_L("Closing Application. Current project is modified."));
        //    if (saved_project == wxID_CANCEL) {
        //        event.Veto();
        //        return;
        //    }
        //    // check unsaved changes only if project wasn't saved
        //    else if (plater()->is_project_dirty() && saved_project == wxID_NO && event.CanVeto() &&
        //             (plater()->is_presets_dirty() && !wxGetApp().check_and_save_current_preset_changes(_L("Application is closing"), _L("Closing Application while some presets are modified.")))) {
        //        event.Veto();
        //        return;
        //    }
        //}
    #endif

        MarkdownTip::ExitTip();

        m_plater->reset();
        this->shutdown();
        // propagate event

        wxGetApp().remove_mall_system_dialog();
        event.Skip();
        BOOST_LOG_TRIVIAL(info) << __FUNCTION__<< ": mainframe finished process close_widow event";
    });

    //FIXME it seems this method is not called on application start-up, at least not on Windows. Why?
    // The same applies to wxEVT_CREATE, it is not being called on startup on Windows.
    Bind(wxEVT_ACTIVATE, [this](wxActivateEvent& event) {
        if (m_plater != nullptr && event.GetActive())
            m_plater->on_activate();
        event.Skip();
    });

// OSX specific issue:
// When we move application between Retina and non-Retina displays, The legend on a canvas doesn't redraw
// So, redraw explicitly canvas, when application is moved
//FIXME maybe this is useful for __WXGTK3__ as well?
#if __APPLE__
    Bind(wxEVT_MOVE, [](wxMoveEvent& event) {
        wxGetApp().plater()->get_current_canvas3D()->set_as_dirty();
        wxGetApp().plater()->get_current_canvas3D()->request_extra_frame();
        event.Skip();
    });
#endif   

    update_ui_from_settings();    // FIXME (?)

    if (m_plater != nullptr) {
        // BBS
        update_slice_print_status(eEventSliceUpdate, true, true);

        // BBS: backup project
        if (wxGetApp().app_config->get("backup_switch") == "true") {
            std::string backup_interval;
            if (!wxGetApp().app_config->get("", "backup_interval", backup_interval))
                backup_interval = "10";
            Slic3r::set_backup_interval(boost::lexical_cast<long>(backup_interval));
        } else {
            Slic3r::set_backup_interval(0);
        }
        Slic3r::set_backup_callback([this](int action) {
            if (action == 0) {
                wxPostEvent(this, wxCommandEvent(EVT_BACKUP_POST));
            }
            else if (action == 1) {
                if (!m_plater->up_to_date(false, true)) {
                    m_plater->export_3mf(m_plater->model().get_backup_path() + "/.3mf", SaveStrategy::Backup);
                    m_plater->up_to_date(true, true);
                }
            }
         });
        Bind(EVT_BACKUP_POST, [](wxCommandEvent& e) {
            Slic3r::run_backup_ui_tasks();
            });
;    }
    this->Bind(wxEVT_CHAR_HOOK, [this](wxKeyEvent &evt) {
#ifdef __APPLE__
        if (evt.CmdDown() && (evt.GetKeyCode() == 'H')) {
            //call parent_menu hide behavior
            return;}
        if (evt.CmdDown() && (evt.GetKeyCode() == 'M')) {
            this->Iconize();
            return;
        }
        if (evt.CmdDown() && evt.GetKeyCode() == 'Q') { wxPostEvent(this, wxCloseEvent(wxEVT_CLOSE_WINDOW)); return;}
        if (evt.CmdDown() && evt.RawControlDown() && evt.GetKeyCode() == 'F') {
            EnableFullScreenView(true);
            if (IsFullScreen()) {
                ShowFullScreen(false);
            } else {
                ShowFullScreen(true);
            }
            return;}
#endif
        if (evt.CmdDown() && evt.GetKeyCode() == 'R') { if (m_slice_enable) { wxPostEvent(m_plater, SimpleEvent(EVT_GLTOOLBAR_SLICE_PLATE)); this->m_tabpanel->SetSelection(tpPreview); } return; }
        if (evt.CmdDown() && evt.ShiftDown() && evt.GetKeyCode() == 'G') {
            m_plater->apply_background_progress();
            m_print_enable = get_enable_print_status();
            m_print_btn->Enable(m_print_enable);
            if (m_print_enable) {
                PresetBundle &preset_bundle = *wxGetApp().preset_bundle;
                if (preset_bundle.printers.get_edited_preset().is_bbl_vendor_preset(&preset_bundle))
                    wxPostEvent(m_plater, SimpleEvent(EVT_GLTOOLBAR_PRINT_PLATE));
                else
                    wxPostEvent(m_plater, SimpleEvent(EVT_GLTOOLBAR_SEND_GCODE));
            }
            evt.Skip();
            return;
        }
        else if (evt.CmdDown() && evt.GetKeyCode() == 'G') { if (can_export_gcode()) { wxPostEvent(m_plater, SimpleEvent(EVT_GLTOOLBAR_EXPORT_SLICED_FILE)); } evt.Skip(); return; }
        if (evt.CmdDown() && evt.GetKeyCode() == 'J') { m_printhost_queue_dlg->Show(); return; }    
        if (evt.CmdDown() && evt.GetKeyCode() == 'N') { m_plater->new_project(); return;}
        if (evt.CmdDown() && evt.GetKeyCode() == 'O') { m_plater->load_project(); return;}
        if (evt.CmdDown() && evt.ShiftDown() && evt.GetKeyCode() == 'S') { if (can_save_as()) m_plater->save_project(true); return;}
        else if (evt.CmdDown() && evt.GetKeyCode() == 'S') { if (can_save()) m_plater->save_project(); return;}

#ifdef __APPLE__
        if (evt.CmdDown() && evt.GetKeyCode() == ',')
#else
        if (evt.CmdDown() && evt.GetKeyCode() == 'P')
#endif
        {
            PreferencesDialog dlg(this);
            dlg.ShowModal();
#if ENABLE_GCODE_LINES_ID_IN_H_SLIDER
            if (dlg.seq_top_layer_only_changed() || dlg.seq_seq_top_gcode_indices_changed())
#else
            if (dlg.seq_top_layer_only_changed())
#endif // ENABLE_GCODE_LINES_ID_IN_H_SLIDER
                plater()->refresh_print();
            return;
        }

        if (evt.CmdDown() && evt.GetKeyCode() == 'I') {
            if (!can_add_models()) return;
            if (m_plater) { m_plater->add_model(); }
            return;
        }
        evt.Skip();
    });

#ifdef _MSW_DARK_MODE
    wxGetApp().UpdateDarkUIWin(this);
#endif // _MSW_DARK_MODE

    wxGetApp().persist_window_geometry(this, true);
    wxGetApp().persist_window_geometry(&m_settings_dialog, true);
}

#ifdef __WIN32__

WXLRESULT MainFrame::MSWWindowProc(WXUINT nMsg, WXWPARAM wParam, WXLPARAM lParam)
{
    /* When we have a custom titlebar in the window, we don't need the non-client area of a normal window
     * to be painted. In order to achieve this, we handle the "WM_NCCALCSIZE" which is responsible for the
     * size of non-client area of a window and set the return value to 0. Also we have to tell the
     * application to not paint this area on activate and deactivation events so we also handle
     * "WM_NCACTIVATE" message. */
    switch (nMsg) {
    case WM_NCACTIVATE: {
        /* Returning 0 from this message disable the window from receiving activate events which is not
        desirable. However When a visual style is not active (?) for this window, "lParam" is a handle to an
        optional update region for the nonclient area of the window. If this parameter is set to -1,
        DefWindowProc does not repaint the nonclient area to reflect the state change. */
        lParam = -1;
        break;
    }
    /* To remove the standard window frame, you must handle the WM_NCCALCSIZE message, specifically when
    its wParam value is TRUE and the return value is 0 */
    case WM_NCCALCSIZE:
        if (wParam) {
            HWND hWnd = GetHandle();
            /* Detect whether window is maximized or not. We don't need to change the resize border when win is
             *  maximized because all resize borders are gone automatically */
            WINDOWPLACEMENT wPos;
            // GetWindowPlacement fail if this member is not set correctly.
            wPos.length = sizeof(wPos);
            GetWindowPlacement(hWnd, &wPos);
            if (wPos.showCmd != SW_SHOWMAXIMIZED) {
                RECT borderThickness;
                SetRectEmpty(&borderThickness);
                AdjustWindowRectEx(&borderThickness, GetWindowLongPtr(hWnd, GWL_STYLE) & ~WS_CAPTION, FALSE, NULL);
                borderThickness.left *= -1;
                borderThickness.top *= -1;
                NCCALCSIZE_PARAMS *sz = reinterpret_cast<NCCALCSIZE_PARAMS *>(lParam);
                // Add 1 pixel to the top border to make the window resizable from the top border
                sz->rgrc[0].top += 1; // borderThickness.top;
                sz->rgrc[0].left += borderThickness.left;
                sz->rgrc[0].right -= borderThickness.right;
                sz->rgrc[0].bottom -= borderThickness.bottom;
                return 0;
            }
        }
        break;
    }
    return wxFrame::MSWWindowProc(nMsg, wParam, lParam);
}

#endif

void  MainFrame::show_log_window()
{
    m_log_window = new wxLogWindow(this, _L("Logging"), true, false);
    m_log_window->Show();
}

//BBS GUI refactor: remove unused layout new/dlg
void MainFrame::update_layout()
{
    auto restore_to_creation = [this]() {
        auto clean_sizer = [](wxSizer* sizer) {
            while (!sizer->GetChildren().IsEmpty()) {
                sizer->Detach(0);
            }
        };

        // On Linux m_plater needs to be removed from m_tabpanel before to reparent it
        int plater_page_id = m_tabpanel->FindPage(m_plater);
        if (plater_page_id != wxNOT_FOUND)
            m_tabpanel->RemovePage(plater_page_id);

        if (m_plater->GetParent() != this)
            m_plater->Reparent(this);

        if (m_tabpanel->GetParent() != this)
            m_tabpanel->Reparent(this);

        plater_page_id = (m_plater_page != nullptr) ? m_tabpanel->FindPage(m_plater_page) : wxNOT_FOUND;
        if (plater_page_id != wxNOT_FOUND) {
            m_tabpanel->DeletePage(plater_page_id);
            m_plater_page = nullptr;
        }

        clean_sizer(m_main_sizer);
        clean_sizer(m_settings_dialog.GetSizer());

        if (m_settings_dialog.IsShown())
            m_settings_dialog.Close();

        m_tabpanel->Hide();
        m_plater->Hide();

        Layout();
    };

    //BBS GUI refactor: remove unused layout new/dlg
    //ESettingsLayout layout = wxGetApp().is_gcode_viewer() ? ESettingsLayout::GCodeViewer : ESettingsLayout::Old;
    ESettingsLayout layout =  ESettingsLayout::Old;

    if (m_layout == layout)
        return;

    wxBusyCursor busy;

    Freeze();

    // Remove old settings
    if (m_layout != ESettingsLayout::Unknown)
        restore_to_creation();

    ESettingsLayout old_layout = m_layout;
    m_layout = layout;

    // From the very beginning the Print settings should be selected
    //m_last_selected_tab = m_layout == ESettingsLayout::Dlg ? 0 : 1;
    m_last_selected_tab = 1;

    // Set new settings
    switch (m_layout)
    {
    case ESettingsLayout::Old:
    {
        m_plater->Reparent(m_tabpanel);
        m_tabpanel->InsertPage(tp3DEditor, m_plater, _L("Prepare"), std::string("tab_3d_active"), std::string("tab_3d_active"));
        m_tabpanel->InsertPage(tpPreview, m_plater, _L("Preview"), std::string("tab_preview_active"), std::string("tab_preview_active"));
        m_main_sizer->Add(m_tabpanel, 1, wxEXPAND | wxTOP, 0);

        m_tabpanel->Bind(wxCUSTOMEVT_NOTEBOOK_SEL_CHANGED, [this](wxCommandEvent& evt)
        {
            // jump to 3deditor under preview_only mode
            if (evt.GetId() == tp3DEditor){
                m_plater->update(true);

                if (!preview_only_hint())
                    return;
            }
            evt.Skip();
        });

        m_plater->Show();
        m_tabpanel->Show();

        break;
    }
    case ESettingsLayout::GCodeViewer:
    {
        m_main_sizer->Add(m_plater, 1, wxEXPAND);
        //BBS: add bed exclude area
        m_plater->set_bed_shape({ { 0.0, 0.0 }, { 200.0, 0.0 }, { 200.0, 200.0 }, { 0.0, 200.0 } }, {}, 0.0, {}, {}, true);
        m_plater->get_collapse_toolbar().set_enabled(false);
        m_plater->collapse_sidebar(true);
        m_plater->Show();
        break;
    }
    default:
        break;
    }

    //BBS GUI refactor: remove unused layout new/dlg
//#ifdef __APPLE__
//    // Using SetMinSize() on Mac messes up the window position in some cases
//    // cf. https://groups.google.com/forum/#!topic/wx-users/yUKPBBfXWO0
//    // So, if we haven't possibility to set MinSize() for the MainFrame,
//    // set the MinSize() as a half of regular  for the m_plater and m_tabpanel, when settings layout is in slNew mode
//    // Otherwise, MainFrame will be maximized by height
//    if (m_layout == ESettingsLayout::New) {
//        wxSize size = wxGetApp().get_min_size();
//        size.SetHeight(int(0.5 * size.GetHeight()));
//        m_plater->SetMinSize(size);
//        m_tabpanel->SetMinSize(size);
//    }
//#endif

#ifdef __APPLE__
    m_plater->sidebar().change_top_border_for_mode_sizer(m_layout != ESettingsLayout::Old);
#endif

    Layout();
    Thaw();
}

// Called when closing the application and when switching the application language.
void MainFrame::shutdown()
{
    BOOST_LOG_TRIVIAL(info) << __FUNCTION__ << "MainFrame::shutdown enter";
    // BBS: backup
    Slic3r::set_backup_callback(nullptr);
#ifdef _WIN32
	if (m_hDeviceNotify) {
		::UnregisterDeviceNotification(HDEVNOTIFY(m_hDeviceNotify));
		m_hDeviceNotify = nullptr;
	}
 	if (m_ulSHChangeNotifyRegister) {
        SHChangeNotifyDeregister(m_ulSHChangeNotifyRegister);
        m_ulSHChangeNotifyRegister = 0;
 	}
#endif // _WIN32

    if (m_plater != nullptr) {
        m_plater->stop_jobs();

        // Unbinding of wxWidgets event handling in canvases needs to be done here because on MAC,
        // when closing the application using Command+Q, a mouse event is triggered after this lambda is completed,
        // causing a crash
        m_plater->unbind_canvas_event_handlers();

        // Cleanup of canvases' volumes needs to be done here or a crash may happen on some Linux Debian flavours
        m_plater->reset_canvas_volumes();
    }

    // Weird things happen as the Paint messages are floating around the windows being destructed.
    // Avoid the Paint messages by hiding the main window.
    // Also the application closes much faster without these unnecessary screen refreshes.
    // In addition, there were some crashes due to the Paint events sent to already destructed windows.
    this->Show(false);

    if (m_settings_dialog.IsShown())
        // call Close() to trigger call to lambda defined into GUI_App::persist_window_geometry()
        m_settings_dialog.Close();

    if (m_plater != nullptr) {
        // Stop the background thread (Windows and Linux).
        // Disconnect from a 3DConnextion driver (OSX).
        m_plater->get_mouse3d_controller().shutdown();
        // Store the device parameter database back to appconfig.
        m_plater->get_mouse3d_controller().save_config(*wxGetApp().app_config);
    }

    // stop agent
    NetworkAgent* agent = wxGetApp().getAgent();
    if (agent)
        agent->track_enable(false);

    // Stop the background thread of the removable drive manager, so that no new updates will be sent to the Plater.
    //wxGetApp().removable_drive_manager()->shutdown();
	//stop listening for messages from other instances
	//wxGetApp().other_instance_message_handler()->shutdown(this);
    // Save the slic3r.ini.Usually the ini file is saved from "on idle" callback,
    // but in rare cases it may not have been called yet.
    wxGetApp().app_config->save();
//         if (m_plater)
//             m_plater->print = undef;
//         Slic3r::GUI::deregister_on_request_update_callback();

    // set to null tabs and a plater
    // to avoid any manipulations with them from App->wxEVT_IDLE after of the mainframe closing
    wxGetApp().tabs_list.clear();
    wxGetApp().model_tabs_list.clear();
    wxGetApp().shutdown();
    // BBS: why clear ?
    //wxGetApp().plater_ = nullptr;

    BOOST_LOG_TRIVIAL(info) << __FUNCTION__ << "MainFrame::shutdown exit";
}

void MainFrame::update_title()
{
    return;
}

void MainFrame::update_title_colour_after_set_title()
{
#ifdef __APPLE__
    set_title_colour_after_set_title(GetHandle());
#endif
}

void MainFrame::show_option(bool show)
{
    if (!this) { return; }
    if (!show) {
        if (m_slice_btn->IsShown()) {
            m_slice_btn->Hide();
            m_print_btn->Hide();
            m_slice_option_btn->Hide();
            m_print_option_btn->Hide();
            Layout();
        }
    } else {
        if (!m_slice_btn->IsShown()) {
            m_slice_btn->Show();
            m_print_btn->Show();
            m_slice_option_btn->Show();
            m_print_option_btn->Show();
            Layout();
        }
    }
}

void MainFrame::init_tabpanel() {
    // wxNB_NOPAGETHEME: Disable Windows Vista theme for the Notebook background. The theme performance is terrible on
    // Windows 10 with multiple high resolution displays connected.
    // BBS
    wxBoxSizer *side_tools = create_side_tools();
    m_tabpanel = new Notebook(this, wxID_ANY, wxDefaultPosition, wxDefaultSize, side_tools,
                              wxNB_TOP | wxTAB_TRAVERSAL | wxNB_NOPAGETHEME);
    m_tabpanel->SetBackgroundColour(*wxWHITE);

#ifndef __WXOSX__ // Don't call SetFont under OSX to avoid name cutting in ObjectList
    m_tabpanel->SetFont(Slic3r::GUI::wxGetApp().normal_font());
#endif
    m_tabpanel->Hide();
    m_settings_dialog.set_tabpanel(m_tabpanel);

    m_tabpanel->Bind(wxEVT_NOTEBOOK_PAGE_CHANGING, [this](wxBookCtrlEvent &e) {
      int old_sel = e.GetOldSelection();
      int new_sel = e.GetSelection();
      if (wxGetApp().preset_bundle &&
          wxGetApp().preset_bundle->printers.get_edited_preset().is_bbl_vendor_preset(wxGetApp().preset_bundle) &&
          new_sel == tpMonitor) {
        if (!wxGetApp().getAgent()) {
          e.Veto();
          BOOST_LOG_TRIVIAL(info) << boost::format("skipped tab switch from %1% to %2%, lack of network plugins") %
                                         old_sel % new_sel;
          if (m_plater) {
            wxCommandEvent *evt = new wxCommandEvent(EVT_INSTALL_PLUGIN_HINT);
            wxQueueEvent(m_plater, evt);
          }
        }
      } else {
        if (new_sel == tpMonitor && wxGetApp().preset_bundle != nullptr) {
          auto cfg = wxGetApp().preset_bundle->printers.get_edited_preset().config;
          wxString url = cfg.opt_string("print_host_webui").empty() ? cfg.opt_string("print_host")
                                                                    : cfg.opt_string("print_host_webui");
          if (url.empty()) {
            wxString url = wxString::Format("file://%s/web/orca/missing_connection.html", from_u8(resources_dir()));
            m_printer_view->load_url(url);
          }
        }
      }
    });

#ifdef __WXMSW__
    m_tabpanel->Bind(wxEVT_BOOKCTRL_PAGE_CHANGED, [this](wxBookCtrlEvent& e) {
#else
    m_tabpanel->Bind(wxEVT_NOTEBOOK_PAGE_CHANGED, [this](wxBookCtrlEvent& e) {
#endif
        //BBS
        wxWindow* panel = m_tabpanel->GetCurrentPage();
        int sel = m_tabpanel->GetSelection();
        //wxString page_text = m_tabpanel->GetPageText(sel);
        m_last_selected_tab = m_tabpanel->GetSelection();
        if (panel == m_plater) {
            if (sel == tp3DEditor) {
                wxPostEvent(m_plater, SimpleEvent(EVT_GLVIEWTOOLBAR_3D));
                m_param_panel->OnActivate();
            }
            else if (sel == tpPreview) {
                wxPostEvent(m_plater, SimpleEvent(EVT_GLVIEWTOOLBAR_PREVIEW));
                m_param_panel->OnActivate();
            }
        }
        //else if (panel == m_param_panel)
        //    m_param_panel->OnActivate();
        else if (panel == m_monitor) {
            //monitor
        }

#ifndef __APPLE__
        if (sel == tp3DEditor) {
            m_topbar->Enable3DEditorItems();
        }
        else {
            m_topbar->Disable3DEditorItems();
        }
#endif

        /*switch (sel) {
        case TabPosition::tpHome:
            show_option(false);
            break;
        case TabPosition::tp3DEditor:
            show_option(true);
            break;
        case TabPosition::tpPreview:
            show_option(true);
            break;
        case TabPosition::tpMonitor:
            show_option(false);
            break;
        default:
            show_option(false);
            break;
        }*/
    });

    if (wxGetApp().is_editor()) {
        m_webview         = new WebViewPanel(m_tabpanel);
        Bind(EVT_LOAD_URL, [this](wxCommandEvent &evt) {
            wxString url = evt.GetString();
            select_tab(MainFrame::tpHome);
            m_webview->load_url(url);
        });
        m_tabpanel->AddPage(m_webview, "", "tab_home_active", "tab_home_active");
        m_param_panel = new ParamsPanel(m_tabpanel, wxID_ANY, wxDefaultPosition, wxDefaultSize, wxBK_LEFT | wxTAB_TRAVERSAL);
    }

    m_plater = new Plater(this, this);
    m_plater->SetBackgroundColour(*wxWHITE);
    m_plater->Hide();

    wxGetApp().plater_ = m_plater;

    create_preset_tabs();

        //BBS add pages
    m_monitor = new MonitorPanel(m_tabpanel, wxID_ANY, wxDefaultPosition, wxDefaultSize);
    m_monitor->SetBackgroundColour(*wxWHITE);
    m_tabpanel->AddPage(m_monitor, _L("Device"), std::string("tab_monitor_active"), std::string("tab_monitor_active"));

    m_printer_view = new PrinterWebView(m_tabpanel);
    Bind(EVT_LOAD_PRINTER_URL, [this](wxCommandEvent &evt) {
        wxString url = evt.GetString();
        //select_tab(MainFrame::tpMonitor);
        m_printer_view->load_url(url);
    });
    m_printer_view->Hide();

    m_project = new ProjectPanel(m_tabpanel, wxID_ANY, wxDefaultPosition, wxDefaultSize);
    m_project->SetBackgroundColour(*wxWHITE);
    m_tabpanel->AddPage(m_project, _L("Project"), std::string("tab_auxiliary_avtice"), std::string("tab_auxiliary_avtice"));
    if (m_plater) {
        // load initial config
        auto full_config = wxGetApp().preset_bundle->full_config();
        m_plater->on_config_change(full_config);

        // Show a correct number of filament fields.
        // nozzle_diameter is undefined when SLA printer is selected
        // BBS
        if (full_config.has("filament_colour")) {
            m_plater->on_filaments_change(full_config.option<ConfigOptionStrings>("filament_colour")->values.size());
        }
    }
}

    // SoftFever
void MainFrame::show_device(bool bBBLPrinter) {
  if (m_tabpanel->GetPage(3) != m_monitor &&
      m_tabpanel->GetPage(3) != m_printer_view) {
    BOOST_LOG_TRIVIAL(error) << "Failed to find device tab";
    return;
  }
  if (bBBLPrinter) {
    if (m_tabpanel->GetPage(3) != m_monitor) {
      m_tabpanel->RemovePage(3);
      m_tabpanel->InsertPage(3, m_monitor, _L("Device"),
                             std::string("tab_monitor_active"),
                             std::string("tab_monitor_active"));
    }
  } else {
    if (m_tabpanel->GetPage(3) != m_printer_view) {
      m_tabpanel->RemovePage(3);
      m_tabpanel->InsertPage(3, m_printer_view, _L("Device"),
                          std::string("tab_monitor_active"),
                          std::string("tab_monitor_active"));
        m_printer_view->Show();
    }
  }


}


bool MainFrame::preview_only_hint()
{
    if (m_plater && (m_plater->only_gcode_mode() || (m_plater->using_exported_file()))) {
        BOOST_LOG_TRIVIAL(info) << boost::format("skipped tab switch from %1% to %2% in preview mode")%m_tabpanel->GetSelection() %tp3DEditor;

        ConfirmBeforeSendDialog confirm_dlg(this, wxID_ANY, _L("Warning"));
        confirm_dlg.Bind(EVT_SECONDARY_CHECK_CONFIRM, [this](wxCommandEvent& e) {
            preview_only_to_editor = true;
        });
        confirm_dlg.update_btn_label(_L("Yes"), _L("No"));
        auto filename = m_plater->get_preview_only_filename();

        confirm_dlg.update_text(filename + " " + _L("will be closed before creating a new model. Do you want to continue?"));
        confirm_dlg.on_show();
        if (preview_only_to_editor) {
            m_plater->new_project();
            preview_only_to_editor = false;
        }

        return false;
    }

    return true;
}

#ifdef WIN32
void MainFrame::register_win32_callbacks()
{
    //static GUID GUID_DEVINTERFACE_USB_DEVICE  = { 0xA5DCBF10, 0x6530, 0x11D2, 0x90, 0x1F, 0x00, 0xC0, 0x4F, 0xB9, 0x51, 0xED };
    //static GUID GUID_DEVINTERFACE_DISK        = { 0x53f56307, 0xb6bf, 0x11d0, 0x94, 0xf2, 0x00, 0xa0, 0xc9, 0x1e, 0xfb, 0x8b };
    //static GUID GUID_DEVINTERFACE_VOLUME      = { 0x71a27cdd, 0x812a, 0x11d0, 0xbe, 0xc7, 0x08, 0x00, 0x2b, 0xe2, 0x09, 0x2f };
    static GUID GUID_DEVINTERFACE_HID           = { 0x4D1E55B2, 0xF16F, 0x11CF, 0x88, 0xCB, 0x00, 0x11, 0x11, 0x00, 0x00, 0x30 };

    // Register USB HID (Human Interface Devices) notifications to trigger the 3DConnexion enumeration.
    DEV_BROADCAST_DEVICEINTERFACE NotificationFilter = { 0 };
    NotificationFilter.dbcc_size = sizeof(DEV_BROADCAST_DEVICEINTERFACE);
    NotificationFilter.dbcc_devicetype = DBT_DEVTYP_DEVICEINTERFACE;
    NotificationFilter.dbcc_classguid = GUID_DEVINTERFACE_HID;
    m_hDeviceNotify = ::RegisterDeviceNotification(this->GetHWND(), &NotificationFilter, DEVICE_NOTIFY_WINDOW_HANDLE);

// or register for file handle change?
//      DEV_BROADCAST_HANDLE NotificationFilter = { 0 };
//      NotificationFilter.dbch_size = sizeof(DEV_BROADCAST_HANDLE);
//      NotificationFilter.dbch_devicetype = DBT_DEVTYP_HANDLE;

    // Using Win32 Shell API to register for media insert / removal events.
    LPITEMIDLIST ppidl;
    if (SHGetSpecialFolderLocation(this->GetHWND(), CSIDL_DESKTOP, &ppidl) == NOERROR) {
        SHChangeNotifyEntry shCNE;
        shCNE.pidl       = ppidl;
        shCNE.fRecursive = TRUE;
        // Returns a positive integer registration identifier (ID).
        // Returns zero if out of memory or in response to invalid parameters.
        m_ulSHChangeNotifyRegister = SHChangeNotifyRegister(this->GetHWND(),        // Hwnd to receive notification
            SHCNE_DISKEVENTS,                                                       // Event types of interest (sources)
            SHCNE_MEDIAINSERTED | SHCNE_MEDIAREMOVED,
            //SHCNE_UPDATEITEM,                                                     // Events of interest - use SHCNE_ALLEVENTS for all events
            WM_USER_MEDIACHANGED,                                                   // Notification message to be sent upon the event
            1,                                                                      // Number of entries in the pfsne array
            &shCNE);                                                                // Array of SHChangeNotifyEntry structures that
                                                                                    // contain the notifications. This array should
                                                                                    // always be set to one when calling SHChnageNotifyRegister
                                                                                    // or SHChangeNotifyDeregister will not work properly.
        assert(m_ulSHChangeNotifyRegister != 0);    // Shell notification failed
    } else {
        // Failed to get desktop location
        assert(false);
    }

    {
        static constexpr int device_count = 1;
        RAWINPUTDEVICE devices[device_count] = { 0 };
        // multi-axis mouse (SpaceNavigator, etc.)
        devices[0].usUsagePage = 0x01;
        devices[0].usUsage = 0x08;
        if (! RegisterRawInputDevices(devices, device_count, sizeof(RAWINPUTDEVICE)))
            BOOST_LOG_TRIVIAL(error) << "RegisterRawInputDevices failed";
    }
}
#endif // _WIN32

void MainFrame::create_preset_tabs()
{
    wxGetApp().update_label_colours_from_appconfig();

    //BBS: GUI refactor
    //m_param_panel = new ParamsPanel(m_tabpanel, wxID_ANY, wxDefaultPosition, wxDefaultSize, wxBK_LEFT | wxTAB_TRAVERSAL);
    m_param_dialog = new ParamsDialog(m_plater);

    add_created_tab(new TabPrint(m_param_panel), "cog");
    add_created_tab(new TabPrintObject(m_param_panel), "cog");
    add_created_tab(new TabPrintPart(m_param_panel), "cog");
    add_created_tab(new TabPrintLayer(m_param_panel), "cog");
    add_created_tab(new TabFilament(m_param_dialog->panel()), "spool");
    /* BBS work around to avoid appearance bug */
    //add_created_tab(new TabSLAPrint(m_param_panel));
    //add_created_tab(new TabSLAMaterial(m_param_panel));
    add_created_tab(new TabPrinter(m_param_dialog->panel()), "printer");

    m_param_panel->rebuild_panels();
    m_param_dialog->panel()->rebuild_panels();
    //m_tabpanel->AddPage(m_param_panel, "Parameters", "notebook_presets_active");
    //m_tabpanel->InsertPage(tpSettings, m_param_panel, _L("Parameters"), std::string("cog"));
}

void MainFrame::add_created_tab(Tab* panel,  const std::string& bmp_name /*= ""*/)
{
    panel->create_preset_tab();

    // BBS: model config
    if (panel->type() == Preset::TYPE_MODEL) {
        wxGetApp().tabs_list.pop_back();
        wxGetApp().model_tabs_list.push_back(panel);
    }
}

bool MainFrame::is_active_and_shown_tab(wxPanel* panel)
{
    if (panel == m_param_panel)
        panel = m_plater;
    else
        return m_param_dialog->IsShown();

    if (m_tabpanel->GetCurrentPage() != panel)
        return false;
    return true;
}

bool MainFrame::can_start_new_project() const
{
    /*return m_plater && (!m_plater->get_project_filename(".3mf").IsEmpty() ||
                        GetTitle().StartsWith('*')||
                        wxGetApp().has_current_preset_changes() ||
                        !m_plater->model().objects.empty());*/
    return (m_plater && !m_plater->is_background_process_slicing());
}

bool MainFrame::can_open_project() const
{
    return (m_plater && !m_plater->is_background_process_slicing());
}

bool  MainFrame::can_add_models() const
{
    return (m_plater && !m_plater->is_background_process_slicing() && !m_plater->only_gcode_mode() && !m_plater->using_exported_file());
}

bool MainFrame::can_save() const
{
    return (m_plater != nullptr) &&
        !m_plater->get_view3D_canvas3D()->get_gizmos_manager().is_in_editing_mode(false) &&
        m_plater->is_project_dirty() && !m_plater->using_exported_file() && !m_plater->only_gcode_mode();
}

bool MainFrame::can_save_as() const
{
    return (m_plater != nullptr) &&
        !m_plater->get_view3D_canvas3D()->get_gizmos_manager().is_in_editing_mode(false) && !m_plater->using_exported_file() && !m_plater->only_gcode_mode();
}

void MainFrame::save_project()
{
    save_project_as(m_plater->get_project_filename(".3mf"));
}

bool MainFrame::save_project_as(const wxString& filename)
{
    bool ret = (m_plater != nullptr) ? m_plater->export_3mf(into_path(filename)) : false;
    if (ret) {
//        wxGetApp().update_saved_preset_from_current_preset();
        m_plater->reset_project_dirty_after_save();
    }
    return ret;
}

bool MainFrame::can_upload() const
{
    return true;
}

bool MainFrame::can_export_model() const
{
    return (m_plater != nullptr) && !m_plater->model().objects.empty();
}

bool MainFrame::can_export_toolpaths() const
{
    return (m_plater != nullptr) && (m_plater->printer_technology() == ptFFF) && m_plater->is_preview_shown() && m_plater->is_preview_loaded() && m_plater->has_toolpaths_to_export();
}

bool MainFrame::can_export_supports() const
{
    if ((m_plater == nullptr) || (m_plater->printer_technology() != ptSLA) || m_plater->model().objects.empty())
        return false;

    bool can_export = false;
    const PrintObjects& objects = m_plater->sla_print().objects();
    for (const SLAPrintObject* object : objects)
    {
        if (object->has_mesh(slaposPad) || object->has_mesh(slaposSupportTree))
        {
            can_export = true;
            break;
        }
    }
    return can_export;
}

bool MainFrame::can_export_gcode() const
{
    if (m_plater == nullptr)
        return false;

    if (m_plater->model().objects.empty())
        return false;

    if (m_plater->is_export_gcode_scheduled())
        return false;

    // TODO:: add other filters
    PartPlateList &part_plate_list = m_plater->get_partplate_list();
    PartPlate *current_plate = part_plate_list.get_curr_plate();
    if (!current_plate->is_slice_result_ready_for_print())
        return false;

    return true;
}

bool MainFrame::can_export_all_gcode() const
{
    if (m_plater == nullptr)
        return false;

    if (m_plater->model().objects.empty())
        return false;

    if (m_plater->is_export_gcode_scheduled())
        return false;

    // TODO:: add other filters
    PartPlateList& part_plate_list = m_plater->get_partplate_list();
    return part_plate_list.is_all_slice_results_ready_for_print();
}

bool MainFrame::can_print_3mf() const
{
    if (m_plater && !m_plater->model().objects.empty()) {
        if (wxGetApp().preset_bundle->printers.get_edited_preset().is_custom_defined())
            return false;
    }
    return true;
}

bool MainFrame::can_send_gcode() const
{
    if (m_plater && !m_plater->model().objects.empty())
    {
        auto cfg = wxGetApp().preset_bundle->printers.get_edited_preset().config;
        if (const auto *print_host_opt = cfg.option<ConfigOptionString>("print_host"); print_host_opt)
            return !print_host_opt->value.empty();
    }
    return true;
}

/*bool MainFrame::can_export_gcode_sd() const
{
    if (m_plater == nullptr)
        return false;

    if (m_plater->model().objects.empty())
        return false;

    if (m_plater->is_export_gcode_scheduled())
        return false;

    // TODO:: add other filters

    return wxGetApp().removable_drive_manager()->status().has_removable_drives;
}

bool MainFrame::can_eject() const
{
	return wxGetApp().removable_drive_manager()->status().has_eject;
}*/

bool MainFrame::can_slice() const
{
#ifdef SUPPORT_BACKGROUND_PROCESSING
    bool bg_proc = wxGetApp().app_config->get("background_processing") == "1";
    return (m_plater != nullptr) ? !m_plater->model().objects.empty() && !bg_proc : false;
#else
    return (m_plater != nullptr) ? !m_plater->model().objects.empty() : false;
#endif
}

bool MainFrame::can_change_view() const
{
    switch (m_layout)
    {
    default:                   { return false; }
    //BBS GUI refactor: remove unused layout new/dlg
    case ESettingsLayout::Old: {
        int page_id = m_tabpanel->GetSelection();
        return page_id != wxNOT_FOUND && dynamic_cast<const Slic3r::GUI::Plater*>(m_tabpanel->GetPage((size_t)page_id)) != nullptr;
    }
    case ESettingsLayout::GCodeViewer: { return true; }
    }
}

bool MainFrame::can_clone() const {
    return can_select() && !m_plater->is_selection_empty();
}

bool MainFrame::can_select() const
{
    return (m_plater != nullptr) && (m_tabpanel->GetSelection() == TabPosition::tp3DEditor) && !m_plater->model().objects.empty();
}

bool MainFrame::can_deselect() const
{
    return (m_plater != nullptr) && (m_tabpanel->GetSelection() == TabPosition::tp3DEditor) && !m_plater->is_selection_empty();
}

bool MainFrame::can_delete() const
{
    return (m_plater != nullptr) && (m_tabpanel->GetSelection() == TabPosition::tp3DEditor) && !m_plater->is_selection_empty();
}

bool MainFrame::can_delete_all() const
{
    return (m_plater != nullptr) && (m_tabpanel->GetSelection() == TabPosition::tp3DEditor) && !m_plater->model().objects.empty();
}

bool MainFrame::can_reslice() const
{
    return (m_plater != nullptr) && !m_plater->model().objects.empty();
}

wxBoxSizer* MainFrame::create_side_tools()
{
    int em = em_unit();
    wxBoxSizer* sizer = new wxBoxSizer(wxHORIZONTAL);

    m_slice_select = eSlicePlate;
    m_print_select = ePrintPlate;

    m_slice_btn = new SideButton(this, _L("Slice plate"), "");
    m_slice_option_btn = new SideButton(this, "", "sidebutton_dropdown", 0, FromDIP(14));
    m_print_btn = new SideButton(this, _L("Print plate"), "");
    m_print_option_btn = new SideButton(this, "", "sidebutton_dropdown", 0, FromDIP(14));

    update_side_button_style();
    m_slice_option_btn->Enable();
    m_print_option_btn->Enable();
    sizer->Add(m_slice_option_btn, 0, wxRIGHT | wxALIGN_CENTER_VERTICAL, FromDIP(1));
    sizer->Add(m_slice_btn, 0, wxLEFT | wxALIGN_CENTER_VERTICAL, FromDIP(1));
    sizer->Add(FromDIP(15), 0, 0, 0, 0);
    sizer->Add(m_print_option_btn, 0, wxRIGHT | wxALIGN_CENTER_VERTICAL, FromDIP(1));
    sizer->Add(m_print_btn, 0, wxLEFT | wxALIGN_CENTER_VERTICAL, FromDIP(1));
    sizer->Add(FromDIP(19), 0, 0, 0, 0);

    sizer->Layout();

    m_slice_btn->Bind(wxEVT_BUTTON, [this](wxCommandEvent& event)
        {
            //this->m_plater->select_view_3D("Preview");
            m_plater->update();
            if (m_slice_select == eSliceAll)
                wxPostEvent(m_plater, SimpleEvent(EVT_GLTOOLBAR_SLICE_ALL));
            else
                wxPostEvent(m_plater, SimpleEvent(EVT_GLTOOLBAR_SLICE_PLATE));

            this->m_tabpanel->SetSelection(tpPreview);
        });

    m_print_btn->Bind(wxEVT_BUTTON, [this](wxCommandEvent& event)
        {
            //this->m_plater->select_view_3D("Preview");
            if (m_print_select == ePrintAll || m_print_select == ePrintPlate)
            {
                m_plater->apply_background_progress();
                // check valid of print
                m_print_enable = get_enable_print_status();
                m_print_btn->Enable(m_print_enable);
                if (m_print_enable) {
                    if (m_print_select == ePrintAll)
                        wxPostEvent(m_plater, SimpleEvent(EVT_GLTOOLBAR_PRINT_ALL));
                    if (m_print_select == ePrintPlate)
                        wxPostEvent(m_plater, SimpleEvent(EVT_GLTOOLBAR_PRINT_PLATE));
                }
            }
            else if (m_print_select == eExportGcode)
                wxPostEvent(m_plater, SimpleEvent(EVT_GLTOOLBAR_EXPORT_GCODE));
            else if (m_print_select == eSendGcode)
                wxPostEvent(m_plater, SimpleEvent(EVT_GLTOOLBAR_SEND_GCODE));
            else if (m_print_select == eUploadGcode)
                wxPostEvent(m_plater, SimpleEvent(EVT_GLTOOLBAR_UPLOAD_GCODE));
            else if (m_print_select == eExportSlicedFile)
                wxPostEvent(m_plater, SimpleEvent(EVT_GLTOOLBAR_EXPORT_SLICED_FILE));
            else if (m_print_select == eExportAllSlicedFile)
                wxPostEvent(m_plater, SimpleEvent(EVT_GLTOOLBAR_EXPORT_ALL_SLICED_FILE));
            else if (m_print_select == eSendToPrinter)
                wxPostEvent(m_plater, SimpleEvent(EVT_GLTOOLBAR_SEND_TO_PRINTER));
            else if (m_print_select == eSendToPrinterAll)
                wxPostEvent(m_plater, SimpleEvent(EVT_GLTOOLBAR_SEND_TO_PRINTER_ALL));
        });

    m_slice_option_btn->Bind(wxEVT_BUTTON, [this](wxCommandEvent& event)
        {
            SidePopup* p = new SidePopup(this);
            SideButton* slice_all_btn = new SideButton(p, _L("Slice all"), "");
            slice_all_btn->SetCornerRadius(0);
            SideButton* slice_plate_btn = new SideButton(p, _L("Slice plate"), "");
            slice_plate_btn->SetCornerRadius(0);

            slice_all_btn->Bind(wxEVT_BUTTON, [this, p](wxCommandEvent&) {
                m_slice_btn->SetLabel(_L("Slice all"));
                m_slice_select = eSliceAll;
                m_slice_enable = get_enable_slice_status();
                m_slice_btn->Enable(m_slice_enable);
                this->Layout();
                p->Dismiss();
                });

            slice_plate_btn->Bind(wxEVT_BUTTON, [this, p](wxCommandEvent&) {
                m_slice_btn->SetLabel(_L("Slice plate"));
                m_slice_select = eSlicePlate;
                m_slice_enable = get_enable_slice_status();
                m_slice_btn->Enable(m_slice_enable);
                this->Layout();
                p->Dismiss();
                });
            p->append_button(slice_all_btn);
            p->append_button(slice_plate_btn);
            p->Popup(m_slice_btn);
        }
    );

    m_print_option_btn->Bind(wxEVT_BUTTON, [this](wxCommandEvent& event)
        {
            SidePopup* p = new SidePopup(this);

            if (wxGetApp().preset_bundle
                && !wxGetApp().preset_bundle->printers.get_edited_preset().is_bbl_vendor_preset(wxGetApp().preset_bundle)) {
                // ThirdParty Buttons
                SideButton* export_gcode_btn = new SideButton(p, _L("Export G-code file"), "");
                export_gcode_btn->SetCornerRadius(0);
                export_gcode_btn->Bind(wxEVT_BUTTON, [this, p](wxCommandEvent&) {
                    m_print_btn->SetLabel(_L("Export G-code file"));
                    m_print_select = eExportGcode;
                    m_print_enable = get_enable_print_status();
                    m_print_btn->Enable(m_print_enable);
                    this->Layout();
                    p->Dismiss();
                    });

                // upload and print
                SideButton* send_gcode_btn = new SideButton(p, _L("Print"), "");
                send_gcode_btn->SetCornerRadius(0);
                send_gcode_btn->Bind(wxEVT_BUTTON, [this, p](wxCommandEvent&) {
                    m_print_btn->SetLabel(_L("Print"));
                    m_print_select = eSendGcode;
                    m_print_enable = get_enable_print_status();
                    m_print_btn->Enable(m_print_enable);
                    this->Layout();
                    p->Dismiss();
                    });

                p->append_button(send_gcode_btn);
                p->append_button(export_gcode_btn);
            }
            else {
                //Orca Slicer Buttons
                SideButton* print_plate_btn = new SideButton(p, _L("Print plate"), "");
                print_plate_btn->SetCornerRadius(0);

                SideButton* send_to_printer_btn = new SideButton(p, _L("Send"), "");
                send_to_printer_btn->SetCornerRadius(0);

                SideButton* export_sliced_file_btn = new SideButton(p, _L("Export plate sliced file"), "");
                export_sliced_file_btn->SetCornerRadius(0);

                SideButton* export_all_sliced_file_btn = new SideButton(p, _L("Export all sliced file"), "");
                export_all_sliced_file_btn->SetCornerRadius(0);

                print_plate_btn->Bind(wxEVT_BUTTON, [this, p](wxCommandEvent&) {
                    m_print_btn->SetLabel(_L("Print plate"));
                    m_print_select = ePrintPlate;
                    m_print_enable = get_enable_print_status();
                    m_print_btn->Enable(m_print_enable);
                    this->Layout();
                    p->Dismiss();
                    });

                SideButton* print_all_btn = new SideButton(p, _L("Print all"), "");
                print_all_btn->SetCornerRadius(0);
                print_all_btn->Bind(wxEVT_BUTTON, [this, p](wxCommandEvent&) {
                    m_print_btn->SetLabel(_L("Print all"));
                    m_print_select = ePrintAll;
                    m_print_enable = get_enable_print_status();
                    m_print_btn->Enable(m_print_enable);
                    this->Layout();
                    p->Dismiss();
                    });

                send_to_printer_btn->Bind(wxEVT_BUTTON, [this, p](wxCommandEvent&) {
                    m_print_btn->SetLabel(_L("Send"));
                    m_print_select = eSendToPrinter;
                    m_print_enable = get_enable_print_status();
                    m_print_btn->Enable(m_print_enable);
                    this->Layout();
                    p->Dismiss();
                    });

                SideButton* send_to_printer_all_btn = new SideButton(p, _L("Send all"), "");
                send_to_printer_all_btn->SetCornerRadius(0);
                send_to_printer_all_btn->Bind(wxEVT_BUTTON, [this, p](wxCommandEvent&) {
                    m_print_btn->SetLabel(_L("Send all"));
                    m_print_select = eSendToPrinterAll;
                    m_print_enable = get_enable_print_status();
                    m_print_btn->Enable(m_print_enable);
                    this->Layout();
                    p->Dismiss();
                    });

                export_sliced_file_btn->Bind(wxEVT_BUTTON, [this, p](wxCommandEvent&) {
                    m_print_btn->SetLabel(_L("Export plate sliced file"));
                    m_print_select = eExportSlicedFile;
                    m_print_enable = get_enable_print_status();
                    m_print_btn->Enable(m_print_enable);
                    this->Layout();
                    p->Dismiss();
                    });

                export_all_sliced_file_btn->Bind(wxEVT_BUTTON, [this, p](wxCommandEvent&) {
                    m_print_btn->SetLabel(_L("Export all sliced file"));
                    m_print_select = eExportAllSlicedFile;
                    m_print_enable = get_enable_print_status();
                    m_print_btn->Enable(m_print_enable);
                    this->Layout();
                    p->Dismiss();
                    });

                SideButton* export_gcode_btn = new SideButton(p, _L("Export G-code file"), "");
                export_gcode_btn->SetCornerRadius(0);
                export_gcode_btn->Bind(wxEVT_BUTTON, [this, p](wxCommandEvent&) {
                    m_print_btn->SetLabel(_L("Export G-code file"));
                    m_print_select = eExportGcode;
                    m_print_enable = get_enable_print_status();
                    m_print_btn->Enable(m_print_enable);
                    this->Layout();
                    p->Dismiss();
                    });
                p->append_button(print_plate_btn);
                p->append_button(print_all_btn);
                p->append_button(send_to_printer_btn);
                p->append_button(send_to_printer_all_btn);
                p->append_button(export_sliced_file_btn);
                p->append_button(export_all_sliced_file_btn);
                p->append_button(export_gcode_btn);
            }

            p->Popup(m_print_btn);
        }
    );

    /*
    Button * aux_btn = new Button(this, _L("Auxiliary"));
    aux_btn->SetBackgroundColour(0x3B4446);
    aux_btn->Bind(wxEVT_BUTTON, [](auto e) {
        wxGetApp().sidebar().show_auxiliary_dialog();
    });
    sizer->Add(aux_btn, 0, wxLEFT | wxALIGN_CENTER_VERTICAL, 1 * em / 10);
    */
    sizer->Add(FromDIP(19), 0, 0, 0, 0);

    return sizer;
}

bool MainFrame::get_enable_slice_status()
{
    bool enable = true;

    bool on_slicing = m_plater->is_background_process_slicing();
    if (on_slicing) {
        BOOST_LOG_TRIVIAL(info) << __FUNCTION__ << boost::format(": on slicing, return false directly!");
        return false;
    }
    else if  (m_plater->only_gcode_mode() || m_plater->using_exported_file()) {
        BOOST_LOG_TRIVIAL(info) << __FUNCTION__ << boost::format(": in gcode/exported 3mf mode, return false directly!");
        return false;
    }

    PartPlateList &part_plate_list = m_plater->get_partplate_list();
    PartPlate *current_plate = part_plate_list.get_curr_plate();

    if (m_slice_select == eSliceAll)
    {
        /*if (part_plate_list.is_all_slice_results_valid())
        {
            enable = false;
        }
        else if (!part_plate_list.is_all_plates_ready_for_slice())
        {
            enable = false;
        }*/
        //always enable slice_all button
        enable = true;
    }
    else if (m_slice_select == eSlicePlate)
    {
        if (current_plate->is_slice_result_valid())
        {
            enable = false;
        }
        else if (!current_plate->can_slice())
        {
            enable = false;
        }
    }

    BOOST_LOG_TRIVIAL(info) << __FUNCTION__ << boost::format(": m_slice_select %1%, enable= %2% ")%m_slice_select %enable;
    return enable;
}

bool MainFrame::get_enable_print_status()
{
    bool enable = true;

    PartPlateList &part_plate_list = m_plater->get_partplate_list();
    PartPlate *current_plate = part_plate_list.get_curr_plate();

    if (m_print_select == ePrintAll)
    {
        if (!part_plate_list.is_all_slice_results_ready_for_print())
        {
            enable = false;
        }
    }
    else if (m_print_select == ePrintPlate)
    {
        if (!current_plate->is_slice_result_ready_for_print())
        {
            enable = false;
        }
    }
    else if (m_print_select == eExportGcode)
    {
        if (!current_plate->is_slice_result_valid())
        {
            enable = false;
        }
    }
    else if (m_print_select == eSendGcode)
    {
        if (!current_plate->is_slice_result_valid())
            enable = false;
        if (!can_send_gcode())
            enable = false;
    }
    else if (m_print_select == eUploadGcode)
    {
        if (!current_plate->is_slice_result_valid())
            enable = false;
        if (!can_send_gcode())
            enable = false;
    }
    else if (m_print_select == eExportSlicedFile)
    {
        if (!current_plate->is_slice_result_ready_for_print())
        {
            enable = false;
        }
	}
	else if (m_print_select == eSendToPrinter)
	{
		if (!current_plate->is_slice_result_ready_for_print())
		{
			enable = false;
		}
	}
    else if (m_print_select == eSendToPrinterAll)
    {
        if (!part_plate_list.is_all_slice_results_ready_for_print())
        {
            enable = false;
        }
    }
    else if (m_print_select == eExportAllSlicedFile)
    {
        if (!part_plate_list.is_all_slice_results_ready_for_print())
        {
            enable = false;
        }
    }

    BOOST_LOG_TRIVIAL(info) << __FUNCTION__ << boost::format(": m_print_select %1%, enable= %2% ")%m_print_select %enable;

    return enable;
}

void MainFrame::update_side_button_style()
{
    // BBS
    int em = em_unit();

    /*m_slice_btn->SetLayoutStyle(1);
    m_slice_btn->SetTextLayout(SideButton::EHorizontalOrientation::HO_Center, FromDIP(15));
    m_slice_btn->SetMinSize(wxSize(-1, FromDIP(24)));
    m_slice_btn->SetCornerRadius(FromDIP(12));
    m_slice_btn->SetExtraSize(wxSize(FromDIP(38), FromDIP(10)));
    m_slice_btn->SetBottomColour(wxColour(0x3B4446));*/

    m_slice_btn->SetTextLayout(SideButton::EHorizontalOrientation::HO_Left, FromDIP(15));
    m_slice_btn->SetCornerRadius(FromDIP(12));
    m_slice_btn->SetExtraSize(wxSize(FromDIP(38), FromDIP(10)));
    m_slice_btn->SetMinSize(wxSize(-1, FromDIP(24)));

    m_slice_option_btn->SetTextLayout(SideButton::EHorizontalOrientation::HO_Center);
    m_slice_option_btn->SetCornerRadius(FromDIP(12));
    m_slice_option_btn->SetExtraSize(wxSize(FromDIP(10), FromDIP(10)));
    m_slice_option_btn->SetIconOffset(FromDIP(2));
    m_slice_option_btn->SetMinSize(wxSize(FromDIP(24), FromDIP(24)));

    m_print_btn->SetTextLayout(SideButton::EHorizontalOrientation::HO_Left, FromDIP(15));
    m_print_btn->SetCornerRadius(FromDIP(12));
    m_print_btn->SetExtraSize(wxSize(FromDIP(38), FromDIP(10)));
    m_print_btn->SetMinSize(wxSize(-1, FromDIP(24)));

    m_print_option_btn->SetTextLayout(SideButton::EHorizontalOrientation::HO_Center);
    m_print_option_btn->SetCornerRadius(FromDIP(12));
    m_print_option_btn->SetExtraSize(wxSize(FromDIP(10), FromDIP(10)));
    m_print_option_btn->SetIconOffset(FromDIP(2));
    m_print_option_btn->SetMinSize(wxSize(FromDIP(24), FromDIP(24)));
}

void MainFrame::update_slice_print_status(SlicePrintEventType event, bool can_slice, bool can_print)
{
    bool enable_print = true, enable_slice = true;

    if (!can_slice)
    {
        if (m_slice_select == eSlicePlate)
            enable_slice = false;
    }
    if (!can_print)
        enable_print = false;


    //process print logic
    if (enable_print)
    {
        enable_print = get_enable_print_status();
    }

    //process slice logic
    if (enable_slice)
    {
        enable_slice = get_enable_slice_status();
    }

    BOOST_LOG_TRIVIAL(info) << __FUNCTION__ << boost::format(" m_slice_select %1%: can_slice= %2%, can_print %3%, enable_slice %4%, enable_print %5% ")%m_slice_select % can_slice %can_print %enable_slice %enable_print;
    m_print_btn->Enable(enable_print);
    m_slice_btn->Enable(enable_slice);
    m_slice_enable = enable_slice;
    m_print_enable = enable_print;
}


void MainFrame::on_dpi_changed(const wxRect& suggested_rect)
{
    wxGetApp().update_fonts(this);
    this->SetFont(this->normal_font());

#ifdef _MSW_DARK_MODE
    // update common mode sizer
    if (!wxGetApp().tabs_as_menu())
        dynamic_cast<Notebook*>(m_tabpanel)->Rescale();
#endif

#ifndef __APPLE__
    // BBS
    m_topbar->Rescale();
#endif

    m_tabpanel->Rescale();

    update_side_button_style();

    m_slice_btn->Rescale();
    m_print_btn->Rescale();
    m_slice_option_btn->Rescale();
    m_print_option_btn->Rescale();

    // update Plater
    wxGetApp().plater()->msw_rescale();

    // update Tabs
    //BBS GUI refactor: remove unused layout new/dlg
    //if (m_layout != ESettingsLayout::Dlg) // Do not update tabs if the Settings are in the separated dialog
    m_param_panel->msw_rescale();
    m_project->msw_rescale();
    m_monitor->msw_rescale();

    // BBS
#if 0
    for (size_t id = 0; id < m_menubar->GetMenuCount(); id++)
        msw_rescale_menu(m_menubar->GetMenu(id));
#endif

    // Workarounds for correct Window rendering after rescale

    /* Even if Window is maximized during moving,
     * first of all we should imitate Window resizing. So:
     * 1. cancel maximization, if it was set
     * 2. imitate resizing
     * 3. set maximization, if it was set
     */
    const bool is_maximized = this->IsMaximized();
    if (is_maximized)
        this->Maximize(false);

    /* To correct window rendering (especially redraw of a status bar)
     * we should imitate window resizing.
     */
    const wxSize& sz = this->GetSize();
    this->SetSize(sz.x + 1, sz.y + 1);
    this->SetSize(sz);

    this->Maximize(is_maximized);
}

void MainFrame::on_sys_color_changed()
{
    wxBusyCursor wait;

    // update label colors in respect to the system mode
    wxGetApp().init_label_colours();

#ifdef __APPLE__
    wxGetApp().force_colors_update();
    wxGetApp().update_ui_from_settings();
#endif //__APPLE__

#ifdef __WXMSW__
    wxGetApp().UpdateDarkUI(m_tabpanel);
 //   m_statusbar->update_dark_ui();
#ifdef _MSW_DARK_MODE
    // update common mode sizer
    if (!wxGetApp().tabs_as_menu())
        dynamic_cast<Notebook*>(m_tabpanel)->Rescale();
#endif
#endif

    // BBS
    m_tabpanel->Rescale();
    m_param_panel->msw_rescale();

    // update Plater
    wxGetApp().plater()->sys_color_changed();
    m_monitor->on_sys_color_changed();

    // update Tabs
    for (auto tab : wxGetApp().tabs_list)
        tab->sys_color_changed();
    for (auto tab : wxGetApp().model_tabs_list)
        tab->sys_color_changed();

    MenuFactory::sys_color_changed(m_menubar);

    WebView::RecreateAll();

    this->Refresh();
}

#ifdef _MSC_VER
    // \xA0 is a non-breaking space. It is entered here to spoil the automatic accelerators,
    // as the simple numeric accelerators spoil all numeric data entry.
static const wxString sep = "\t\xA0";
static const wxString sep_space = "\xA0";
#else
static const wxString sep = " - ";
static const wxString sep_space = "";
#endif

static wxMenu* generate_help_menu()
{
    wxMenu* helpMenu = new wxMenu();

    // shortcut key
    append_menu_item(helpMenu, wxID_ANY, _L("Keyboard Shortcuts") + sep + "&?", _L("Show the list of the keyboard shortcuts"),
        [](wxCommandEvent&) { wxGetApp().keyboard_shortcuts(); });
    // Show Beginner's Tutorial
    append_menu_item(helpMenu, wxID_ANY, _L("Setup Wizard"), _L("Setup Wizard"), [](wxCommandEvent &) {wxGetApp().ShowUserGuide();});

    helpMenu->AppendSeparator();
    // Open Config Folder
    append_menu_item(helpMenu, wxID_ANY, _L("Show Configuration Folder"), _L("Show Configuration Folder"),
        [](wxCommandEvent&) { Slic3r::GUI::desktop_open_datadir_folder(); });

    append_menu_item(helpMenu, wxID_ANY, _L("Show Tip of the Day"), _L("Show Tip of the Day"), [](wxCommandEvent&) {
        wxGetApp().plater()->get_notification_manager()->push_hint_notification(false);
        wxGetApp().plater()->get_current_canvas3D()->set_as_dirty();
        });

    // Report a bug
    //append_menu_item(helpMenu, wxID_ANY, _L("Report Bug(TODO)"), _L("Report a bug of BambuStudio"),
    //    [](wxCommandEvent&) {
    //        //TODO
    //    });
    // Check New Version
    append_menu_item(helpMenu, wxID_ANY, _L("Check for Update"), _L("Check for Update"),
        [](wxCommandEvent&) {
            wxGetApp().check_new_version_sf(true, 1);
        }, "", nullptr, []() {
            return true;
        });

    append_menu_item(helpMenu, wxID_ANY, _L("Open Network Test"), _L("Open Network Test"), [](wxCommandEvent&) {
            NetworkTestDialog dlg(wxGetApp().mainframe);
            dlg.ShowModal();
        });

    // About
#ifndef __APPLE__
    wxString about_title = wxString::Format(_L("&About %s"), SLIC3R_APP_FULL_NAME);
    append_menu_item(helpMenu, wxID_ANY, about_title, about_title,
            [](wxCommandEvent&) { Slic3r::GUI::about(); });
#endif

    return helpMenu;
}


static void add_common_publish_menu_items(wxMenu* publish_menu, MainFrame* mainFrame)
{
#ifndef __WINDOWS__
    append_menu_item(publish_menu, wxID_ANY, _L("Upload Models"), _L("Upload Models"),
        [](wxCommandEvent&) {
            if (!wxGetApp().getAgent()) {
                BOOST_LOG_TRIVIAL(info) << "publish: no agent";
                return;
            }

            //if (GUI::wxGetApp().plater()->model().objects.empty()) return;

            if (!wxGetApp().check_login())
                return;

            wxGetApp().open_publish_page_dialog();
        });

    append_menu_item(publish_menu, wxID_ANY, _L("Download Models"), _L("Download Models"),
        [](wxCommandEvent&) {
            if (!wxGetApp().getAgent()) {
                BOOST_LOG_TRIVIAL(info) << "publish: no agent";
                return;
}

            //if (GUI::wxGetApp().plater()->model().objects.empty()) return;

            if (!wxGetApp().check_login())
                return;

            wxGetApp().open_mall_page_dialog();
        });
#endif
}

static void add_common_view_menu_items(wxMenu* view_menu, MainFrame* mainFrame, std::function<bool(void)> can_change_view)
{
    // The camera control accelerators are captured by GLCanvas3D::on_char().
    append_menu_item(view_menu, wxID_ANY, _L("Default View") + "\t" + ctrl + "0", _L("Default View"), [mainFrame](wxCommandEvent&) {
        mainFrame->select_view("plate");
        mainFrame->plater()->get_current_canvas3D()->zoom_to_bed();
        },
        "", nullptr, [can_change_view]() { return can_change_view(); }, mainFrame);
    //view_menu->AppendSeparator();
    //TRN To be shown in the main menu View->Top
    append_menu_item(view_menu, wxID_ANY, _L("Top") + "\t" + ctrl + "1", _L("Top View"), [mainFrame](wxCommandEvent&) { mainFrame->select_view("top"); },
        "", nullptr, [can_change_view]() { return can_change_view(); }, mainFrame);
    //TRN To be shown in the main menu View->Bottom
    append_menu_item(view_menu, wxID_ANY, _L("Bottom") + "\t" + ctrl + "2", _L("Bottom View"), [mainFrame](wxCommandEvent&) { mainFrame->select_view("bottom"); },
        "", nullptr, [can_change_view]() { return can_change_view(); }, mainFrame);
    append_menu_item(view_menu, wxID_ANY, _L("Front") + "\t" + ctrl + "3", _L("Front View"), [mainFrame](wxCommandEvent&) { mainFrame->select_view("front"); },
        "", nullptr, [can_change_view]() { return can_change_view(); }, mainFrame);
    append_menu_item(view_menu, wxID_ANY, _L("Rear") + "\t" + ctrl + "4", _L("Rear View"), [mainFrame](wxCommandEvent&) { mainFrame->select_view("rear"); },
        "", nullptr, [can_change_view]() { return can_change_view(); }, mainFrame);
    append_menu_item(view_menu, wxID_ANY, _L("Left") + "\t" + ctrl + "5", _L("Left View"), [mainFrame](wxCommandEvent&) { mainFrame->select_view("left"); },
        "", nullptr, [can_change_view]() { return can_change_view(); }, mainFrame);
    append_menu_item(view_menu, wxID_ANY, _L("Right") + "\t" + ctrl + "6", _L("Right View"), [mainFrame](wxCommandEvent&) { mainFrame->select_view("right"); },
        "", nullptr, [can_change_view]() { return can_change_view(); }, mainFrame);
}

void MainFrame::init_menubar_as_editor()
{
#ifdef __APPLE__
    wxMenuBar::SetAutoWindowMenu(false);
    m_menubar = new wxMenuBar();
#endif

    // File menu
    wxMenu* fileMenu = new wxMenu;
    {
#ifdef __APPLE__
        // New Window
        append_menu_item(fileMenu, wxID_ANY, _L("New Window"), _L("Start a new window"),
                         [](wxCommandEvent&) { start_new_slicer(); }, "", nullptr,
                         []{ return true; }, this);
#endif
        // New Project
        append_menu_item(fileMenu, wxID_ANY, _L("New Project") + "\t" + ctrl + "N", _L("Start a new project"),
            [this](wxCommandEvent&) { if (m_plater) m_plater->new_project(); }, "", nullptr,
            [this](){return can_start_new_project(); }, this);
        // Open Project

#ifndef __APPLE__
        append_menu_item(fileMenu, wxID_ANY, _L("Open Project") + dots + "\t" + ctrl + "O", _L("Open a project file"),
            [this](wxCommandEvent&) { if (m_plater) m_plater->load_project(); }, "menu_open", nullptr,
            [this](){return can_open_project(); }, this);
#else
        append_menu_item(fileMenu, wxID_ANY, _L("Open Project") + dots + "\t" + ctrl + "O", _L("Open a project file"),
            [this](wxCommandEvent&) { if (m_plater) m_plater->load_project(); }, "", nullptr,
            [this](){return can_open_project(); }, this);
#endif

        // Recent Project
        wxMenu* recent_projects_menu = new wxMenu();
        wxMenuItem* recent_projects_submenu = append_submenu(fileMenu, recent_projects_menu, wxID_ANY, _L("Recent projects"), "");
        m_recent_projects.UseMenu(recent_projects_menu);
        Bind(wxEVT_MENU, [this](wxCommandEvent& evt) {
            size_t file_id = evt.GetId() - wxID_FILE1;
            wxString filename = m_recent_projects.GetHistoryFile(file_id);
                open_recent_project(file_id, filename);
            }, wxID_FILE1, wxID_FILE9);

        std::vector<std::string> recent_projects = wxGetApp().app_config->get_recent_projects();
        std::reverse(recent_projects.begin(), recent_projects.end());
        for (const std::string& project : recent_projects)
        {
            m_recent_projects.AddFileToHistory(from_u8(project));
        }
        m_recent_projects.LoadThumbnails();

        Bind(wxEVT_UPDATE_UI, [this](wxUpdateUIEvent& evt) { evt.Enable(can_open_project() && (m_recent_projects.GetCount() > 0)); }, recent_projects_submenu->GetId());

        // BBS: close save project
#ifndef __APPLE__
        append_menu_item(fileMenu, wxID_ANY, _L("Save Project") + "\t" + ctrl + "S", _L("Save current project to file"),
            [this](wxCommandEvent&) { if (m_plater) m_plater->save_project(); }, "menu_save", nullptr,
            [this](){return m_plater != nullptr && can_save(); }, this);
#else
        append_menu_item(fileMenu, wxID_ANY, _L("Save Project") + "\t" + ctrl + "S", _L("Save current project to file"),
            [this](wxCommandEvent&) { if (m_plater) m_plater->save_project(); }, "", nullptr,
            [this](){return m_plater != nullptr && can_save(); }, this);
#endif


#ifndef __APPLE__
        append_menu_item(fileMenu, wxID_ANY, _L("Save Project as") + dots + "\t" + ctrl + _L("Shift+") + "S", _L("Save current project as"),
            [this](wxCommandEvent&) { if (m_plater) m_plater->save_project(true); }, "menu_save", nullptr,
            [this](){return m_plater != nullptr && can_save_as(); }, this);
#else
        append_menu_item(fileMenu, wxID_ANY, _L("Save Project as") + dots + "\t" + ctrl + _L("Shift+") + "S", _L("Save current project as"),
            [this](wxCommandEvent&) { if (m_plater) m_plater->save_project(true); }, "", nullptr,
            [this](){return m_plater != nullptr && can_save_as(); }, this);
#endif


        fileMenu->AppendSeparator();

        // BBS
        wxMenu *import_menu = new wxMenu();
#ifndef __APPLE__
        append_menu_item(import_menu, wxID_ANY, _L("Import 3MF/STL/STEP/SVG/OBJ/AMF") + dots + "\t" + ctrl + "I", _L("Load a model"),
            [this](wxCommandEvent&) { if (m_plater) {
            m_plater->add_file();
        } }, "menu_import", nullptr,
            [this](){return can_add_models(); }, this);
#else
        append_menu_item(import_menu, wxID_ANY, _L("Import 3MF/STL/STEP/SVG/OBJ/AMF") + dots + "\t" + ctrl + "I", _L("Load a model"),
            [this](wxCommandEvent&) { if (m_plater) { m_plater->add_model(); } }, "", nullptr,
            [this](){return can_add_models(); }, this);
#endif
        append_menu_item(import_menu, wxID_ANY, _L("Import Configs") + dots /*+ "\tCtrl+I"*/, _L("Load configs"),
            [this](wxCommandEvent&) { load_config_file(); }, "menu_import", nullptr,
            [this](){return true; }, this);

        append_submenu(fileMenu, import_menu, wxID_ANY, _L("Import"), "");


        wxMenu* export_menu = new wxMenu();
        // BBS export as STL
        append_menu_item(export_menu, wxID_ANY, _L("Export all objects as STL") + dots, _L("Export all objects as STL"),
            [this](wxCommandEvent&) { if (m_plater) m_plater->export_stl(); }, "menu_export_stl", nullptr,
            [this](){return can_export_model(); }, this);
        append_menu_item(export_menu, wxID_ANY, _L("Export Generic 3MF") + dots/* + "\tCtrl+G"*/, _L("Export 3mf file without using some 3mf-extensions"),
            [this](wxCommandEvent&) { if (m_plater) m_plater->export_core_3mf(); }, "menu_export_sliced_file", nullptr,
            [this](){return can_export_model(); }, this);
        // BBS export .gcode.3mf
        append_menu_item(export_menu, wxID_ANY, _L("Export plate sliced file") + dots + "\t" + ctrl + "G", _L("Export current sliced file"),
            [this](wxCommandEvent&) { if (m_plater) wxPostEvent(m_plater, SimpleEvent(EVT_GLTOOLBAR_EXPORT_SLICED_FILE)); }, "menu_export_sliced_file", nullptr,
            [this](){return can_export_gcode(); }, this);

        append_menu_item(export_menu, wxID_ANY, _L("Export all plate sliced file") + dots/* + "\tCtrl+G"*/, _L("Export all plate sliced file"),
            [this](wxCommandEvent&) { if (m_plater) wxPostEvent(m_plater, SimpleEvent(EVT_GLTOOLBAR_EXPORT_ALL_SLICED_FILE)); }, "menu_export_sliced_file", nullptr,
            [this]() {return can_export_all_gcode(); }, this);

        append_menu_item(export_menu, wxID_ANY, _L("Export G-code") + dots/* + "\tCtrl+G"*/, _L("Export current plate as G-code"),
            [this](wxCommandEvent&) { if (m_plater) m_plater->export_gcode(false); }, "menu_export_gcode", nullptr,
            [this]() {return can_export_gcode(); }, this);
        append_menu_item(
            export_menu, wxID_ANY, _L("Export &Configs") + dots /* + "\tCtrl+E"*/, _L("Export current configuration to files"),
            [this](wxCommandEvent &) { export_config(); },
            "menu_export_config", nullptr,
            []() { return true; }, this);

        append_submenu(fileMenu, export_menu, wxID_ANY, _L("Export"), "");

        fileMenu->AppendSeparator();

#ifndef __APPLE__
        append_menu_item(fileMenu, wxID_EXIT, _L("Quit"), wxString::Format(_L("Quit")),
            [this](wxCommandEvent&) { Close(false); }, "menu_exit", nullptr);
#else
        append_menu_item(fileMenu, wxID_EXIT, _L("Quit"), wxString::Format(_L("Quit")),
            [this](wxCommandEvent&) { Close(false); }, "", nullptr);
#endif
    }

    // Edit menu
    wxMenu* editMenu = nullptr;
    if (m_plater != nullptr)
    {
        editMenu = new wxMenu();
    #ifdef __APPLE__
        // Backspace sign
        wxString hotkey_delete = "\u232b";
    #else
        wxString hotkey_delete = "Del";
    #endif

    auto handle_key_event = [](wxKeyEvent& evt) {
        if (wxGetApp().imgui()->update_key_data(evt)) {
            wxGetApp().plater()->get_current_canvas3D()->render();
            return true;
        }
        return false;
    };
#ifndef __APPLE__
        // BBS undo
        append_menu_item(editMenu, wxID_ANY, _L("Undo") + "\t" + ctrl + "Z",
            _L("Undo"), [this](wxCommandEvent&) { m_plater->undo(); },
            "menu_undo", nullptr, [this](){return m_plater->can_undo(); }, this);
        // BBS redo
        append_menu_item(editMenu, wxID_ANY, _L("Redo") + "\t" + ctrl + "Y",
            _L("Redo"), [this](wxCommandEvent&) { m_plater->redo(); },
            "menu_redo", nullptr, [this](){return m_plater->can_redo(); }, this);
        editMenu->AppendSeparator();
        // BBS Cut TODO
        append_menu_item(editMenu, wxID_ANY, _L("Cut") + "\t" + ctrl + "X",
            _L("Cut selection to clipboard"), [this](wxCommandEvent&) {m_plater->cut_selection_to_clipboard(); },
            "menu_cut", nullptr, [this]() {return m_plater->can_copy_to_clipboard(); }, this);
        // BBS Copy
        append_menu_item(editMenu, wxID_ANY, _L("Copy") + "\t" + ctrl + "C",
            _L("Copy selection to clipboard"), [this](wxCommandEvent&) { m_plater->copy_selection_to_clipboard(); },
            "menu_copy", nullptr, [this](){return m_plater->can_copy_to_clipboard(); }, this);
        // BBS Paste
        append_menu_item(editMenu, wxID_ANY, _L("Paste") + "\t" + ctrl + "V",
            _L("Paste clipboard"), [this](wxCommandEvent&) { m_plater->paste_from_clipboard(); },
            "menu_paste", nullptr, [this](){return m_plater->can_paste_from_clipboard(); }, this);
        // BBS Delete selected
        append_menu_item(editMenu, wxID_ANY, _L("Delete selected") + "\t" + _L("Del"),
            _L("Deletes the current selection"),[this](wxCommandEvent&) { m_plater->remove_selected(); },
            "menu_remove", nullptr, [this](){return can_delete(); }, this);
        //BBS: delete all
        append_menu_item(editMenu, wxID_ANY, _L("Delete all") + "\t" + ctrl + "D",
            _L("Deletes all objects"),[this](wxCommandEvent&) { m_plater->delete_all_objects_from_model(); },
            "menu_remove", nullptr, [this](){return can_delete_all(); }, this);
        editMenu->AppendSeparator();
        // BBS Clone Selected
        append_menu_item(editMenu, wxID_ANY, _L("Clone selected") /*+ "\tCtrl+M"*/,
            _L("Clone copies of selections"),[this](wxCommandEvent&) {
                m_plater->clone_selection();
            },
            "menu_remove", nullptr, [this](){return can_clone(); }, this);
        editMenu->AppendSeparator();
#else
        // BBS undo
        append_menu_item(editMenu, wxID_ANY, _L("Undo") + "\t" + ctrl + "Z",
            _L("Undo"), [this, handle_key_event](wxCommandEvent&) {
                wxKeyEvent e;
                e.SetEventType(wxEVT_KEY_DOWN);
                e.SetControlDown(true);
                e.m_keyCode = 'Z';
                if (handle_key_event(e)) {
                    return;
                }
                m_plater->undo(); },
            "", nullptr, [this](){return m_plater->can_undo(); }, this);
        // BBS redo
        append_menu_item(editMenu, wxID_ANY, _L("Redo") + "\t" + ctrl + "Y",
            _L("Redo"), [this, handle_key_event](wxCommandEvent&) {
                wxKeyEvent e;
                e.SetEventType(wxEVT_KEY_DOWN);
                e.SetControlDown(true);
                e.m_keyCode = 'Y';
                if (handle_key_event(e)) {
                    return;
                }
                m_plater->redo(); },
            "", nullptr, [this](){return m_plater->can_redo(); }, this);
        editMenu->AppendSeparator();
        // BBS Cut TODO
        append_menu_item(editMenu, wxID_ANY, _L("Cut") + "\t" + ctrl + "X",
            _L("Cut selection to clipboard"), [this, handle_key_event](wxCommandEvent&) {
                wxKeyEvent e;
                e.SetEventType(wxEVT_KEY_DOWN);
                e.SetControlDown(true);
                e.m_keyCode = 'X';
                if (handle_key_event(e)) {
                    return;
                }
                m_plater->cut_selection_to_clipboard(); },
            "", nullptr, [this]() {return m_plater->can_copy_to_clipboard(); }, this);
        // BBS Copy
        append_menu_item(editMenu, wxID_ANY, _L("Copy") + "\t" + ctrl + "C",
            _L("Copy selection to clipboard"), [this, handle_key_event](wxCommandEvent&) {
                wxKeyEvent e;
                e.SetEventType(wxEVT_KEY_DOWN);
                e.SetControlDown(true);
                e.m_keyCode = 'C';
                if (handle_key_event(e)) {
                    return;
                }
                m_plater->copy_selection_to_clipboard(); },
            "", nullptr, [this](){return m_plater->can_copy_to_clipboard(); }, this);
        // BBS Paste
        append_menu_item(editMenu, wxID_ANY, _L("Paste") + "\t" + ctrl + "V",
            _L("Paste clipboard"), [this, handle_key_event](wxCommandEvent&) {
                wxKeyEvent e;
                e.SetEventType(wxEVT_KEY_DOWN);
                e.SetControlDown(true);
                e.m_keyCode = 'V';
                if (handle_key_event(e)) {
                    return;
                }
                m_plater->paste_from_clipboard(); },
            "", nullptr, [this](){return m_plater->can_paste_from_clipboard(); }, this);
#if 0
        // BBS Delete selected
        append_menu_item(editMenu, wxID_ANY, _L("Delete selected") + "\tBackSpace",
            _L("Deletes the current selection"),[this](wxCommandEvent&) { 
                m_plater->remove_selected();
            },
            "", nullptr, [this](){return can_delete(); }, this);
#endif
        //BBS: delete all
        append_menu_item(editMenu, wxID_ANY, _L("Delete all") + "\t" + ctrl + "D",
            _L("Deletes all objects"),[this, handle_key_event](wxCommandEvent&) {
                wxKeyEvent e;
                e.SetEventType(wxEVT_KEY_DOWN);
                e.SetControlDown(true);
                e.m_keyCode = 'D';
                if (handle_key_event(e)) {
                    return;
                }
                m_plater->delete_all_objects_from_model(); },
            "", nullptr, [this](){return can_delete_all(); }, this);
        editMenu->AppendSeparator();
        // BBS Clone Selected
        append_menu_item(editMenu, wxID_ANY, _L("Clone selected") + "\t" + ctrl + "M",
            _L("Clone copies of selections"),[this, handle_key_event](wxCommandEvent&) {
                wxKeyEvent e;
                e.SetEventType(wxEVT_KEY_DOWN);
                e.SetControlDown(true);
                e.m_keyCode = 'M';
                if (handle_key_event(e)) {
                    return;
                }
                m_plater->clone_selection();
            },
            "", nullptr, [this](){return can_clone(); }, this);
        editMenu->AppendSeparator();
#endif

        // BBS Select All
        append_menu_item(editMenu, wxID_ANY, _L("Select all") + "\t" + ctrl + "A",
            _L("Selects all objects"), [this, handle_key_event](wxCommandEvent&) { 
                wxKeyEvent e;
                e.SetEventType(wxEVT_KEY_DOWN);
                e.SetControlDown(true);
                e.m_keyCode = 'A';
                if (handle_key_event(e)) {
                    return;
                }
                m_plater->select_all(); },
            "", nullptr, [this](){return can_select(); }, this);
        // BBS Deslect All
        append_menu_item(editMenu, wxID_ANY, _L("Deselect all") + "\tEsc",
            _L("Deselects all objects"), [this, handle_key_event](wxCommandEvent&) {
                wxKeyEvent e;
                e.SetEventType(wxEVT_KEY_DOWN);
                e.m_keyCode = WXK_ESCAPE;
                if (handle_key_event(e)) {
                    return;
                }
                m_plater->deselect_all(); },
            "", nullptr, [this](){return can_deselect(); }, this);
        //editMenu->AppendSeparator();
        //append_menu_check_item(editMenu, wxID_ANY, _L("Show Model Mesh(TODO)"),
        //    _L("Display triangles of models"), [this](wxCommandEvent& evt) {
        //        wxGetApp().app_config->set_bool("show_model_mesh", evt.GetInt() == 1);
        //    }, nullptr, [this]() {return can_select(); }, [this]() { return wxGetApp().app_config->get("show_model_mesh").compare("true") == 0; }, this);
        //append_menu_check_item(editMenu, wxID_ANY, _L("Show Model Shadow(TODO)"), _L("Display shadow of objects"),
        //    [this](wxCommandEvent& evt) {
        //        wxGetApp().app_config->set_bool("show_model_shadow", evt.GetInt() == 1);
        //    }, nullptr, [this]() {return can_select(); }, [this]() { return wxGetApp().app_config->get("show_model_shadow").compare("true") == 0; }, this);
        //editMenu->AppendSeparator();
        //append_menu_check_item(editMenu, wxID_ANY, _L("Show Printable Box(TODO)"), _L("Display printable box"),
        //    [this](wxCommandEvent& evt) {
        //        wxGetApp().app_config->set_bool("show_printable_box", evt.GetInt() == 1);
        //    }, nullptr, [this]() {return can_select(); }, [this]() { return wxGetApp().app_config->get("show_printable_box").compare("true") == 0; }, this);
    }

    // BBS

    //publish menu

    if (m_plater) {
        publishMenu = new wxMenu();
        add_common_publish_menu_items(publishMenu, this);
        publishMenu->AppendSeparator();
    }

    // View menu
    wxMenu* viewMenu = nullptr;
    if (m_plater) {
        viewMenu = new wxMenu();
        add_common_view_menu_items(viewMenu, this, std::bind(&MainFrame::can_change_view, this));
        viewMenu->AppendSeparator();

        //BBS perspective view
        wxWindowID camera_id_base = wxWindow::NewControlId(int(wxID_CAMERA_COUNT));
        auto perspective_item = append_menu_radio_item(viewMenu, wxID_CAMERA_PERSPECTIVE + camera_id_base, _L("Use Perspective View"), _L("Use Perspective View"),
            [this](wxCommandEvent&) {
                wxGetApp().app_config->set_bool("use_perspective_camera", true);
                wxGetApp().update_ui_from_settings();
            }, nullptr);
        //BBS orthogonal view
        auto orthogonal_item = append_menu_radio_item(viewMenu, wxID_CAMERA_ORTHOGONAL + camera_id_base, _L("Use Orthogonal View"), _L("Use Orthogonal View"),
            [this](wxCommandEvent&) {
                wxGetApp().app_config->set_bool("use_perspective_camera", false);
                wxGetApp().update_ui_from_settings();
            }, nullptr);
        if (wxGetApp().app_config->get("use_perspective_camera").compare("true") == 0)
            viewMenu->Check(wxID_CAMERA_PERSPECTIVE + camera_id_base, true);
        else
            viewMenu->Check(wxID_CAMERA_ORTHOGONAL + camera_id_base, true);

        viewMenu->AppendSeparator();
        append_menu_check_item(viewMenu, wxID_ANY, _L("Show &Labels") + "\t" + ctrl + "E", _L("Show object labels in 3D scene"),
            [this](wxCommandEvent&) { m_plater->show_view3D_labels(!m_plater->are_view3D_labels_shown()); m_plater->get_current_canvas3D()->post_event(SimpleEvent(wxEVT_PAINT)); }, this,
            [this]() { return m_plater->is_view3D_shown(); }, [this]() { return m_plater->are_view3D_labels_shown(); }, this);

        /*viewMenu->AppendSeparator();
        append_menu_check_item(viewMenu, wxID_ANY, _L("Show &Wireframe") + "\tCtrl+Shift+Enter", _L("Show wireframes in 3D scene"),
            [this](wxCommandEvent&) { m_plater->toggle_show_wireframe(); m_plater->get_current_canvas3D()->post_event(SimpleEvent(wxEVT_PAINT)); }, this,
            [this]() { return m_plater->is_wireframe_enabled(); }, [this]() { return m_plater->is_show_wireframe(); }, this);*/

        //viewMenu->AppendSeparator();
        ////BBS orthogonal view
        //append_menu_check_item(viewMenu, wxID_ANY, _L("Show Edges(TODO)"), _L("Show Edges"),
        //    [this](wxCommandEvent& evt) {
        //        wxGetApp().app_config->set("show_build_edges", evt.GetInt() == 1 ? "true" : "false");
        //    }, nullptr, [this]() {return can_select(); }, [this]() {
        //        std::string show_build_edges = wxGetApp().app_config->get("show_build_edges");
        //        return show_build_edges.compare("true") == 0;
        //    }, this);
    }

    wxWindowID config_id_base = wxWindow::NewControlId(int(ConfigMenuCnt));
    //TODO remove
    //auto config_wizard_name = _(ConfigWizard::name(true) + "(Debug)");
    //const auto config_wizard_tooltip = from_u8((boost::format(_utf8(L("Run %s"))) % config_wizard_name).str());
    //auto config_item = new wxMenuItem(m_topbar->GetTopMenu(), ConfigMenuWizard + config_id_base, config_wizard_name, config_wizard_tooltip);
#ifdef __APPLE__
    wxWindowID bambu_studio_id_base = wxWindow::NewControlId(int(2));
    wxMenu* parent_menu = m_menubar->OSXGetAppleMenu();
    //auto preference_item = new wxMenuItem(parent_menu, BambuStudioMenuPreferences + bambu_studio_id_base, _L("Preferences") + "\tCtrl+,", "");
#else
    wxMenu* parent_menu = m_topbar->GetTopMenu();
    auto preference_item = new wxMenuItem(parent_menu, ConfigMenuPreferences + config_id_base, _L("Preferences") + "\t" + ctrl + "P", "");

#endif
    //auto printer_item = new wxMenuItem(parent_menu, ConfigMenuPrinter + config_id_base, _L("Printer"), "");
    //auto language_item = new wxMenuItem(parent_menu, ConfigMenuLanguage + config_id_base, _L("Switch Language"), "");
//    parent_menu->Bind(wxEVT_MENU, [this, config_id_base](wxEvent& event) {
//        switch (event.GetId() - config_id_base) {
//        //case ConfigMenuLanguage:
//        //{
//        //    /* Before change application language, let's check unsaved changes on 3D-Scene
//        //     * and draw user's attention to the application restarting after a language change
//        //     */
//        //    {
//        //        // the dialog needs to be destroyed before the call to switch_language()
//        //        // or sometimes the application crashes into wxDialogBase() destructor
//        //        // so we put it into an inner scope
//        //        wxString title = _L("Language selection");
//        //        wxMessageDialog dialog(nullptr,
//        //            _L("Switching the language requires application restart.\n") + "\n\n" +
//        //            _L("Do you want to continue?"),
//        //            title,
//        //            wxICON_QUESTION | wxOK | wxCANCEL);
//        //        if (dialog.ShowModal() == wxID_CANCEL)
//        //            return;
//        //    }
//
//        //    wxGetApp().switch_language();
//        //    break;
//        //}
//        //case ConfigMenuWizard:
//        //{
//        //    wxGetApp().run_wizard(ConfigWizard::RR_USER);
//        //    break;
//        //}
//        case ConfigMenuPrinter:
//        {
//            wxGetApp().params_dialog()->Popup();
//            wxGetApp().get_tab(Preset::TYPE_PRINTER)->restore_last_select_item();
//            break;
//        }
//        case ConfigMenuPreferences:
//        {
//            CallAfter([this] {
//                PreferencesDialog dlg(this);
//                dlg.ShowModal();
//#if ENABLE_GCODE_LINES_ID_IN_H_SLIDER
//                if (dlg.seq_top_layer_only_changed() || dlg.seq_seq_top_gcode_indices_changed())
//#else
//                if (dlg.seq_top_layer_only_changed())
//#endif // ENABLE_GCODE_LINES_ID_IN_H_SLIDER
//                    plater()->refresh_print();
//#if ENABLE_CUSTOMIZABLE_FILES_ASSOCIATION_ON_WIN
//#ifdef _WIN32
//                /*
//                if (wxGetApp().app_config()->get("associate_3mf") == "true")
//                    wxGetApp().associate_3mf_files();
//                if (wxGetApp().app_config()->get("associate_stl") == "true")
//                    wxGetApp().associate_stl_files();
//                /*if (wxGetApp().app_config()->get("associate_step") == "true")
//                    wxGetApp().associate_step_files();*/
//#endif // _WIN32
//#endif
//            });
//            break;
//        }
//        default:
//            break;
//        }
//    });

#ifdef __APPLE__
    wxString about_title = wxString::Format(_L("&About %s"), SLIC3R_APP_FULL_NAME);
    //auto about_item = new wxMenuItem(parent_menu, BambuStudioMenuAbout + bambu_studio_id_base, about_title, "");
        //parent_menu->Bind(wxEVT_MENU, [this, bambu_studio_id_base](wxEvent& event) {
        //    switch (event.GetId() - bambu_studio_id_base) {
        //        case BambuStudioMenuAbout:
        //            Slic3r::GUI::about();
        //            break;
        //        case BambuStudioMenuPreferences:
        //            CallAfter([this] {
        //                PreferencesDialog dlg(this);
        //                dlg.ShowModal();
        //#if ENABLE_GCODE_LINES_ID_IN_H_SLIDER
        //                if (dlg.seq_top_layer_only_changed() || dlg.seq_seq_top_gcode_indices_changed())
        //#else
        //                if (dlg.seq_top_layer_only_changed())
        //#endif // ENABLE_GCODE_LINES_ID_IN_H_SLIDER
        //                    plater()->refresh_print();
        //            });
        //            break;
        //        default:
        //            break;
        //    }
        //});
    //parent_menu->Insert(0, about_item);
    append_menu_item(
        parent_menu, wxID_ANY, _L(about_title), "",
        [this](wxCommandEvent &) { Slic3r::GUI::about();},
        "", nullptr, []() { return true; }, this, 0);
    append_menu_item(
        parent_menu, wxID_ANY, _L("Preferences") + "\t" + ctrl + ",", "",
        [this](wxCommandEvent &) {
            PreferencesDialog dlg(this);
            dlg.ShowModal();
#if ENABLE_GCODE_LINES_ID_IN_H_SLIDER
            if (dlg.seq_top_layer_only_changed() || dlg.seq_seq_top_gcode_indices_changed())
#else
            if (dlg.seq_top_layer_only_changed())
#endif
                plater()->refresh_print();
        },
        "", nullptr, []() { return true; }, this, 1);
    //parent_menu->Insert(1, preference_item);
#endif
    // Help menu
    auto helpMenu = generate_help_menu();


#ifndef __APPLE__
    m_topbar->SetFileMenu(fileMenu);
    if (editMenu)
        m_topbar->AddDropDownSubMenu(editMenu, _L("Edit"));
    if (viewMenu)
        m_topbar->AddDropDownSubMenu(viewMenu, _L("View"));
    //BBS add Preference

    append_menu_item(
        m_topbar->GetTopMenu(), wxID_ANY, _L("Preferences") + "\t" + ctrl + "P", "",
        [this](wxCommandEvent &) {
            PreferencesDialog dlg(this);
            dlg.ShowModal();
#if ENABLE_GCODE_LINES_ID_IN_H_SLIDER
            if (dlg.seq_top_layer_only_changed() || dlg.seq_seq_top_gcode_indices_changed())
#else
            if (dlg.seq_top_layer_only_changed())
#endif
                plater()->refresh_print();
        },
        "", nullptr, []() { return true; }, this);
    //m_topbar->AddDropDownMenuItem(preference_item);
    //m_topbar->AddDropDownMenuItem(printer_item);
    //m_topbar->AddDropDownMenuItem(language_item);
    //m_topbar->AddDropDownMenuItem(config_item);
    m_topbar->AddDropDownSubMenu(helpMenu, _L("Help"));

    // SoftFever calibrations

    // Flowrate
    append_menu_item(m_topbar->GetCalibMenu(), wxID_ANY, _L("Temperature"), _L("Temperature Calibration"),
        [this](wxCommandEvent&) {
            if (!m_temp_calib_dlg)
                m_temp_calib_dlg = new Temp_Calibration_Dlg((wxWindow*)this, wxID_ANY, m_plater);
            m_temp_calib_dlg->ShowModal();
        }, "", nullptr,
        [this]() {return m_plater->is_view3D_shown();; }, this);
    auto flowrate_menu = new wxMenu();
    append_menu_item(
        flowrate_menu, wxID_ANY, _L("Pass 1"), _L("Flow rate test - Pass 1"),
        [this](wxCommandEvent&) { if (m_plater) m_plater->calib_flowrate(1); }, "", nullptr,
        [this]() {return m_plater->is_view3D_shown();; }, this);
    append_menu_item(flowrate_menu, wxID_ANY, _L("Pass 2"), _L("Flow rate test - Pass 2"),
        [this](wxCommandEvent&) { if (m_plater) m_plater->calib_flowrate(2); }, "", nullptr,
        [this]() {return m_plater->is_view3D_shown();; }, this);
    m_topbar->GetCalibMenu()->AppendSubMenu(flowrate_menu, _L("Flow rate"));
    append_menu_item(m_topbar->GetCalibMenu(), wxID_ANY, _L("Pressure advance"), _L("Pressure advance"),
        [this](wxCommandEvent&) {
            if (!m_pa_calib_dlg)
                m_pa_calib_dlg = new PA_Calibration_Dlg((wxWindow*)this, wxID_ANY, m_plater);
            m_pa_calib_dlg->ShowModal();
        }, "", nullptr,
        [this]() {return m_plater->is_view3D_shown();; }, this);
    append_menu_item(m_topbar->GetCalibMenu(), wxID_ANY, _L("Retraction test"), _L("Retraction test"),
        [this](wxCommandEvent&) {
            if (!m_retraction_calib_dlg)
                m_retraction_calib_dlg = new Retraction_Test_Dlg((wxWindow*)this, wxID_ANY, m_plater);
            m_retraction_calib_dlg->ShowModal();
        }, "", nullptr,
        [this]() {return m_plater->is_view3D_shown();; }, this);
<<<<<<< HEAD

=======
        
    append_menu_item(m_topbar->GetCalibMenu(), wxID_ANY, _L("Orca Tolerance Test"), _L("Orca Tolerance Test"),
        [this](wxCommandEvent&) {
            m_plater->new_project();
        m_plater->add_model(false, Slic3r::resources_dir() + "/calib/tolerance_test/OrcaToleranceTest.stl");
        }, "", nullptr,
        [this]() {return m_plater->is_view3D_shown();; }, this);
>>>>>>> 453b0cf8
    // Advance calibrations
    auto advance_menu = new wxMenu();

    append_menu_item(
        advance_menu, wxID_ANY, _L("Max flowrate"), _L("Max flowrate"),
        [this](wxCommandEvent&) {
            if (!m_vol_test_dlg)
                m_vol_test_dlg = new MaxVolumetricSpeed_Test_Dlg((wxWindow*)this, wxID_ANY, m_plater);
            m_vol_test_dlg->ShowModal();
        },
        "", nullptr,
        [this]() {return m_plater->is_view3D_shown();; }, this);

    append_menu_item(
        advance_menu, wxID_ANY, _L("VFA"), _L("VFA"),
        [this](wxCommandEvent&) {
            if (!m_vfa_test_dlg)
                m_vfa_test_dlg = new VFA_Test_Dlg((wxWindow*)this, wxID_ANY, m_plater);
            m_vfa_test_dlg->ShowModal();
        },
        "", nullptr,
        [this]() {return m_plater->is_view3D_shown();; }, this);
    m_topbar->GetCalibMenu()->AppendSubMenu(advance_menu, _L("More..."));

    // help 
    append_menu_item(m_topbar->GetCalibMenu(), wxID_ANY, _L("Tutorial"), _L("Calibration help"),
        [this](wxCommandEvent&) { wxLaunchDefaultBrowser("https://github.com/SoftFever/OrcaSlicer/wiki/Calibration", wxBROWSER_NEW_WINDOW); }, "", nullptr,
        [this]() {return m_plater->is_view3D_shown();; }, this);

#else
    m_menubar->Append(fileMenu, wxString::Format("&%s", _L("File")));
    if (editMenu)
        m_menubar->Append(editMenu, wxString::Format("&%s", _L("Edit")));
    if (viewMenu)
        m_menubar->Append(viewMenu, wxString::Format("&%s", _L("View")));
    /*if (publishMenu)
        m_menubar->Append(publishMenu, wxString::Format("&%s", _L("3D Models")));*/

    // SoftFever calibrations
    auto calib_menu = new wxMenu();

    // PA
    append_menu_item(calib_menu, wxID_ANY, _L("Temperature"), _L("Temperature"),
        [this](wxCommandEvent&) {
            if (!m_temp_calib_dlg)
                m_temp_calib_dlg = new Temp_Calibration_Dlg((wxWindow*)this, wxID_ANY, m_plater);
            m_temp_calib_dlg->ShowModal();
        }, "", nullptr,
        [this]() {return m_plater->is_view3D_shown();; }, this);
        
    // Flowrate
    auto flowrate_menu = new wxMenu();
    append_menu_item(flowrate_menu, wxID_ANY, _L("Pass 1"), _L("Flow rate test - Pass 1"),
        [this](wxCommandEvent&) { if (m_plater) m_plater->calib_flowrate(1); }, "", nullptr,
        [this]() {return m_plater->is_view3D_shown();; }, this);
    append_menu_item(flowrate_menu, wxID_ANY, _L("Pass 2"), _L("Flow rate test - Pass 2"),
        [this](wxCommandEvent&) { if (m_plater) m_plater->calib_flowrate(2); }, "", nullptr,
        [this]() {return m_plater->is_view3D_shown();; }, this);
    append_submenu(calib_menu,flowrate_menu,wxID_ANY,_L("Flow rate"),_L("Flow rate"),"",
                   [this]() {return m_plater->is_view3D_shown();; });

    // PA
    append_menu_item(calib_menu, wxID_ANY, _L("Pressure advance"), _L("Pressure advance"),
        [this](wxCommandEvent&) {
            if (!m_pa_calib_dlg)
                m_pa_calib_dlg = new PA_Calibration_Dlg((wxWindow*)this, wxID_ANY, m_plater);
            m_pa_calib_dlg->ShowModal();
        }, "", nullptr,
        [this]() {return m_plater->is_view3D_shown();; }, this);

    // Retraction
    append_menu_item(calib_menu, wxID_ANY, _L("Retraction test"), _L("Retraction test"),
        [this](wxCommandEvent&) {
            if (!m_retraction_calib_dlg)
                m_retraction_calib_dlg = new Retraction_Test_Dlg((wxWindow*)this, wxID_ANY, m_plater);
            m_retraction_calib_dlg->ShowModal();
        }, "", nullptr,
        [this]() {return m_plater->is_view3D_shown();; }, this);

<<<<<<< HEAD
=======
    // Tolerance Test
    append_menu_item(calib_menu, wxID_ANY, _L("Orca Tolerance Test"), _L("Orca Tolerance Test"),
        [this](wxCommandEvent&) {
            m_plater->new_project();
            m_plater->add_model(false, Slic3r::resources_dir() + "/calib/tolerance_test/OrcaToleranceTest.stl");
        }, "", nullptr,
        [this]() {return m_plater->is_view3D_shown();; }, this);

>>>>>>> 453b0cf8
    // Advance calibrations
    auto advance_menu = new wxMenu();
    append_menu_item(
        advance_menu, wxID_ANY, _L("Max flowrate"), _L("Max flowrate"),
        [this](wxCommandEvent&) { 
            if (!m_vol_test_dlg)
                m_vol_test_dlg = new MaxVolumetricSpeed_Test_Dlg((wxWindow*)this, wxID_ANY, m_plater);
            m_vol_test_dlg->ShowModal(); 
        }, "", nullptr,
        [this]() {return m_plater->is_view3D_shown();; }, this);
    append_menu_item(
        advance_menu, wxID_ANY, _L("VFA"), _L("VFA"),
        [this](wxCommandEvent&) { 
            if (!m_vfa_test_dlg)
                m_vfa_test_dlg = new VFA_Test_Dlg((wxWindow*)this, wxID_ANY, m_plater);
            m_vfa_test_dlg->ShowModal();
        }, "", nullptr,
        [this]() {return m_plater->is_view3D_shown();; }, this);    
       
    append_submenu(calib_menu, advance_menu, wxID_ANY, _L("More..."), _L("More calibrations"), "",
        [this]() {return m_plater->is_view3D_shown();; });
    // help
    append_menu_item(calib_menu, wxID_ANY, _L("Tutorial"), _L("Calibration help"),
        [this](wxCommandEvent&) { wxLaunchDefaultBrowser("https://github.com/SoftFever/OrcaSlicer/wiki/Calibration", wxBROWSER_NEW_WINDOW); }, "", nullptr,
        [this]() {return m_plater->is_view3D_shown();; }, this);
    
    m_menubar->Append(calib_menu,wxString::Format("&%s", _L("Calibration")));
    if (helpMenu)
        m_menubar->Append(helpMenu, wxString::Format("&%s", _L("Help")));
    SetMenuBar(m_menubar);

#endif

#ifdef _MSW_DARK_MODE
    if (wxGetApp().tabs_as_menu())
        m_menubar->EnableTop(6, false);
#endif

#ifdef __APPLE__
    // This fixes a bug on Mac OS where the quit command doesn't emit window close events
    // wx bug: https://trac.wxwidgets.org/ticket/18328
    wxMenu* apple_menu = m_menubar->OSXGetAppleMenu();
    if (apple_menu != nullptr) {
        apple_menu->Bind(wxEVT_MENU, [this](wxCommandEvent &) {
            Close();
        }, wxID_EXIT);
    }
#endif // __APPLE__
}

void MainFrame::show_publish_button(bool show)
{
    if (!m_menubar) return;

    if (show){
        m_menubar->Insert(4, publishMenu, wxString::Format("&%s", _L("3D Models")));
    }
    else {
        m_menubar->Remove(4);
    }
}

void MainFrame::set_max_recent_count(int max)
{
    max = max < 0 ? 0 : max > 10000 ? 10000 : max;
    size_t count = m_recent_projects.GetCount();
    m_recent_projects.SetMaxFiles(max);
    if (count != m_recent_projects.GetCount()) {
        count = m_recent_projects.GetCount();
        std::vector<std::string> recent_projects;
        for (size_t i = 0; i < count; ++i) {
            recent_projects.push_back(into_u8(m_recent_projects.GetHistoryFile(i)));
        }
        wxGetApp().app_config->set_recent_projects(recent_projects);
        wxGetApp().app_config->save();
        m_webview->SendRecentList("");
    }
}

void MainFrame::open_menubar_item(const wxString& menu_name,const wxString& item_name)
{
    if (m_menubar == nullptr)
        return;
    // Get menu object from menubar
    int     menu_index = m_menubar->FindMenu(menu_name);
    wxMenu* menu       = m_menubar->GetMenu(menu_index);
    if (menu == nullptr) {
        BOOST_LOG_TRIVIAL(error) << "Mainframe open_menubar_item function couldn't find menu: " << menu_name;
        return;
    }
    // Get item id from menu
    int     item_id   = menu->FindItem(item_name);
    if (item_id == wxNOT_FOUND)
    {
        // try adding three dots char
        item_id = menu->FindItem(item_name + dots);
    }
    if (item_id == wxNOT_FOUND)
    {
        BOOST_LOG_TRIVIAL(error) << "Mainframe open_menubar_item function couldn't find item: " << item_name;
        return;
    }
    // wxEVT_MENU will trigger item
    wxPostEvent((wxEvtHandler*)menu, wxCommandEvent(wxEVT_MENU, item_id));
}

void MainFrame::init_menubar_as_gcodeviewer()
{
    //BBS do not show gcode viewer mebu
#if 0
    wxMenu* fileMenu = new wxMenu;
    {
        append_menu_item(fileMenu, wxID_ANY, _L("&Open G-code") + dots + "\tCtrl+O", _L("Open a G-code file"),
            [this](wxCommandEvent&) { if (m_plater != nullptr) m_plater->load_gcode(); }, "open", nullptr,
            [this]() {return m_plater != nullptr; }, this);
#ifdef __APPLE__
        append_menu_item(fileMenu, wxID_ANY, _L("Re&load from Disk") + dots + "\tCtrl+Shift+R",
            _L("Reload the plater from disk"), [this](wxCommandEvent&) { m_plater->reload_gcode_from_disk(); },
            "", nullptr, [this]() { return !m_plater->get_last_loaded_gcode().empty(); }, this);
#else
        append_menu_item(fileMenu, wxID_ANY, _L("Re&load from Disk") + sep + "F5",
            _L("Reload the plater from disk"), [this](wxCommandEvent&) { m_plater->reload_gcode_from_disk(); },
            "", nullptr, [this]() { return !m_plater->get_last_loaded_gcode().empty(); }, this);
#endif // __APPLE__
        fileMenu->AppendSeparator();
        append_menu_item(fileMenu, wxID_ANY, _L("Export &Toolpaths as OBJ") + dots, _L("Export toolpaths as OBJ"),
            [this](wxCommandEvent&) { if (m_plater != nullptr) m_plater->export_toolpaths_to_obj(); }, "export_plater", nullptr,
            [this]() {return can_export_toolpaths(); }, this);
        append_menu_item(fileMenu, wxID_ANY, _L("Open &Studio") + dots, _L("Open Studio"),
            [](wxCommandEvent&) { start_new_slicer(); }, "", nullptr,
            []() {return true; }, this);
        fileMenu->AppendSeparator();
        append_menu_item(fileMenu, wxID_EXIT, _L("&Quit"), wxString::Format(_L("Quit %s"), SLIC3R_APP_NAME),
            [this](wxCommandEvent&) { Close(false); });
    }

    // View menu
    wxMenu* viewMenu = nullptr;
    if (m_plater != nullptr) {
        viewMenu = new wxMenu();
        add_common_view_menu_items(viewMenu, this, std::bind(&MainFrame::can_change_view, this));
    }

    // helpmenu
    auto helpMenu = generate_help_menu();

    m_menubar = new wxMenuBar();
    m_menubar->Append(fileMenu, _L("&File"));
    if (viewMenu != nullptr) m_menubar->Append(viewMenu, _L("&View"));
    // Add additional menus from C++
    wxGetApp().add_config_menu(m_menubar);
    m_menubar->Append(helpMenu, _L("&Help"));
    SetMenuBar(m_menubar);

#ifdef __APPLE__
    // This fixes a bug on Mac OS where the quit command doesn't emit window close events
    // wx bug: https://trac.wxwidgets.org/ticket/18328
    wxMenu* apple_menu = m_menubar->OSXGetAppleMenu();
    if (apple_menu != nullptr) {
        apple_menu->Bind(wxEVT_MENU, [this](wxCommandEvent&) {
            Close();
            }, wxID_EXIT);
    }
#endif // __APPLE__
#endif
}

void MainFrame::update_menubar()
{
    if (wxGetApp().is_gcode_viewer())
        return;

    const bool is_fff = plater()->printer_technology() == ptFFF;
}

void MainFrame::reslice_now()
{
    if (m_plater)
        m_plater->reslice();
}

struct ConfigsOverwriteConfirmDialog : MessageDialog
{
    ConfigsOverwriteConfirmDialog(wxWindow *parent, wxString name, bool exported)
        : MessageDialog(parent,
                        wxString::Format(exported ? _L("A file exists with the same name: %s, do you want to override it.") :
                                                  _L("A config exists with the same name: %s, do you want to override it."),
                                         name),
                        _L(exported ? "Overwrite file" : "Overwrite config"),
                        wxYES_NO | wxNO_DEFAULT)
    {
        add_button(wxID_YESTOALL, false, _L("Yes to All"));
        add_button(wxID_NOTOALL, false, _L("No to All"));
    }
};

void MainFrame::export_config()
{
    // Generate a cummulative configuration for the selected print, filaments and printer.
    wxDirDialog dlg(this, _L("Choose a directory"),
        from_u8(!m_last_config.IsEmpty() ? get_dir_name(m_last_config) : wxGetApp().app_config->get_last_dir()), wxDD_DEFAULT_STYLE | wxDD_DIR_MUST_EXIST);
    wxString path;
    if (dlg.ShowModal() == wxID_OK)
        path = dlg.GetPath();
    if (!path.IsEmpty()) {
        // Export the config bundle.
        wxGetApp().app_config->update_config_dir(into_u8(path));
        try {
            auto files = wxGetApp().preset_bundle->export_current_configs(into_u8(path), [this](std::string const & name) {
                    ConfigsOverwriteConfirmDialog dlg(this, from_u8(name), true);
                    int res = dlg.ShowModal();
                    int ids[]{wxID_NO, wxID_YES, wxID_NOTOALL, wxID_YESTOALL};
                    return std::find(ids, ids + 4, res) - ids;
            }, false);
            if (!files.empty())
                m_last_config = from_u8(files.back());
            MessageDialog dlg(this, wxString::Format(_L_PLURAL("There is %d config exported. (Only non-system configs)",
                "There are %d configs exported. (Only non-system configs)", files.size()), files.size()),
                              _L("Export result"), wxOK);
            dlg.ShowModal();
        } catch (const std::exception &ex) {
            show_error(this, ex.what());
        }
    }
}

// Load a config file containing a Print, Filament & Printer preset.
void MainFrame::load_config_file()
{
    //BBS do not load config file
 //   if (!wxGetApp().check_and_save_current_preset_changes(_L("Loading profile file"), "", false))
 //       return;
    wxFileDialog dlg(this, _L("Select profile to load:"),
        !m_last_config.IsEmpty() ? get_dir_name(m_last_config) : wxGetApp().app_config->get_last_dir(),
        "config.json", "Config files (*.json)|*.json", wxFD_OPEN | wxFD_MULTIPLE | wxFD_FILE_MUST_EXIST);
     wxArrayString files;
    if (dlg.ShowModal() != wxID_OK)
        return;
    dlg.GetPaths(files);
    std::vector<std::string> cfiles;
    for (auto file : files) {
        cfiles.push_back(into_u8(file));
        m_last_config = file;
    }
    bool update = false;
    wxGetApp().preset_bundle->import_presets(cfiles, [this](std::string const & name) {
            ConfigsOverwriteConfirmDialog dlg(this, from_u8(name), false);
            int           res = dlg.ShowModal();
            int           ids[]{wxID_NO, wxID_YES, wxID_NOTOALL, wxID_YESTOALL};
            return std::find(ids, ids + 4, res) - ids;
        },
        ForwardCompatibilitySubstitutionRule::Enable);
    if (!cfiles.empty()) {
        wxGetApp().app_config->update_config_dir(get_dir_name(cfiles.back()));
        wxGetApp().load_current_presets();
    }
    MessageDialog dlg2(this, wxString::Format(_L_PLURAL("There is %d config imported. (Only non-system and compatible configs)",
        "There are %d configs imported. (Only non-system and compatible configs)", cfiles.size()), cfiles.size()),
                        _L("Import result"), wxOK);
    dlg2.ShowModal();
}

// Load a config file containing a Print, Filament & Printer preset from command line.
bool MainFrame::load_config_file(const std::string &path)
{
    try {
        ConfigSubstitutions config_substitutions = wxGetApp().preset_bundle->load_config_file(path, ForwardCompatibilitySubstitutionRule::Enable);
        if (!config_substitutions.empty())
            show_substitutions_info(config_substitutions, path);
    } catch (const std::exception &ex) {
        show_error(this, ex.what());
        return false;
    }
    wxGetApp().load_current_presets();
    return true;
}

//BBS: export current config bundle as BBL default reference
//void MainFrame::export_current_configbundle()
//{
    // BBS do not export profile
   // if (!wxGetApp().check_and_save_current_preset_changes(_L("Exporting current profile bundle"),
   //     _L("Some presets are modified and the unsaved changes will not be exported into profile bundle."), false, true))
   //     return;

   // // validate current configuration in case it's dirty
   // auto err = wxGetApp().preset_bundle->full_config().validate();
   // if (! err.empty()) {
   //     show_error(this, err);
   //     return;
   // }
   // // Ask user for a file name.
   // wxFileDialog dlg(this, _L("Save BBL Default bundle as:"),
   //     !m_last_config.IsEmpty() ? get_dir_name(m_last_config) : wxGetApp().app_config->get_last_dir(),
   //     "BBL_config_bundle.ini",
   //     file_wildcards(FT_INI), wxFD_SAVE | wxFD_OVERWRITE_PROMPT);
   // wxString file;
   // if (dlg.ShowModal() == wxID_OK)
   //     file = dlg.GetPath();
   // if (!file.IsEmpty()) {
   //     // Export the config bundle.
   //     wxGetApp().app_config->update_config_dir(get_dir_name(file));
   //     try {
   //         wxGetApp().preset_bundle->export_current_configbundle(file.ToUTF8().data());
   //     } catch (const std::exception &ex) {
			//show_error(this, ex.what());
   //     }
   // }
//}

//BBS: export all the system preset configs to seperate files
/*void MainFrame::export_system_configs()
{
    // Ask user for a file name.
    wxDirDialog dlg(this, _L("choose a directory"),
        !m_last_config.IsEmpty() ? get_dir_name(m_last_config) : wxGetApp().app_config->get_last_dir(), wxDD_DEFAULT_STYLE | wxDD_DIR_MUST_EXIST);
    wxString path;
    if (dlg.ShowModal() == wxID_OK)
        path = dlg.GetPath();
    if (!path.IsEmpty()) {
        // Export the config bundle.
        wxGetApp().app_config->update_config_dir(path.ToStdString());
        try {
            wxGetApp().preset_bundle->export_system_configs(path.ToUTF8().data());
        } catch (const std::exception &ex) {
            show_error(this, ex.what());
        }
    }
}*/

//void MainFrame::export_configbundle(bool export_physical_printers /*= false*/)
//{
////    ; //BBS do not export config bundle
//}

// Loading a config bundle with an external file name used to be used
// to auto - install a config bundle on a fresh user account,
// but that behavior was not documented and likely buggy.
//void MainFrame::load_configbundle(wxString file/* = wxEmptyString, const bool reset_user_profile*/)
//{
//    ; //BBS do not import config bundle
//}

// Load a provied DynamicConfig into the Print / Filament / Printer tabs, thus modifying the active preset.
// Also update the plater with the new presets.
void MainFrame::load_config(const DynamicPrintConfig& config)
{
	PrinterTechnology printer_technology = wxGetApp().preset_bundle->printers.get_edited_preset().printer_technology();
	const auto       *opt_printer_technology = config.option<ConfigOptionEnum<PrinterTechnology>>("printer_technology");
	if (opt_printer_technology != nullptr && opt_printer_technology->value != printer_technology) {
		printer_technology = opt_printer_technology->value;
		this->plater()->set_printer_technology(printer_technology);
	}
#if 0
	for (auto tab : wxGetApp().tabs_list)
		if (tab->supports_printer_technology(printer_technology)) {
			if (tab->type() == Slic3r::Preset::TYPE_PRINTER)
				static_cast<TabPrinter*>(tab)->update_pages();
			tab->load_config(config);
		}
    if (m_plater)
        m_plater->on_config_change(config);
#else
	// Load the currently selected preset into the GUI, update the preset selection box.
    //FIXME this is not quite safe for multi-extruder printers,
    // as the number of extruders is not adjusted for the vector values.
    // (see PresetBundle::update_multi_material_filament_presets())
    // Better to call PresetBundle::load_config() instead?
    for (auto tab : wxGetApp().tabs_list)
        if (tab->supports_printer_technology(printer_technology)) {
            // Only apply keys, which are present in the tab's config. Ignore the other keys.
			for (const std::string &opt_key : tab->get_config()->diff(config))
				// Ignore print_settings_id, printer_settings_id, filament_settings_id etc.
				if (! boost::algorithm::ends_with(opt_key, "_settings_id"))
					tab->get_config()->option(opt_key)->set(config.option(opt_key));
        }

    wxGetApp().load_current_presets();
#endif
}

//BBS: GUI refactor
void MainFrame::select_tab(wxPanel* panel)
{
    if (!panel)
        return;
    if (panel == m_param_panel) {
        panel = m_plater;
    } else if (dynamic_cast<ParamsPanel*>(panel)) {
        wxGetApp().params_dialog()->Popup();
        return;
    }
    int page_idx = m_tabpanel->FindPage(panel);
    if (page_idx == tp3DEditor && m_tabpanel->GetSelection() == tpPreview)
        return;
    //BBS GUI refactor: remove unused layout new/dlg
    /*if (page_idx != wxNOT_FOUND && m_layout == ESettingsLayout::Dlg)
        page_idx++;*/
    select_tab(size_t(page_idx));
}

//BBS
void MainFrame::jump_to_monitor(std::string dev_id)
{
    m_tabpanel->SetSelection(tpMonitor);
    ((MonitorPanel*)m_monitor)->select_machine(dev_id);
}

//BBS GUI refactor: remove unused layout new/dlg
void MainFrame::select_tab(size_t tab/* = size_t(-1)*/)
{
    //bool tabpanel_was_hidden = false;

    // Controls on page are created on active page of active tab now.
    // We should select/activate tab before its showing to avoid an UI-flickering
    auto select = [this, tab](bool was_hidden) {
        // when tab == -1, it means we should show the last selected tab
        //BBS GUI refactor: remove unused layout new/dlg
        //size_t new_selection = tab == (size_t)(-1) ? m_last_selected_tab : (m_layout == ESettingsLayout::Dlg && tab != 0) ? tab - 1 : tab;
        size_t new_selection = tab == (size_t)(-1) ? m_last_selected_tab : tab;

        if (m_tabpanel->GetSelection() != (int)new_selection)
            m_tabpanel->SetSelection(new_selection);
#ifdef _MSW_DARK_MODE
        /*if (wxGetApp().tabs_as_menu()) {
            if (Tab* cur_tab = dynamic_cast<Tab*>(m_tabpanel->GetPage(new_selection)))
                update_marker_for_tabs_menu((m_layout == ESettingsLayout::Old ? m_menubar : m_settings_dialog.menubar()), cur_tab->title(), m_layout == ESettingsLayout::Old);
            else if (tab == 0 && m_layout == ESettingsLayout::Old)
                m_plater->get_current_canvas3D()->render();
        }*/
#endif
        if (tab == MainFrame::tp3DEditor && m_layout == ESettingsLayout::Old)
            m_plater->canvas3D()->render();
        else if (was_hidden) {
            Tab* cur_tab = dynamic_cast<Tab*>(m_tabpanel->GetPage(new_selection));
            if (cur_tab)
                cur_tab->OnActivate();
        }
    };

    select(false);
}

void MainFrame::request_select_tab(TabPosition pos)
{
    wxCommandEvent* evt = new wxCommandEvent(EVT_SELECT_TAB);
    evt->SetInt(pos);
    wxQueueEvent(this, evt);
}

// Set a camera direction, zoom to all objects.
void MainFrame::select_view(const std::string& direction)
{
     if (m_plater)
         m_plater->select_view(direction);
}

// #ys_FIXME_to_delete
void MainFrame::on_presets_changed(SimpleEvent &event)
{
    auto *tab = dynamic_cast<Tab*>(event.GetEventObject());
    wxASSERT(tab != nullptr);
    if (tab == nullptr) {
        return;
    }

    // Update preset combo boxes(Print settings, Filament, Material, Printer) from their respective tabs.
    auto presets = tab->get_presets();
    if (m_plater != nullptr && presets != nullptr) {

        // FIXME: The preset type really should be a property of Tab instead
        Slic3r::Preset::Type preset_type = tab->type();
        if (preset_type == Slic3r::Preset::TYPE_INVALID) {
            wxASSERT(false);
            return;
        }

        m_plater->on_config_change(*tab->get_config());

        m_plater->sidebar().update_presets(preset_type);
    }
}

// #ys_FIXME_to_delete
void MainFrame::on_value_changed(wxCommandEvent& event)
{
    auto *tab = dynamic_cast<Tab*>(event.GetEventObject());
    wxASSERT(tab != nullptr);
    if (tab == nullptr)
        return;

    auto opt_key = event.GetString();
    if (m_plater) {
        m_plater->on_config_change(*tab->get_config()); // propagate config change events to the plater
        if (opt_key == "extruders_count") {
            auto value = event.GetInt();
            m_plater->on_filaments_change(value);
        }
    }
}

void MainFrame::on_config_changed(DynamicPrintConfig* config) const
{
    if (m_plater)
        m_plater->on_config_change(*config); // propagate config change events to the plater
}

void MainFrame::set_print_button_to_default(PrintSelectType select_type)
{
    if (select_type == PrintSelectType::ePrintPlate) {
        m_print_btn->SetLabel(_L("Print plate"));
        m_print_select = ePrintPlate;
        if (m_print_enable)
            m_print_enable = get_enable_print_status();
        m_print_btn->Enable(m_print_enable);
        this->Layout();
    } else if (select_type == PrintSelectType::eSendGcode) {
        m_print_btn->SetLabel(_L("Print"));
        m_print_select = eSendGcode;
        if (m_print_enable)
            m_print_enable = get_enable_print_status() && can_send_gcode();
        m_print_btn->Enable(m_print_enable);
        this->Layout();
    } else {
        //unsupport
        return;
    }
}

void MainFrame::add_to_recent_projects(const wxString& filename)
{
    if (wxFileExists(filename))
    {
        m_recent_projects.AddFileToHistory(filename);
        std::vector<std::string> recent_projects;
        size_t count = m_recent_projects.GetCount();
        for (size_t i = 0; i < count; ++i)
        {
            recent_projects.push_back(into_u8(m_recent_projects.GetHistoryFile(i)));
        }
        wxGetApp().app_config->set_recent_projects(recent_projects);
        wxGetApp().app_config->save();
        m_webview->SendRecentList("");
    }
}

std::wstring MainFrame::FileHistory::GetThumbnailUrl(int index) const
{
    if (m_thumbnails[index].empty()) return L"";
    std::wstringstream wss;
    wss << L"data:image/png;base64,";
    wss << wxBase64Encode(m_thumbnails[index].data(), m_thumbnails[index].size());
    return wss.str();
}

void MainFrame::FileHistory::AddFileToHistory(const wxString &file)
{
    wxFileHistory::AddFileToHistory(file);
    if (m_load_called)
        m_thumbnails.push_front(bbs_3mf_get_thumbnail(into_u8(file).c_str()));
    else
        m_thumbnails.push_front("");
}

void MainFrame::FileHistory::RemoveFileFromHistory(size_t i)
{
    wxFileHistory::RemoveFileFromHistory(i);
    m_thumbnails.erase(m_thumbnails.begin() + i);
}

size_t MainFrame::FileHistory::FindFileInHistory(const wxString & file)
{
    return m_fileHistory.Index(file);
}

void MainFrame::FileHistory::LoadThumbnails()
{
    tbb::parallel_for(tbb::blocked_range<size_t>(0, GetCount()), [this](tbb::blocked_range<size_t> range) {
        for (size_t i = range.begin(); i < range.end(); ++i) {
            auto thumbnail = bbs_3mf_get_thumbnail(into_u8(GetHistoryFile(i)).c_str());
            if (!thumbnail.empty()) {
                m_thumbnails[i] = thumbnail;
            }
        }
    });
    m_load_called = true;
}

inline void MainFrame::FileHistory::SetMaxFiles(int max)
{
    m_fileMaxFiles  = max;
    size_t numFiles = m_fileHistory.size();
    while (numFiles > m_fileMaxFiles)
        RemoveFileFromHistory(--numFiles);
}

void MainFrame::get_recent_projects(boost::property_tree::wptree &tree)
{
    for (size_t i = 0; i < m_recent_projects.GetCount(); ++i) {
        boost::property_tree::wptree item;
        std::wstring proj = m_recent_projects.GetHistoryFile(i).ToStdWstring();
        item.put(L"project_name", proj.substr(proj.find_last_of(L"/\\") + 1));
        item.put(L"path", proj);
        boost::system::error_code ec;
        std::time_t t = boost::filesystem::last_write_time(proj, ec);
        if (!ec) {
            std::wstring time = wxDateTime(t).FormatISOCombined(' ').ToStdWstring();
            item.put(L"time", time);
            auto thumbnail = m_recent_projects.GetThumbnailUrl(i);
            if (!thumbnail.empty()) item.put(L"image", thumbnail);
        } else {
            item.put(L"time", _L("File is missing"));
        }
        tree.push_back({L"", item});
    }
}

void MainFrame::open_recent_project(size_t file_id, wxString const & filename)
{
    if (file_id == size_t(-1)) {
        file_id = m_recent_projects.FindFileInHistory(filename);
    }
    if (wxFileExists(filename)) {
        CallAfter([this, filename] {
            if (wxGetApp().can_load_project())
                m_plater->load_project(filename);
        });
    }
    else
    {
        MessageDialog msg(this, _L("The project is no longer available."), _L("Error"), wxOK | wxYES_DEFAULT);
        if (msg.ShowModal() == wxID_YES)
        {
            m_recent_projects.RemoveFileFromHistory(file_id);
            std::vector<std::string> recent_projects;
            size_t count = m_recent_projects.GetCount();
            for (size_t i = 0; i < count; ++i)
            {
                recent_projects.push_back(into_u8(m_recent_projects.GetHistoryFile(i)));
            }
            wxGetApp().app_config->set_recent_projects(recent_projects);
            wxGetApp().app_config->save();
            m_webview->SendRecentList("");
        }
    }
}

void MainFrame::remove_recent_project(size_t file_id, wxString const &filename)
{
    if (file_id == size_t(-1)) {
        if (filename.IsEmpty())
            while (m_recent_projects.GetCount() > 0)
                m_recent_projects.RemoveFileFromHistory(0);
        else
            file_id = m_recent_projects.FindFileInHistory(filename);
    }
    if (file_id != size_t(-1))
        m_recent_projects.RemoveFileFromHistory(file_id);
    std::vector<std::string> recent_projects;
    size_t count = m_recent_projects.GetCount();
    for (size_t i = 0; i < count; ++i)
    {
        recent_projects.push_back(into_u8(m_recent_projects.GetHistoryFile(i)));
    }
    wxGetApp().app_config->set_recent_projects(recent_projects);
    wxGetApp().app_config->save();
    m_webview->SendRecentList("");
}

void MainFrame::load_url(wxString url)
{
    BOOST_LOG_TRIVIAL(trace) << "load_url:" << url;
    auto evt = new wxCommandEvent(EVT_LOAD_URL, this->GetId());
    evt->SetString(url);
    wxQueueEvent(this, evt);
}

void MainFrame::load_printer_url(wxString url)
{
    BOOST_LOG_TRIVIAL(trace) << "load_printer_url:" << url;
    auto evt = new wxCommandEvent(EVT_LOAD_PRINTER_URL, this->GetId());
    evt->SetString(url);
    wxQueueEvent(this, evt);
}

void MainFrame::load_printer_url()
{
    PresetBundle &preset_bundle = *wxGetApp().preset_bundle;
    if (preset_bundle.printers.get_edited_preset().is_bbl_vendor_preset(&preset_bundle))
        return;
    
    auto cfg = preset_bundle.printers.get_edited_preset().config;
    wxString url =
        cfg.opt_string("print_host_webui").empty() ? cfg.opt_string("print_host") : cfg.opt_string("print_host_webui");
    if (!url.empty()) {
        if (!url.Lower().starts_with("http"))
            url = wxString::Format("http://%s", url);

        load_printer_url(url);
    }
}

bool MainFrame::is_printer_view() const { return m_tabpanel->GetSelection() == TabPosition::tpMonitor; }


void MainFrame::refresh_plugin_tips()
{
    if (m_webview != nullptr)
        m_webview->ShowNetpluginTip();
}

void MainFrame::RunScript(wxString js)
{
    if (m_webview != nullptr)
        m_webview->RunScript(js);
}

void MainFrame::technology_changed()
{
    // upadte DiffDlg
    diff_dialog.update_presets();

    // update menu titles
    PrinterTechnology pt = plater()->printer_technology();
    if (int id = m_menubar->FindMenu(pt == ptFFF ? _omitL("Material Settings") : _L("Filament Settings")); id != wxNOT_FOUND)
        m_menubar->SetMenuLabel(id, pt == ptSLA ? _omitL("Material Settings") : _L("Filament Settings"));
}

//
// Called after the Preferences dialog is closed and the program settings are saved.
// Update the UI based on the current preferences.
void MainFrame::update_ui_from_settings()
{
    if (m_plater)
        m_plater->update_ui_from_settings();
    for (auto tab: wxGetApp().tabs_list)
        tab->update_ui_from_settings();
}


void MainFrame::show_sync_dialog()
{
    SimpleEvent* evt = new SimpleEvent(EVT_SYNC_CLOUD_PRESET);
    wxQueueEvent(this, evt);
}

void MainFrame::update_side_preset_ui()
{
    // select last preset
    for (auto tab : wxGetApp().tabs_list) {
        tab->update_tab_ui();
    }

    //BBS: update the preset
    m_plater->sidebar().update_presets(Preset::TYPE_PRINTER);
    m_plater->sidebar().update_presets(Preset::TYPE_FILAMENT);
}

void MainFrame::on_select_default_preset(SimpleEvent& evt)
{
    MessageDialog dialog(this,
                    _L("Do you want to synchronize your personal data from Bambu Cloud? \n"
                        "It contains the following information:\n"
                        "1. The Process presets\n"
                        "2. The Filament presets\n"
                        "3. The Printer presets"),
                    _L("Synchronization"),
                    wxCENTER |
                    wxYES_DEFAULT | wxYES_NO |
                    wxICON_INFORMATION);

    /* get setting list */
    NetworkAgent* agent = wxGetApp().getAgent();
    switch ( dialog.ShowModal() )
    {
        case wxID_YES: {
            wxGetApp().app_config->set_bool("sync_user_preset", true);
            wxGetApp().start_sync_user_preset(true, true);
            break;
        }
        case wxID_NO:
            wxGetApp().app_config->set_bool("sync_user_preset", false);
            wxGetApp().stop_sync_user_preset();
            break;
        default:
            break;
    }

    update_side_preset_ui();
}

std::string MainFrame::get_base_name(const wxString &full_name, const char *extension) const
{
    boost::filesystem::path filename = boost::filesystem::path(full_name.wx_str()).filename();
    if (extension != nullptr)
		filename = filename.replace_extension(extension);
    return filename.string();
}

std::string MainFrame::get_dir_name(const wxString &full_name) const
{
    return boost::filesystem::path(into_u8(full_name)).parent_path().string();
}


// ----------------------------------------------------------------------------
// SettingsDialog
// ----------------------------------------------------------------------------

SettingsDialog::SettingsDialog(MainFrame* mainframe)
:DPIDialog(NULL, wxID_ANY, wxString(SLIC3R_APP_NAME) + " - " + _L("Settings"), wxDefaultPosition, wxDefaultSize, wxDEFAULT_FRAME_STYLE, "settings_dialog"),
//: DPIDialog(mainframe, wxID_ANY, wxString(SLIC3R_APP_NAME) + " - " + _L("Settings"), wxDefaultPosition, wxDefaultSize,
//        wxDEFAULT_DIALOG_STYLE | wxRESIZE_BORDER | wxMINIMIZE_BOX | wxMAXIMIZE_BOX, "settings_dialog"),
    m_main_frame(mainframe)
{
    if (wxGetApp().is_gcode_viewer())
        return;

#if defined(__WXMSW__)
    // ys_FIXME! temporary workaround for correct font scaling
    // Because of from wxWidgets 3.1.3 auto rescaling is implemented for the Fonts,
    // From the very beginning set dialog font to the wxSYS_DEFAULT_GUI_FONT
    this->SetFont(wxSystemSettings::GetFont(wxSYS_DEFAULT_GUI_FONT));
#else
    this->SetFont(wxGetApp().normal_font());
    this->SetBackgroundColour(wxSystemSettings::GetColour(wxSYS_COLOUR_WINDOW));
#endif // __WXMSW__

    // Load the icon either from the exe, or from the ico file.
#if _WIN32
    {
        TCHAR szExeFileName[MAX_PATH];
        GetModuleFileName(nullptr, szExeFileName, MAX_PATH);
        SetIcon(wxIcon(szExeFileName, wxBITMAP_TYPE_ICO));
    }
#else
    SetIcon(wxIcon(var("BambuStudio_128px.png"), wxBITMAP_TYPE_PNG));
#endif // _WIN32

    //just hide the Frame on closing
    this->Bind(wxEVT_CLOSE_WINDOW, [this](wxCloseEvent& evt) { this->Hide(); });

#ifdef _MSW_DARK_MODE
    if (wxGetApp().tabs_as_menu()) {
        // menubar
        //m_menubar = new wxMenuBar();
        //add_tabs_as_menu(m_menubar, mainframe, this);
        //this->SetMenuBar(m_menubar);
    }
#endif

    // initialize layout
    auto sizer = new wxBoxSizer(wxVERTICAL);
    sizer->SetSizeHints(this);
    SetSizer(sizer);
    Fit();

    const wxSize min_size = wxSize(85 * em_unit(), 50 * em_unit());
#ifdef __APPLE__
    // Using SetMinSize() on Mac messes up the window position in some cases
    // cf. https://groups.google.com/forum/#!topic/wx-users/yUKPBBfXWO0
    SetSize(min_size);
#else
    SetMinSize(min_size);
    SetSize(GetMinSize());
#endif
    Layout();
}

void SettingsDialog::on_dpi_changed(const wxRect& suggested_rect)
{
    if (wxGetApp().is_gcode_viewer())
        return;

    const int& em = em_unit();
    const wxSize& size = wxSize(85 * em, 50 * em);

    // BBS
    m_tabpanel->Rescale();

    // update Tabs
    for (auto tab : wxGetApp().tabs_list)
        tab->msw_rescale();

    SetMinSize(size);
    Fit();
    Refresh();
}


} // GUI
} // Slic3r<|MERGE_RESOLUTION|>--- conflicted
+++ resolved
@@ -2631,9 +2631,6 @@
             m_retraction_calib_dlg->ShowModal();
         }, "", nullptr,
         [this]() {return m_plater->is_view3D_shown();; }, this);
-<<<<<<< HEAD
-
-=======
         
     append_menu_item(m_topbar->GetCalibMenu(), wxID_ANY, _L("Orca Tolerance Test"), _L("Orca Tolerance Test"),
         [this](wxCommandEvent&) {
@@ -2641,7 +2638,6 @@
         m_plater->add_model(false, Slic3r::resources_dir() + "/calib/tolerance_test/OrcaToleranceTest.stl");
         }, "", nullptr,
         [this]() {return m_plater->is_view3D_shown();; }, this);
->>>>>>> 453b0cf8
     // Advance calibrations
     auto advance_menu = new wxMenu();
 
@@ -2721,8 +2717,6 @@
         }, "", nullptr,
         [this]() {return m_plater->is_view3D_shown();; }, this);
 
-<<<<<<< HEAD
-=======
     // Tolerance Test
     append_menu_item(calib_menu, wxID_ANY, _L("Orca Tolerance Test"), _L("Orca Tolerance Test"),
         [this](wxCommandEvent&) {
@@ -2731,7 +2725,6 @@
         }, "", nullptr,
         [this]() {return m_plater->is_view3D_shown();; }, this);
 
->>>>>>> 453b0cf8
     // Advance calibrations
     auto advance_menu = new wxMenu();
     append_menu_item(
