#include "MainFrame.hpp"

#include <wx/panel.h>
#include <wx/notebook.h>
#include <wx/listbook.h>
#include <wx/simplebook.h>
#include <wx/icon.h>
#include <wx/sizer.h>
#include <wx/menu.h>
#include <wx/progdlg.h>
#include <wx/tooltip.h>
//#include <wx/glcanvas.h>
#include <wx/filename.h>
#include <wx/debug.h>

#include <boost/algorithm/string/predicate.hpp>
#include <boost/log/trivial.hpp>

#include "libslic3r/Print.hpp"
#include "libslic3r/Polygon.hpp"
#include "libslic3r/SLAPrint.hpp"
#include "libslic3r/PresetBundle.hpp"

#include "Tab.hpp"
#include "ProgressStatusBar.hpp"
#include "3DScene.hpp"
#include "ParamsDialog.hpp"
#include "PrintHostDialogs.hpp"
#include "wxExtensions.hpp"
#include "GUI_ObjectList.hpp"
#include "Mouse3DController.hpp"
//#include "RemovableDriveManager.hpp"
#include "InstanceCheck.hpp"
#include "I18N.hpp"
#include "GLCanvas3D.hpp"
#include "Plater.hpp"
#include "WebViewDialog.hpp"
#include "../Utils/Process.hpp"
#include "format.hpp"
// BBS
#include "PartPlate.hpp"
#include "Preferences.hpp"
#include "Widgets/ProgressDialog.hpp"
#include "BindDialog.hpp"
#include "../Utils/MacDarkMode.hpp"

#include <fstream>
#include <string_view>

#include "GUI_App.hpp"
#include "UnsavedChangesDialog.hpp"
#include "MsgDialog.hpp"
#include "Notebook.hpp"
#include "GUI_Factories.hpp"
#include "GUI_ObjectList.hpp"
#include "NotificationManager.hpp"
#include "MarkdownTip.hpp"
#include "NetworkTestDialog.hpp"
#include "ConfigWizard.hpp"
#include "Widgets/WebView.hpp"

#ifdef _WIN32
#include <dbt.h>
#include <shlobj.h>
#endif // _WIN32


namespace Slic3r {
namespace GUI {

wxDEFINE_EVENT(EVT_SELECT_TAB, wxCommandEvent);
wxDEFINE_EVENT(EVT_HTTP_ERROR, wxCommandEvent);
wxDEFINE_EVENT(EVT_USER_LOGIN, wxCommandEvent);
wxDEFINE_EVENT(EVT_UPDATE_PRESET_CB, SimpleEvent);

// BBS: backup
wxDEFINE_EVENT(EVT_BACKUP_POST, wxCommandEvent);
wxDEFINE_EVENT(EVT_LOAD_URL, wxCommandEvent);
wxDEFINE_EVENT(EVT_LOAD_PRINTER_URL, wxCommandEvent);

enum class ERescaleTarget
{
    Mainframe,
    SettingsDialog
};

#ifdef __APPLE__
class BambuStudioTaskBarIcon : public wxTaskBarIcon
{
public:
    BambuStudioTaskBarIcon(wxTaskBarIconType iconType = wxTBI_DEFAULT_TYPE) : wxTaskBarIcon(iconType) {}
    wxMenu *CreatePopupMenu() override {
        wxMenu *menu = new wxMenu;
        //if (wxGetApp().app_config->get("single_instance") == "false") {
            // Only allow opening a new PrusaSlicer instance on OSX if "single_instance" is disabled,
            // as starting new instances would interfere with the locking mechanism of "single_instance" support.
            append_menu_item(menu, wxID_ANY, _L("New Window"), _L("Open a new window"),
            [](wxCommandEvent&) { start_new_slicer(); }, "", nullptr);
        //}
//        append_menu_item(menu, wxID_ANY, _L("G-code Viewer") + dots, _L("Open G-code Viewer"),
//            [](wxCommandEvent&) { start_new_gcodeviewer_open_file(); }, "", nullptr);
        return menu;
    }
};
/*class GCodeViewerTaskBarIcon : public wxTaskBarIcon
{
public:
    GCodeViewerTaskBarIcon(wxTaskBarIconType iconType = wxTBI_DEFAULT_TYPE) : wxTaskBarIcon(iconType) {}
    wxMenu *CreatePopupMenu() override {
        wxMenu *menu = new wxMenu;
        append_menu_item(menu, wxID_ANY, _L("Open PrusaSlicer"), _L("Open a new PrusaSlicer"),
            [](wxCommandEvent&) { start_new_slicer(nullptr, true); }, "", nullptr);
        //append_menu_item(menu, wxID_ANY, _L("G-code Viewer") + dots, _L("Open new G-code Viewer"),
        //    [](wxCommandEvent&) { start_new_gcodeviewer_open_file(); }, "", nullptr);
        return menu;
    }
};*/
#endif // __APPLE__

// Load the icon either from the exe, or from the ico file.
static wxIcon main_frame_icon(GUI_App::EAppMode app_mode)
{
#if _WIN32
    std::wstring path(size_t(MAX_PATH), wchar_t(0));
    int len = int(::GetModuleFileName(nullptr, path.data(), MAX_PATH));
    if (len > 0 && len < MAX_PATH) {
        path.erase(path.begin() + len, path.end());
        //BBS: remove GCodeViewer as seperate APP logic
        /*if (app_mode == GUI_App::EAppMode::GCodeViewer) {
            // Only in case the slicer was started with --gcodeviewer parameter try to load the icon from prusa-gcodeviewer.exe
            // Otherwise load it from the exe.
            for (const std::wstring_view exe_name : { std::wstring_view(L"prusa-slicer.exe"), std::wstring_view(L"prusa-slicer-console.exe") })
                if (boost::iends_with(path, exe_name)) {
                    path.erase(path.end() - exe_name.size(), path.end());
                    path += L"prusa-gcodeviewer.exe";
                    break;
                }
        }*/
    }
    return wxIcon(path, wxBITMAP_TYPE_ICO);
#else // _WIN32
    return wxIcon(Slic3r::var("BambuStudio_128px.png"), wxBITMAP_TYPE_PNG);
#endif // _WIN32
}

// BBS
#ifndef __APPLE__
#define BORDERLESS_FRAME_STYLE (wxRESIZE_BORDER | wxMINIMIZE_BOX | wxMAXIMIZE_BOX | wxCLOSE_BOX)
#else
#define BORDERLESS_FRAME_STYLE (wxMINIMIZE_BOX | wxMAXIMIZE_BOX | wxCLOSE_BOX)
#endif

wxDEFINE_EVENT(EVT_SYNC_CLOUD_PRESET,     SimpleEvent);

MainFrame::MainFrame() :
DPIFrame(NULL, wxID_ANY, "", wxDefaultPosition, wxDefaultSize, BORDERLESS_FRAME_STYLE, "mainframe")
    , m_printhost_queue_dlg(new PrintHostQueueDialog(this))
    // BBS
    , m_recent_projects(18)
    , m_settings_dialog(this)
    , diff_dialog(this)
{
#ifdef __WXOSX__
    set_miniaturizable(GetHandle());
#endif

    //reset developer_mode to false  and user_mode to comAdvanced
    wxGetApp().app_config->set_bool("developer_mode", false);
    if (wxGetApp().app_config->get("user_mode") == "develop") {
        wxGetApp().app_config->set("user_mode", "advanced");
     }

    wxGetApp().app_config->set_bool("dump_video", false);


    //reset log level
    auto loglevel = wxGetApp().app_config->get("severity_level");
    Slic3r::set_logging_level(Slic3r::level_string_to_boost(loglevel));

    // BBS
    m_recent_projects.SetMenuPathStyle(wxFH_PATH_SHOW_ALWAYS);
    MarkdownTip::Recreate(this);

    // Fonts were created by the DPIFrame constructor for the monitor, on which the window opened.
    wxGetApp().update_fonts(this);

#ifndef __APPLE__
    m_topbar         = new BBLTopbar(this);
#else
    auto panel_topbar = new wxPanel(this, wxID_ANY);
    panel_topbar->SetBackgroundColour(wxColour(38, 46, 48));
    auto sizer_tobar = new wxBoxSizer(wxVERTICAL);
    panel_topbar->SetSizer(sizer_tobar);
    panel_topbar->Layout();
#endif



    //wxAuiToolBar* toolbar = new wxAuiToolBar();
/*
#ifndef __WXOSX__ // Don't call SetFont under OSX to avoid name cutting in ObjectList
    this->SetFont(this->normal_font());
#endif
    // Font is already set in DPIFrame constructor
*/

#ifdef __APPLE__
	m_reset_title_text_colour_timer = new wxTimer();
	m_reset_title_text_colour_timer->SetOwner(this);
	Bind(wxEVT_TIMER, [this](auto& e) {
		set_title_colour_after_set_title(GetHandle());
		m_reset_title_text_colour_timer->Stop();
	});
	this->Bind(wxEVT_FULLSCREEN, [this](wxFullScreenEvent& e) {
		set_tag_when_enter_full_screen(e.IsFullScreen());
		if (!e.IsFullScreen()) {
            if (m_reset_title_text_colour_timer) {
                m_reset_title_text_colour_timer->Stop();
                m_reset_title_text_colour_timer->Start(500);
            }
		}
		e.Skip();
	});
#endif

#ifdef __APPLE__
    // Initialize the docker task bar icon.
    switch (wxGetApp().get_app_mode()) {
    default:
    case GUI_App::EAppMode::Editor:
        m_taskbar_icon = std::make_unique<BambuStudioTaskBarIcon>(wxTBI_DOCK);
        m_taskbar_icon->SetIcon(wxIcon(Slic3r::var("BambuStudio-mac_256px.ico"), wxBITMAP_TYPE_ICO), "BambuStudio");
        break;
    case GUI_App::EAppMode::GCodeViewer:
        break;
    }
#endif // __APPLE__

    // Load the icon either from the exe, or from the ico file.
    SetIcon(main_frame_icon(wxGetApp().get_app_mode()));

    // initialize tabpanel and menubar
    init_tabpanel();
    if (wxGetApp().is_gcode_viewer())
        init_menubar_as_gcodeviewer();
    else
        init_menubar_as_editor();

    // BBS
#if 0
    // This is needed on Windows to fake the CTRL+# of the window menu when using the numpad
    wxAcceleratorEntry entries[6];
    entries[0].Set(wxACCEL_CTRL, WXK_NUMPAD1, wxID_HIGHEST + 1);
    entries[1].Set(wxACCEL_CTRL, WXK_NUMPAD2, wxID_HIGHEST + 2);
    entries[2].Set(wxACCEL_CTRL, WXK_NUMPAD3, wxID_HIGHEST + 3);
    entries[3].Set(wxACCEL_CTRL, WXK_NUMPAD4, wxID_HIGHEST + 4);
    entries[4].Set(wxACCEL_CTRL, WXK_NUMPAD5, wxID_HIGHEST + 5);
    entries[5].Set(wxACCEL_CTRL, WXK_NUMPAD6, wxID_HIGHEST + 6);
    wxAcceleratorTable accel(6, entries);
    SetAcceleratorTable(accel);
#endif // _WIN32

    // BBS
    //wxAcceleratorEntry entries[13];
    //int index = 0;
    //entries[index++].Set(wxACCEL_CTRL, (int)'N', wxID_HIGHEST + wxID_NEW);
    //entries[index++].Set(wxACCEL_CTRL, (int)'O', wxID_HIGHEST + wxID_OPEN);
    //entries[index++].Set(wxACCEL_CTRL, (int)'S', wxID_HIGHEST + wxID_SAVE);
    //entries[index++].Set(wxACCEL_CTRL | wxACCEL_SHIFT, (int)'S', wxID_HIGHEST + wxID_SAVEAS);
    //entries[index++].Set(wxACCEL_CTRL, (int)'X', wxID_HIGHEST + wxID_CUT);
    ////entries[index++].Set(wxACCEL_CTRL, (int)'I', wxID_HIGHEST + wxID_ADD);
    //entries[index++].Set(wxACCEL_CTRL, (int)'A', wxID_HIGHEST + wxID_SELECTALL);
    //entries[index++].Set(wxACCEL_NORMAL, (int)27 /* escape */, wxID_HIGHEST + wxID_CANCEL);
    //entries[index++].Set(wxACCEL_CTRL, (int)'Z', wxID_HIGHEST + wxID_UNDO);
    //entries[index++].Set(wxACCEL_CTRL, (int)'Y', wxID_HIGHEST + wxID_REDO);
    //entries[index++].Set(wxACCEL_CTRL, (int)'C', wxID_HIGHEST + wxID_COPY);
    //entries[index++].Set(wxACCEL_CTRL, (int)'V', wxID_HIGHEST + wxID_PASTE);
    //entries[index++].Set(wxACCEL_CTRL, (int)'P', wxID_HIGHEST + wxID_PREFERENCES);
    //entries[index++].Set(wxACCEL_CTRL, (int)'I', wxID_HIGHEST + wxID_FILE6);
    //wxAcceleratorTable accel(sizeof(entries) / sizeof(entries[0]), entries);
    //SetAcceleratorTable(accel);

    //Bind(wxEVT_MENU, [this](wxCommandEvent&) { m_plater->new_project(); }, wxID_HIGHEST + wxID_NEW);
    //Bind(wxEVT_MENU, [this](wxCommandEvent&) { m_plater->load_project(); }, wxID_HIGHEST + wxID_OPEN);
    //// BBS: close save project
    //Bind(wxEVT_MENU, [this](wxCommandEvent&) { if (m_plater) m_plater->save_project(); }, wxID_HIGHEST + wxID_SAVE);
    //Bind(wxEVT_MENU, [this](wxCommandEvent&) { if (m_plater) m_plater->save_project(true); }, wxID_HIGHEST + wxID_SAVEAS);
    ////Bind(wxEVT_MENU, [this](wxCommandEvent&) { if (m_plater) m_plater->add_model(); }, wxID_HIGHEST + wxID_ADD);
    ////Bind(wxEVT_MENU, [this](wxCommandEvent&) { m_plater->remove_selected(); }, wxID_HIGHEST + wxID_DELETE);
    //Bind(wxEVT_MENU, [this](wxCommandEvent&) {
    //        if (!can_add_models())
    //            return;
    //        if (m_plater) {
    //            m_plater->add_model();
    //        }
    //    }, wxID_HIGHEST + wxID_FILE6);
    //Bind(wxEVT_MENU, [this](wxCommandEvent&) { m_plater->select_all(); }, wxID_HIGHEST + wxID_SELECTALL);
    //Bind(wxEVT_MENU, [this](wxCommandEvent&) { m_plater->deselect_all(); }, wxID_HIGHEST + wxID_CANCEL);
    //Bind(wxEVT_MENU, [this](wxCommandEvent&) {
    //    if (m_plater->is_view3D_shown())
    //        m_plater->undo();
    //    }, wxID_HIGHEST + wxID_UNDO);
    //Bind(wxEVT_MENU, [this](wxCommandEvent&) {
    //    if (m_plater->is_view3D_shown())
    //        m_plater->redo();
    //    }, wxID_HIGHEST + wxID_REDO);
    //Bind(wxEVT_MENU, [this](wxCommandEvent&) { m_plater->copy_selection_to_clipboard(); }, wxID_HIGHEST + wxID_COPY);
    //Bind(wxEVT_MENU, [this](wxCommandEvent&) { m_plater->paste_from_clipboard(); }, wxID_HIGHEST + wxID_PASTE);
    //Bind(wxEVT_MENU, [this](wxCommandEvent&) { m_plater->cut_selection_to_clipboard(); }, wxID_HIGHEST + wxID_CUT);
    Bind(wxEVT_SIZE, [this](wxSizeEvent&) {
            BOOST_LOG_TRIVIAL(trace) << "mainframe: size changed, is maximized = " << this->IsMaximized();
#ifndef __APPLE__
            if (this->IsMaximized()) {
                m_topbar->SetWindowSize();
            } else {
                m_topbar->SetMaximizedSize();
            }
#endif
        Refresh();
        Layout();
        });

    //BBS
    Bind(EVT_SELECT_TAB, [this](wxCommandEvent&evt) {
        TabPosition pos = (TabPosition)evt.GetInt();
        m_tabpanel->SetSelection(pos);
    });

    Bind(EVT_SYNC_CLOUD_PRESET, &MainFrame::on_select_default_preset, this);

//    Bind(wxEVT_MENU,
//        [this](wxCommandEvent&)
//        {
//            PreferencesDialog dlg(this);
//            dlg.ShowModal();
//#if ENABLE_GCODE_LINES_ID_IN_H_SLIDER
//            if (dlg.seq_top_layer_only_changed() || dlg.seq_seq_top_gcode_indices_changed())
//#else
//            if (dlg.seq_top_layer_only_changed())
//#endif // ENABLE_GCODE_LINES_ID_IN_H_SLIDER
//                plater()->refresh_print();
//        }, wxID_HIGHEST + wxID_PREFERENCES);


    // set default tooltip timer in msec
    // SetAutoPop supposedly accepts long integers but some bug doesn't allow for larger values
    // (SetAutoPop is not available on GTK.)
    wxToolTip::SetAutoPop(32767);

    m_loaded = true;

    // initialize layout
    m_main_sizer = new wxBoxSizer(wxVERTICAL);
    wxSizer* sizer = new wxBoxSizer(wxVERTICAL);
#ifndef __APPLE__
     sizer->Add(m_topbar, 0, wxEXPAND);
#else
     sizer->Add(panel_topbar, 0, wxEXPAND);
#endif // __WINDOWS__


    sizer->Add(m_main_sizer, 1, wxEXPAND);
    SetSizerAndFit(sizer);
    // initialize layout from config
    update_layout();
    sizer->SetSizeHints(this);

    // BBS: fix taskbar overlay on windows
#ifdef WIN32
    auto setMaxSize = [this]() {
        wxDisplay display(this);
        auto size = display.GetClientArea().GetSize();
        // 8 pixels shadow
        SetMaxSize(size + wxSize{16, 16});
    };
    this->Bind(wxEVT_DPI_CHANGED, [setMaxSize](auto & e) {
        setMaxSize();
        e.Skip();
        });
    setMaxSize();
    this->Bind(wxEVT_MAXIMIZE, [this](auto &e) {
        wxDisplay display(this);
        auto pos = display.GetClientArea().GetPosition();
        Move(pos - wxPoint{8, 8});
        e.Skip();
    });
#endif // WIN32
    // BBS
    Fit();

    const wxSize min_size = wxGetApp().get_min_size(); //wxSize(76*wxGetApp().em_unit(), 49*wxGetApp().em_unit());

    SetMinSize(min_size/*wxSize(760, 490)*/);
    SetSize(wxSize(FromDIP(1200), FromDIP(800)));

    Layout();

    update_title();

    // declare events
    Bind(wxEVT_CLOSE_WINDOW, [this](wxCloseEvent& event) {
        BOOST_LOG_TRIVIAL(info) << __FUNCTION__<< ": mainframe received close_widow event";
        if (event.CanVeto() && m_plater->get_view3D_canvas3D()->get_gizmos_manager().is_in_editing_mode(true)) {
            // prevents to open the save dirty project dialog
            event.Veto();
            BOOST_LOG_TRIVIAL(info) << __FUNCTION__<< "cancelled by gizmo in editing";
            return;
        }

        //BBS:
        //if (event.CanVeto() && !wxGetApp().check_and_save_current_preset_changes(_L("Application is closing"), _L("Closing Application while some presets are modified."))) {
        //    event.Veto();
        //    return;
        //}
        auto check = [](bool yes_or_no) {
            if (yes_or_no)
                return true;
            return wxGetApp().check_and_save_current_preset_changes(_L("Application is closing"), _L("Closing Application while some presets are modified."));
        };

        // BBS: close save project
        int result;
        if (event.CanVeto() && ((result = m_plater->close_with_confirm(check)) == wxID_CANCEL)) {
            event.Veto();
            BOOST_LOG_TRIVIAL(info) << __FUNCTION__<< "cancelled by close_with_confirm selection";
            return;
        }
        if (event.CanVeto() && !wxGetApp().check_print_host_queue()) {
            event.Veto();
            return;
        }

    #if 0 // BBS
        //if (m_plater != nullptr) {
        //    int saved_project = m_plater->save_project_if_dirty(_L("Closing Application. Current project is modified."));
        //    if (saved_project == wxID_CANCEL) {
        //        event.Veto();
        //        return;
        //    }
        //    // check unsaved changes only if project wasn't saved
        //    else if (plater()->is_project_dirty() && saved_project == wxID_NO && event.CanVeto() &&
        //             (plater()->is_presets_dirty() && !wxGetApp().check_and_save_current_preset_changes(_L("Application is closing"), _L("Closing Application while some presets are modified.")))) {
        //        event.Veto();
        //        return;
        //    }
        //}
    #endif

        MarkdownTip::ExitTip();

        m_plater->reset();
        this->shutdown();
        // propagate event

        wxGetApp().remove_mall_system_dialog();
        event.Skip();
        BOOST_LOG_TRIVIAL(info) << __FUNCTION__<< ": mainframe finished process close_widow event";
    });

    //FIXME it seems this method is not called on application start-up, at least not on Windows. Why?
    // The same applies to wxEVT_CREATE, it is not being called on startup on Windows.
    Bind(wxEVT_ACTIVATE, [this](wxActivateEvent& event) {
        if (m_plater != nullptr && event.GetActive())
            m_plater->on_activate();
        event.Skip();
    });

// OSX specific issue:
// When we move application between Retina and non-Retina displays, The legend on a canvas doesn't redraw
// So, redraw explicitly canvas, when application is moved
//FIXME maybe this is useful for __WXGTK3__ as well?
#if __APPLE__
    Bind(wxEVT_MOVE, [](wxMoveEvent& event) {
        wxGetApp().plater()->get_current_canvas3D()->set_as_dirty();
        wxGetApp().plater()->get_current_canvas3D()->request_extra_frame();
        event.Skip();
    });
#endif   

    update_ui_from_settings();    // FIXME (?)

    if (m_plater != nullptr) {
        // BBS
        update_slice_print_status(eEventSliceUpdate, true, true);

        // BBS: backup project
        std::string backup_interval;
        if (!wxGetApp().app_config->get("", "backup_interval", backup_interval))
            backup_interval = "10";
        Slic3r::set_backup_interval(boost::lexical_cast<long>(backup_interval));
        Slic3r::set_backup_callback([this](int action) {
            if (action == 0) {
                wxPostEvent(this, wxCommandEvent(EVT_BACKUP_POST));
            }
            else if (action == 1) {
                if (!m_plater->up_to_date(false, true)) {
                    m_plater->export_3mf(m_plater->model().get_backup_path() + "/.3mf", SaveStrategy::Backup);
                    m_plater->up_to_date(true, true);
                }
            }
         });
        Bind(EVT_BACKUP_POST, [](wxCommandEvent& e) {
            Slic3r::run_backup_ui_tasks();
            });
;    }
    this->Bind(wxEVT_CHAR_HOOK, [this](wxKeyEvent &evt) {
#ifdef __APPLE__
        if (evt.CmdDown() && (evt.GetKeyCode() == 'H')) {
            //call parent_menu hide behavior
            return;}
        if (evt.CmdDown() && (evt.GetKeyCode() == 'M')) {
            this->Iconize();
            return;
        }
        if (evt.CmdDown() && evt.GetKeyCode() == 'Q') { wxPostEvent(this, wxCloseEvent(wxEVT_CLOSE_WINDOW)); return;}
        if (evt.CmdDown() && evt.RawControlDown() && evt.GetKeyCode() == 'F') {
            EnableFullScreenView(true);
            if (IsFullScreen()) {
                ShowFullScreen(false);
            } else {
                ShowFullScreen(true);
            }
            return;}
#endif
        if (evt.CmdDown() && evt.GetKeyCode() == 'J') { m_printhost_queue_dlg->Show(); return; }
        if (evt.CmdDown() && evt.GetKeyCode() == 'N') { m_plater->new_project(); return;}
        if (evt.CmdDown() && evt.GetKeyCode() == 'O') { m_plater->load_project(); return;}
        if (evt.CmdDown() && evt.ShiftDown() && evt.GetKeyCode() == 'S') { if (can_save_as()) m_plater->save_project(true); return;}
        else if (evt.CmdDown() && evt.GetKeyCode() == 'S') { if (can_save()) m_plater->save_project(); return;}

#ifdef __APPLE__
        if (evt.CmdDown() && evt.GetKeyCode() == ',')
#else
        if (evt.CmdDown() && evt.GetKeyCode() == 'P')
#endif
        {
            PreferencesDialog dlg(this);
            dlg.ShowModal();
#if ENABLE_GCODE_LINES_ID_IN_H_SLIDER
            if (dlg.seq_top_layer_only_changed() || dlg.seq_seq_top_gcode_indices_changed())
#else
            if (dlg.seq_top_layer_only_changed())
#endif // ENABLE_GCODE_LINES_ID_IN_H_SLIDER
                plater()->refresh_print();
            return;
        }

        if (evt.CmdDown() && evt.GetKeyCode() == 'I') {
            if (!can_add_models()) return;
            if (m_plater) { m_plater->add_model(); }
            return;
        }
        evt.Skip();
    });

#ifdef _MSW_DARK_MODE
    wxGetApp().UpdateDarkUIWin(this);
#endif // _MSW_DARK_MODE

    wxGetApp().persist_window_geometry(this, true);
    wxGetApp().persist_window_geometry(&m_settings_dialog, true);
}

#ifdef __WIN32__

WXLRESULT MainFrame::MSWWindowProc(WXUINT nMsg, WXWPARAM wParam, WXLPARAM lParam)
{
    /* When we have a custom titlebar in the window, we don't need the non-client area of a normal window
     * to be painted. In order to achieve this, we handle the "WM_NCCALCSIZE" which is responsible for the
     * size of non-client area of a window and set the return value to 0. Also we have to tell the
     * application to not paint this area on activate and deactivation events so we also handle
     * "WM_NCACTIVATE" message. */
    switch (nMsg) {
    case WM_NCACTIVATE: {
        /* Returning 0 from this message disable the window from receiving activate events which is not
        desirable. However When a visual style is not active (?) for this window, "lParam" is a handle to an
        optional update region for the nonclient area of the window. If this parameter is set to -1,
        DefWindowProc does not repaint the nonclient area to reflect the state change. */
        lParam = -1;
        break;
    }
    /* To remove the standard window frame, you must handle the WM_NCCALCSIZE message, specifically when
    its wParam value is TRUE and the return value is 0 */
    case WM_NCCALCSIZE:
        if (wParam) {
            HWND hWnd = GetHandle();
            /* Detect whether window is maximized or not. We don't need to change the resize border when win is
             *  maximized because all resize borders are gone automatically */
            WINDOWPLACEMENT wPos;
            // GetWindowPlacement fail if this member is not set correctly.
            wPos.length = sizeof(wPos);
            GetWindowPlacement(hWnd, &wPos);
            if (wPos.showCmd != SW_SHOWMAXIMIZED) {
                RECT borderThickness;
                SetRectEmpty(&borderThickness);
                AdjustWindowRectEx(&borderThickness, GetWindowLongPtr(hWnd, GWL_STYLE) & ~WS_CAPTION, FALSE, NULL);
                borderThickness.left *= -1;
                borderThickness.top *= -1;
                NCCALCSIZE_PARAMS *sz = reinterpret_cast<NCCALCSIZE_PARAMS *>(lParam);
                // Add 1 pixel to the top border to make the window resizable from the top border
                sz->rgrc[0].top += 1; // borderThickness.top;
                sz->rgrc[0].left += borderThickness.left;
                sz->rgrc[0].right -= borderThickness.right;
                sz->rgrc[0].bottom -= borderThickness.bottom;
                return 0;
            }
        }
        break;
    }
    return wxFrame::MSWWindowProc(nMsg, wParam, lParam);
}

#endif

void  MainFrame::show_log_window()
{
    m_log_window = new wxLogWindow(this, _L("Logging"), true, false);
    m_log_window->Show();
}

//BBS GUI refactor: remove unused layout new/dlg
void MainFrame::update_layout()
{
    auto restore_to_creation = [this]() {
        auto clean_sizer = [](wxSizer* sizer) {
            while (!sizer->GetChildren().IsEmpty()) {
                sizer->Detach(0);
            }
        };

        // On Linux m_plater needs to be removed from m_tabpanel before to reparent it
        int plater_page_id = m_tabpanel->FindPage(m_plater);
        if (plater_page_id != wxNOT_FOUND)
            m_tabpanel->RemovePage(plater_page_id);

        if (m_plater->GetParent() != this)
            m_plater->Reparent(this);

        if (m_tabpanel->GetParent() != this)
            m_tabpanel->Reparent(this);

        plater_page_id = (m_plater_page != nullptr) ? m_tabpanel->FindPage(m_plater_page) : wxNOT_FOUND;
        if (plater_page_id != wxNOT_FOUND) {
            m_tabpanel->DeletePage(plater_page_id);
            m_plater_page = nullptr;
        }

        clean_sizer(m_main_sizer);
        clean_sizer(m_settings_dialog.GetSizer());

        if (m_settings_dialog.IsShown())
            m_settings_dialog.Close();

        m_tabpanel->Hide();
        m_plater->Hide();

        Layout();
    };

    //BBS GUI refactor: remove unused layout new/dlg
    //ESettingsLayout layout = wxGetApp().is_gcode_viewer() ? ESettingsLayout::GCodeViewer : ESettingsLayout::Old;
    ESettingsLayout layout =  ESettingsLayout::Old;

    if (m_layout == layout)
        return;

    wxBusyCursor busy;

    Freeze();

    // Remove old settings
    if (m_layout != ESettingsLayout::Unknown)
        restore_to_creation();

    ESettingsLayout old_layout = m_layout;
    m_layout = layout;

    // From the very beginning the Print settings should be selected
    //m_last_selected_tab = m_layout == ESettingsLayout::Dlg ? 0 : 1;
    m_last_selected_tab = 1;

    // Set new settings
    switch (m_layout)
    {
    case ESettingsLayout::Old:
    {
        m_plater->Reparent(m_tabpanel);
        m_tabpanel->InsertPage(tp3DEditor, m_plater, _L("Prepare"), std::string("tab_3d_active"), std::string("tab_3d_active"));
        m_tabpanel->InsertPage(tpPreview, m_plater, _L("Preview"), std::string("tab_preview_active"), std::string("tab_preview_active"));
        m_main_sizer->Add(m_tabpanel, 1, wxEXPAND | wxTOP, 0);

        m_tabpanel->Bind(wxCUSTOMEVT_NOTEBOOK_SEL_CHANGED, [this](wxCommandEvent& evt)
        {
            // jump to 3deditor under preview_only mode
            if (evt.GetId() == tp3DEditor){
                if (!preview_only_hint())
                    return;
            }
            evt.Skip();
        });

        m_plater->Show();
        m_tabpanel->Show();

        break;
    }
    case ESettingsLayout::GCodeViewer:
    {
        m_main_sizer->Add(m_plater, 1, wxEXPAND);
        //BBS: add bed exclude area
        m_plater->set_bed_shape({ { 0.0, 0.0 }, { 200.0, 0.0 }, { 200.0, 200.0 }, { 0.0, 200.0 } }, {}, 0.0, {}, {}, true);
        m_plater->get_collapse_toolbar().set_enabled(false);
        m_plater->collapse_sidebar(true);
        m_plater->Show();
        break;
    }
    default:
        break;
    }

    //BBS GUI refactor: remove unused layout new/dlg
//#ifdef __APPLE__
//    // Using SetMinSize() on Mac messes up the window position in some cases
//    // cf. https://groups.google.com/forum/#!topic/wx-users/yUKPBBfXWO0
//    // So, if we haven't possibility to set MinSize() for the MainFrame,
//    // set the MinSize() as a half of regular  for the m_plater and m_tabpanel, when settings layout is in slNew mode
//    // Otherwise, MainFrame will be maximized by height
//    if (m_layout == ESettingsLayout::New) {
//        wxSize size = wxGetApp().get_min_size();
//        size.SetHeight(int(0.5 * size.GetHeight()));
//        m_plater->SetMinSize(size);
//        m_tabpanel->SetMinSize(size);
//    }
//#endif

#ifdef __APPLE__
    m_plater->sidebar().change_top_border_for_mode_sizer(m_layout != ESettingsLayout::Old);
#endif

    Layout();
    Thaw();
}

// Called when closing the application and when switching the application language.
void MainFrame::shutdown()
{
    BOOST_LOG_TRIVIAL(info) << __FUNCTION__ << "MainFrame::shutdown enter";
    // BBS: backup
    Slic3r::set_backup_callback(nullptr);
#ifdef _WIN32
	if (m_hDeviceNotify) {
		::UnregisterDeviceNotification(HDEVNOTIFY(m_hDeviceNotify));
		m_hDeviceNotify = nullptr;
	}
 	if (m_ulSHChangeNotifyRegister) {
        SHChangeNotifyDeregister(m_ulSHChangeNotifyRegister);
        m_ulSHChangeNotifyRegister = 0;
 	}
#endif // _WIN32

    if (m_plater != nullptr) {
        m_plater->stop_jobs();

        // Unbinding of wxWidgets event handling in canvases needs to be done here because on MAC,
        // when closing the application using Command+Q, a mouse event is triggered after this lambda is completed,
        // causing a crash
        m_plater->unbind_canvas_event_handlers();

        // Cleanup of canvases' volumes needs to be done here or a crash may happen on some Linux Debian flavours
        m_plater->reset_canvas_volumes();
    }

    // Weird things happen as the Paint messages are floating around the windows being destructed.
    // Avoid the Paint messages by hiding the main window.
    // Also the application closes much faster without these unnecessary screen refreshes.
    // In addition, there were some crashes due to the Paint events sent to already destructed windows.
    this->Show(false);

    if (m_settings_dialog.IsShown())
        // call Close() to trigger call to lambda defined into GUI_App::persist_window_geometry()
        m_settings_dialog.Close();

    if (m_plater != nullptr) {
        // Stop the background thread (Windows and Linux).
        // Disconnect from a 3DConnextion driver (OSX).
        m_plater->get_mouse3d_controller().shutdown();
        // Store the device parameter database back to appconfig.
        m_plater->get_mouse3d_controller().save_config(*wxGetApp().app_config);
    }

    // Stop the background thread of the removable drive manager, so that no new updates will be sent to the Plater.
    //wxGetApp().removable_drive_manager()->shutdown();
	//stop listening for messages from other instances
	//wxGetApp().other_instance_message_handler()->shutdown(this);
    // Save the slic3r.ini.Usually the ini file is saved from "on idle" callback,
    // but in rare cases it may not have been called yet.
    wxGetApp().app_config->save();
//         if (m_plater)
//             m_plater->print = undef;
//         Slic3r::GUI::deregister_on_request_update_callback();

    // set to null tabs and a plater
    // to avoid any manipulations with them from App->wxEVT_IDLE after of the mainframe closing
    wxGetApp().tabs_list.clear();
    wxGetApp().model_tabs_list.clear();
    wxGetApp().shutdown();
    // BBS: why clear ?
    //wxGetApp().plater_ = nullptr;

    BOOST_LOG_TRIVIAL(info) << __FUNCTION__ << "MainFrame::shutdown exit";
}

void MainFrame::update_title()
{
    return;
}

void MainFrame::update_title_colour_after_set_title()
{
#ifdef __APPLE__
    set_title_colour_after_set_title(GetHandle());
#endif
}

void MainFrame::show_option(bool show)
{
    if (!this) { return; }
    if (!show) {
        if (m_slice_btn->IsShown()) {
            m_slice_btn->Hide();
            m_print_btn->Hide();
            m_slice_option_btn->Hide();
            m_print_option_btn->Hide();
            Layout();
        }
    } else {
        if (!m_slice_btn->IsShown()) {
            m_slice_btn->Show();
            m_print_btn->Show();
            m_slice_option_btn->Show();
            m_print_option_btn->Show();
            Layout();
        }
    }
}

void MainFrame::init_tabpanel()
{
    // wxNB_NOPAGETHEME: Disable Windows Vista theme for the Notebook background. The theme performance is terrible on Windows 10
    // with multiple high resolution displays connected.
   // BBS
    wxBoxSizer* side_tools = create_side_tools();
    m_tabpanel = new Notebook(this, wxID_ANY, wxDefaultPosition, wxDefaultSize, side_tools, wxNB_TOP | wxTAB_TRAVERSAL | wxNB_NOPAGETHEME);
    m_tabpanel->SetBackgroundColour(*wxWHITE);

#ifndef __WXOSX__ // Don't call SetFont under OSX to avoid name cutting in ObjectList
    m_tabpanel->SetFont(Slic3r::GUI::wxGetApp().normal_font());
#endif
    m_tabpanel->Hide();
    m_settings_dialog.set_tabpanel(m_tabpanel);

    m_tabpanel->Bind(wxEVT_NOTEBOOK_PAGE_CHANGING, [this](wxBookCtrlEvent& e) {
        int old_sel = e.GetOldSelection();
        int new_sel = e.GetSelection();
        if (wxGetApp().preset_bundle &&
            wxGetApp().preset_bundle->printers.get_edited_preset().is_bbl_vendor_preset(wxGetApp().preset_bundle) &&
            new_sel == tpMonitor) {
            if (!wxGetApp().getAgent()) {
                e.Veto();
                BOOST_LOG_TRIVIAL(info) << boost::format("skipped tab switch from %1% to %2%, lack of network plugins")%old_sel %new_sel;
                if (m_plater) {
                    wxCommandEvent *evt = new wxCommandEvent(EVT_INSTALL_PLUGIN_HINT);
                    wxQueueEvent(m_plater, evt);
                }
            }
        }
    });

#ifdef __WXMSW__
    m_tabpanel->Bind(wxEVT_BOOKCTRL_PAGE_CHANGED, [this](wxBookCtrlEvent& e) {
#else
    m_tabpanel->Bind(wxEVT_NOTEBOOK_PAGE_CHANGED, [this](wxBookCtrlEvent& e) {
#endif
        //BBS
        wxWindow* panel = m_tabpanel->GetCurrentPage();
        int sel = m_tabpanel->GetSelection();
        //wxString page_text = m_tabpanel->GetPageText(sel);
        m_last_selected_tab = m_tabpanel->GetSelection();
        if (panel == m_plater) {
            if (sel == tp3DEditor) {
                wxPostEvent(m_plater, SimpleEvent(EVT_GLVIEWTOOLBAR_3D));
                m_param_panel->OnActivate();
            }
            else if (sel == tpPreview) {
                wxPostEvent(m_plater, SimpleEvent(EVT_GLVIEWTOOLBAR_PREVIEW));
                m_param_panel->OnActivate();
            }
        }
        //else if (panel == m_param_panel)
        //    m_param_panel->OnActivate();
        else if (panel == m_monitor) {
            //monitor
        }

#ifndef __APPLE__
        if (sel == tp3DEditor) {
            m_topbar->EnableUndoRedoItems();
        }
        else {
            m_topbar->DisableUndoRedoItems();
        }
#endif

        /*switch (sel) {
        case TabPosition::tpHome:
            show_option(false);
            break;
        case TabPosition::tp3DEditor:
            show_option(true);
            break;
        case TabPosition::tpPreview:
            show_option(true);
            break;
        case TabPosition::tpMonitor:
            show_option(false);
            break;
        default:
            show_option(false);
            break;
        }*/
    });

    if (wxGetApp().is_editor()) {
        m_webview         = new WebViewPanel(m_tabpanel);
        Bind(EVT_LOAD_URL, [this](wxCommandEvent &evt) {
            wxString url = evt.GetString();
            select_tab(MainFrame::tpHome);
            m_webview->load_url(url);
        });
        m_tabpanel->AddPage(m_webview, "", "tab_home_active", "tab_home_active");
        m_param_panel = new ParamsPanel(m_tabpanel, wxID_ANY, wxDefaultPosition, wxDefaultSize, wxBK_LEFT | wxTAB_TRAVERSAL);
    }

    m_plater = new Plater(this, this);
    m_plater->Hide();

    wxGetApp().plater_ = m_plater;

    create_preset_tabs();

        //BBS add pages
    m_monitor = new MonitorPanel(m_tabpanel, wxID_ANY, wxDefaultPosition, wxDefaultSize);
    m_monitor->SetBackgroundColour(*wxWHITE);
    m_tabpanel->AddPage(m_monitor, _L("Device"), std::string("tab_monitor_active"), std::string("tab_monitor_active"));

    m_printer_view = new PrinterWebView(m_tabpanel);
    Bind(EVT_LOAD_PRINTER_URL, [this](wxCommandEvent &evt) {
        wxString url = evt.GetString();
        //select_tab(MainFrame::tpMonitor);
        m_printer_view->load_url(url);
    });
    m_printer_view->Hide();

    m_auxiliary = new AuxiliaryPanel(m_tabpanel, wxID_ANY, wxDefaultPosition, wxDefaultSize);
    m_auxiliary->SetBackgroundColour(*wxWHITE);
    m_tabpanel->AddPage(m_auxiliary, _L("Project"), std::string("tab_auxiliary_avtice"), std::string("tab_auxiliary_avtice"));

    if (m_plater) {
        // load initial config
        auto full_config = wxGetApp().preset_bundle->full_config();
        m_plater->on_config_change(full_config);

        // Show a correct number of filament fields.
        // nozzle_diameter is undefined when SLA printer is selected
        // BBS
        if (full_config.has("filament_colour")) {
            m_plater->on_filaments_change(full_config.option<ConfigOptionStrings>("filament_colour")->values.size());
        }
    }
}

<<<<<<< HEAD
    // SoftFever
void MainFrame::show_device(bool bBBLPrinter) {
  if (m_tabpanel->GetPage(3) != m_monitor &&
      m_tabpanel->GetPage(3) != m_printer_view) {
    BOOST_LOG_TRIVIAL(error) << "Failed to find device tab";
    return;
  }
  if (bBBLPrinter) {
    if (m_tabpanel->GetPage(3) != m_monitor) {
      m_tabpanel->RemovePage(3);
      m_tabpanel->InsertPage(3, m_monitor, _L("Device"),
                             std::string("tab_monitor_active"),
                             std::string("tab_monitor_active"));
    }
  } else {
    if (m_tabpanel->GetPage(3) != m_printer_view) {
      m_tabpanel->RemovePage(3);
      m_tabpanel->InsertPage(3, m_printer_view, _L("Device"),
                          std::string("tab_monitor_active"),
                          std::string("tab_monitor_active"));
        m_printer_view->Show();
    }
  }


}

=======
bool MainFrame::preview_only_hint()
{
    if (m_plater && (m_plater->only_gcode_mode() || (m_plater->using_exported_file()))) {
        BOOST_LOG_TRIVIAL(info) << boost::format("skipped tab switch from %1% to %2% in preview mode")%m_tabpanel->GetSelection() %tp3DEditor;

        ConfirmBeforeSendDialog confirm_dlg(this, wxID_ANY, _L("Warning"));
        confirm_dlg.Bind(EVT_SECONDARY_CHECK_CONFIRM, [this](wxCommandEvent& e) {
            preview_only_to_editor = true;
        });
        confirm_dlg.update_btn_label(_L("Yes"), _L("No"));
        auto filename = wxString((m_plater->get_preview_only_filename()).c_str(), wxConvUTF8);
        //if size of filename is beyond limit
        auto format_filename = confirm_dlg.format_text(filename, FromDIP(240));

        confirm_dlg.update_text(format_filename + _L(" will be closed before creating a new model. Do you want to continue?"));
        confirm_dlg.on_show();
        if (preview_only_to_editor) {
            m_plater->new_project();
            preview_only_to_editor = false;
        }

        return false;
    }

    return true;
}
>>>>>>> 390f68a9

#ifdef WIN32
void MainFrame::register_win32_callbacks()
{
    //static GUID GUID_DEVINTERFACE_USB_DEVICE  = { 0xA5DCBF10, 0x6530, 0x11D2, 0x90, 0x1F, 0x00, 0xC0, 0x4F, 0xB9, 0x51, 0xED };
    //static GUID GUID_DEVINTERFACE_DISK        = { 0x53f56307, 0xb6bf, 0x11d0, 0x94, 0xf2, 0x00, 0xa0, 0xc9, 0x1e, 0xfb, 0x8b };
    //static GUID GUID_DEVINTERFACE_VOLUME      = { 0x71a27cdd, 0x812a, 0x11d0, 0xbe, 0xc7, 0x08, 0x00, 0x2b, 0xe2, 0x09, 0x2f };
    static GUID GUID_DEVINTERFACE_HID           = { 0x4D1E55B2, 0xF16F, 0x11CF, 0x88, 0xCB, 0x00, 0x11, 0x11, 0x00, 0x00, 0x30 };

    // Register USB HID (Human Interface Devices) notifications to trigger the 3DConnexion enumeration.
    DEV_BROADCAST_DEVICEINTERFACE NotificationFilter = { 0 };
    NotificationFilter.dbcc_size = sizeof(DEV_BROADCAST_DEVICEINTERFACE);
    NotificationFilter.dbcc_devicetype = DBT_DEVTYP_DEVICEINTERFACE;
    NotificationFilter.dbcc_classguid = GUID_DEVINTERFACE_HID;
    m_hDeviceNotify = ::RegisterDeviceNotification(this->GetHWND(), &NotificationFilter, DEVICE_NOTIFY_WINDOW_HANDLE);

// or register for file handle change?
//      DEV_BROADCAST_HANDLE NotificationFilter = { 0 };
//      NotificationFilter.dbch_size = sizeof(DEV_BROADCAST_HANDLE);
//      NotificationFilter.dbch_devicetype = DBT_DEVTYP_HANDLE;

    // Using Win32 Shell API to register for media insert / removal events.
    LPITEMIDLIST ppidl;
    if (SHGetSpecialFolderLocation(this->GetHWND(), CSIDL_DESKTOP, &ppidl) == NOERROR) {
        SHChangeNotifyEntry shCNE;
        shCNE.pidl       = ppidl;
        shCNE.fRecursive = TRUE;
        // Returns a positive integer registration identifier (ID).
        // Returns zero if out of memory or in response to invalid parameters.
        m_ulSHChangeNotifyRegister = SHChangeNotifyRegister(this->GetHWND(),        // Hwnd to receive notification
            SHCNE_DISKEVENTS,                                                       // Event types of interest (sources)
            SHCNE_MEDIAINSERTED | SHCNE_MEDIAREMOVED,
            //SHCNE_UPDATEITEM,                                                     // Events of interest - use SHCNE_ALLEVENTS for all events
            WM_USER_MEDIACHANGED,                                                   // Notification message to be sent upon the event
            1,                                                                      // Number of entries in the pfsne array
            &shCNE);                                                                // Array of SHChangeNotifyEntry structures that
                                                                                    // contain the notifications. This array should
                                                                                    // always be set to one when calling SHChnageNotifyRegister
                                                                                    // or SHChangeNotifyDeregister will not work properly.
        assert(m_ulSHChangeNotifyRegister != 0);    // Shell notification failed
    } else {
        // Failed to get desktop location
        assert(false);
    }

    {
        static constexpr int device_count = 1;
        RAWINPUTDEVICE devices[device_count] = { 0 };
        // multi-axis mouse (SpaceNavigator, etc.)
        devices[0].usUsagePage = 0x01;
        devices[0].usUsage = 0x08;
        if (! RegisterRawInputDevices(devices, device_count, sizeof(RAWINPUTDEVICE)))
            BOOST_LOG_TRIVIAL(error) << "RegisterRawInputDevices failed";
    }
}
#endif // _WIN32

void MainFrame::create_preset_tabs()
{
    wxGetApp().update_label_colours_from_appconfig();

    //BBS: GUI refactor
    //m_param_panel = new ParamsPanel(m_tabpanel, wxID_ANY, wxDefaultPosition, wxDefaultSize, wxBK_LEFT | wxTAB_TRAVERSAL);
    m_param_dialog = new ParamsDialog(m_plater);

    add_created_tab(new TabPrint(m_param_panel), "cog");
    add_created_tab(new TabPrintObject(m_param_panel), "cog");
    add_created_tab(new TabPrintPart(m_param_panel), "cog");
    add_created_tab(new TabFilament(m_param_dialog->panel()), "spool");
    /* BBS work around to avoid appearance bug */
    //add_created_tab(new TabSLAPrint(m_param_panel));
    //add_created_tab(new TabSLAMaterial(m_param_panel));
    add_created_tab(new TabPrinter(m_param_dialog->panel()), "printer");

    m_param_panel->rebuild_panels();
    m_param_dialog->panel()->rebuild_panels();
    //m_tabpanel->AddPage(m_param_panel, "Parameters", "notebook_presets_active");
    //m_tabpanel->InsertPage(tpSettings, m_param_panel, _L("Parameters"), std::string("cog"));
}

void MainFrame::add_created_tab(Tab* panel,  const std::string& bmp_name /*= ""*/)
{
    panel->create_preset_tab();

    // BBS: model config
    if (panel->type() == Preset::TYPE_MODEL) {
        wxGetApp().tabs_list.pop_back();
        wxGetApp().model_tabs_list.push_back(panel);
    }
}

bool MainFrame::is_active_and_shown_tab(wxPanel* panel)
{
    if (panel == m_param_panel)
        panel = m_plater;
    else
        return m_param_dialog->IsShown();

    if (m_tabpanel->GetCurrentPage() != panel)
        return false;
    return true;
}

bool MainFrame::can_start_new_project() const
{
    /*return m_plater && (!m_plater->get_project_filename(".3mf").IsEmpty() ||
                        GetTitle().StartsWith('*')||
                        wxGetApp().has_current_preset_changes() ||
                        !m_plater->model().objects.empty());*/
    return (m_plater && !m_plater->is_background_process_slicing());
}

bool MainFrame::can_open_project() const
{
    return (m_plater && !m_plater->is_background_process_slicing());
}

bool  MainFrame::can_add_models() const
{
    return (m_plater && !m_plater->is_background_process_slicing() && !m_plater->only_gcode_mode() && !m_plater->using_exported_file());
}

bool MainFrame::can_save() const
{
    return (m_plater != nullptr) &&
        !m_plater->get_view3D_canvas3D()->get_gizmos_manager().is_in_editing_mode(false) &&
        m_plater->is_project_dirty() && !m_plater->using_exported_file() && !m_plater->only_gcode_mode();
}

bool MainFrame::can_save_as() const
{
    return (m_plater != nullptr) &&
        !m_plater->get_view3D_canvas3D()->get_gizmos_manager().is_in_editing_mode(false) && !m_plater->using_exported_file() && !m_plater->only_gcode_mode();
}

void MainFrame::save_project()
{
    save_project_as(m_plater->get_project_filename(".3mf"));
}

bool MainFrame::save_project_as(const wxString& filename)
{
    bool ret = (m_plater != nullptr) ? m_plater->export_3mf(into_path(filename)) : false;
    if (ret) {
//        wxGetApp().update_saved_preset_from_current_preset();
        m_plater->reset_project_dirty_after_save();
    }
    return ret;
}

bool MainFrame::can_upload() const
{
    return true;
}

bool MainFrame::can_export_model() const
{
    return (m_plater != nullptr) && !m_plater->model().objects.empty();
}

bool MainFrame::can_export_toolpaths() const
{
    return (m_plater != nullptr) && (m_plater->printer_technology() == ptFFF) && m_plater->is_preview_shown() && m_plater->is_preview_loaded() && m_plater->has_toolpaths_to_export();
}

bool MainFrame::can_export_supports() const
{
    if ((m_plater == nullptr) || (m_plater->printer_technology() != ptSLA) || m_plater->model().objects.empty())
        return false;

    bool can_export = false;
    const PrintObjects& objects = m_plater->sla_print().objects();
    for (const SLAPrintObject* object : objects)
    {
        if (object->has_mesh(slaposPad) || object->has_mesh(slaposSupportTree))
        {
            can_export = true;
            break;
        }
    }
    return can_export;
}

bool MainFrame::can_export_gcode() const
{
    if (m_plater == nullptr)
        return false;

    if (m_plater->model().objects.empty())
        return false;

    if (m_plater->is_export_gcode_scheduled())
        return false;

    // TODO:: add other filters
    PartPlateList &part_plate_list = m_plater->get_partplate_list();
    PartPlate *current_plate = part_plate_list.get_curr_plate();
    if (!current_plate->is_slice_result_ready_for_print())
        return false;

    return true;
}

bool MainFrame::can_export_all_gcode() const
{
    if (m_plater == nullptr)
        return false;

    if (m_plater->model().objects.empty())
        return false;

    if (m_plater->is_export_gcode_scheduled())
        return false;

    // TODO:: add other filters
    PartPlateList& part_plate_list = m_plater->get_partplate_list();
    return part_plate_list.is_all_slice_results_ready_for_print();
}

bool MainFrame::can_print_3mf() const
{
    if (m_plater && !m_plater->model().objects.empty()) {
        if (wxGetApp().preset_bundle->printers.get_edited_preset().is_custom_defined())
            return false;
    }
    return true;
}

bool MainFrame::can_send_gcode() const
{
    if (m_plater && !m_plater->model().objects.empty())
    {
        // BBL printer presets
        if (!wxGetApp().preset_bundle->printers.get_edited_preset().is_custom_defined())
            return false;

        auto cfg = wxGetApp().preset_bundle->printers.get_edited_preset().config;
        if (const auto *print_host_opt = cfg.option<ConfigOptionString>("print_host"); print_host_opt)
            return !print_host_opt->value.empty();
    }
    return true;
}

/*bool MainFrame::can_export_gcode_sd() const
{
    if (m_plater == nullptr)
        return false;

    if (m_plater->model().objects.empty())
        return false;

    if (m_plater->is_export_gcode_scheduled())
        return false;

    // TODO:: add other filters

    return wxGetApp().removable_drive_manager()->status().has_removable_drives;
}

bool MainFrame::can_eject() const
{
	return wxGetApp().removable_drive_manager()->status().has_eject;
}*/

bool MainFrame::can_slice() const
{
#ifdef SUPPORT_BACKGROUND_PROCESSING
    bool bg_proc = wxGetApp().app_config->get("background_processing") == "1";
    return (m_plater != nullptr) ? !m_plater->model().objects.empty() && !bg_proc : false;
#else
    return (m_plater != nullptr) ? !m_plater->model().objects.empty() : false;
#endif
}

bool MainFrame::can_change_view() const
{
    switch (m_layout)
    {
    default:                   { return false; }
    //BBS GUI refactor: remove unused layout new/dlg
    case ESettingsLayout::Old: {
        int page_id = m_tabpanel->GetSelection();
        return page_id != wxNOT_FOUND && dynamic_cast<const Slic3r::GUI::Plater*>(m_tabpanel->GetPage((size_t)page_id)) != nullptr;
    }
    case ESettingsLayout::GCodeViewer: { return true; }
    }
}

bool MainFrame::can_clone() const {
    return can_select() && !m_plater->is_selection_empty();
}

bool MainFrame::can_select() const
{
    return (m_plater != nullptr) && (m_tabpanel->GetSelection() == TabPosition::tp3DEditor) && !m_plater->model().objects.empty();
}

bool MainFrame::can_deselect() const
{
    return (m_plater != nullptr) && (m_tabpanel->GetSelection() == TabPosition::tp3DEditor) && !m_plater->is_selection_empty();
}

bool MainFrame::can_delete() const
{
    return (m_plater != nullptr) && (m_tabpanel->GetSelection() == TabPosition::tp3DEditor) && !m_plater->is_selection_empty();
}

bool MainFrame::can_delete_all() const
{
    return (m_plater != nullptr) && (m_tabpanel->GetSelection() == TabPosition::tp3DEditor) && !m_plater->model().objects.empty();
}

bool MainFrame::can_reslice() const
{
    return (m_plater != nullptr) && !m_plater->model().objects.empty();
}

wxBoxSizer* MainFrame::create_side_tools()
{
    int em = em_unit();
    wxBoxSizer* sizer = new wxBoxSizer(wxHORIZONTAL);

    m_slice_select = eSlicePlate;
    m_print_select = ePrintPlate;

    m_slice_btn = new SideButton(this, _L("Slice"), "");
    m_slice_option_btn = new SideButton(this, "", "sidebutton_dropdown", 0, FromDIP(14));
    m_print_btn = new SideButton(this, _L("Print"), "");
    m_print_option_btn = new SideButton(this, "", "sidebutton_dropdown", 0, FromDIP(14));

    update_side_button_style();
    m_slice_option_btn->Enable();
    m_print_option_btn->Enable();
    sizer->Add(m_slice_option_btn, 0, wxRIGHT | wxALIGN_CENTER_VERTICAL, FromDIP(1));
    sizer->Add(m_slice_btn, 0, wxLEFT | wxALIGN_CENTER_VERTICAL, FromDIP(1));
    sizer->Add(FromDIP(15), 0, 0, 0, 0);
    sizer->Add(m_print_option_btn, 0, wxRIGHT | wxALIGN_CENTER_VERTICAL, FromDIP(1));
    sizer->Add(m_print_btn, 0, wxLEFT | wxALIGN_CENTER_VERTICAL, FromDIP(1));
    sizer->Add(FromDIP(19), 0, 0, 0, 0);

    sizer->Layout();

    m_slice_btn->Bind(wxEVT_BUTTON, [this](wxCommandEvent& event)
        {
            //this->m_plater->select_view_3D("Preview");
            m_plater->update();
            if (m_slice_select == eSliceAll)
                wxPostEvent(m_plater, SimpleEvent(EVT_GLTOOLBAR_SLICE_ALL));
            else
                wxPostEvent(m_plater, SimpleEvent(EVT_GLTOOLBAR_SLICE_PLATE));

            this->m_tabpanel->SetSelection(tpPreview);
        });

    m_print_btn->Bind(wxEVT_BUTTON, [this](wxCommandEvent& event)
        {
            //this->m_plater->select_view_3D("Preview");
            if (m_print_select == ePrintAll || m_print_select == ePrintPlate)
            {
                m_plater->apply_background_progress();
                // check valid of print
                m_print_enable = get_enable_print_status();
                m_print_btn->Enable(m_print_enable);
                if (m_print_enable) {
                    if (m_print_select == ePrintAll)
                        wxPostEvent(m_plater, SimpleEvent(EVT_GLTOOLBAR_PRINT_ALL));
                    if (m_print_select == ePrintPlate)
                        wxPostEvent(m_plater, SimpleEvent(EVT_GLTOOLBAR_PRINT_PLATE));
                }
            }
            else if (m_print_select == eExportGcode)
                wxPostEvent(m_plater, SimpleEvent(EVT_GLTOOLBAR_EXPORT_GCODE));
            else if (m_print_select == eSendGcode)
                wxPostEvent(m_plater, SimpleEvent(EVT_GLTOOLBAR_SEND_GCODE));
            else if (m_print_select == eUploadGcode)
                wxPostEvent(m_plater, SimpleEvent(EVT_GLTOOLBAR_UPLOAD_GCODE));
            else if (m_print_select == eExportSlicedFile)
                wxPostEvent(m_plater, SimpleEvent(EVT_GLTOOLBAR_EXPORT_SLICED_FILE));
            else if (m_print_select == eExportAllSlicedFile)
                wxPostEvent(m_plater, SimpleEvent(EVT_GLTOOLBAR_EXPORT_ALL_SLICED_FILE));
            else if (m_print_select == eSendToPrinter)
                wxPostEvent(m_plater, SimpleEvent(EVT_GLTOOLBAR_SEND_TO_PRINTER));
            else if (m_print_select == eSendToPrinterAll)
                wxPostEvent(m_plater, SimpleEvent(EVT_GLTOOLBAR_SEND_TO_PRINTER_ALL));
        });

    m_slice_option_btn->Bind(wxEVT_BUTTON, [this](wxCommandEvent& event)
        {
            SidePopup* p = new SidePopup(this);
            SideButton* slice_all_btn = new SideButton(p, _L("Slice all"), "");
            slice_all_btn->SetCornerRadius(0);
            SideButton* slice_plate_btn = new SideButton(p, _L("Slice plate"), "");
            slice_plate_btn->SetCornerRadius(0);

            slice_all_btn->Bind(wxEVT_BUTTON, [this, p](wxCommandEvent&) {
                m_slice_btn->SetLabel(_L("Slice all"));
                m_slice_select = eSliceAll;
                m_slice_enable = get_enable_slice_status();
                m_slice_btn->Enable(m_slice_enable);
                this->Layout();
                p->Dismiss();
                });

            slice_plate_btn->Bind(wxEVT_BUTTON, [this, p](wxCommandEvent&) {
                m_slice_btn->SetLabel(_L("Slice plate"));
                m_slice_select = eSlicePlate;
                m_slice_enable = get_enable_slice_status();
                m_slice_btn->Enable(m_slice_enable);
                this->Layout();
                p->Dismiss();
                });
            p->append_button(slice_all_btn);
            p->append_button(slice_plate_btn);
            p->Popup(m_slice_btn);
        }
    );

    m_print_option_btn->Bind(wxEVT_BUTTON, [this](wxCommandEvent& event)
        {
            SidePopup* p = new SidePopup(this);
	    
            if (wxGetApp().preset_bundle
                && !wxGetApp().preset_bundle->printers.get_edited_preset().is_bbl_vendor_preset(wxGetApp().preset_bundle)) {
                // ThirdParty Buttons
                SideButton* export_gcode_btn = new SideButton(p, _L("Export G-code file"), "");
                export_gcode_btn->SetCornerRadius(0);
                export_gcode_btn->Bind(wxEVT_BUTTON, [this, p](wxCommandEvent&) {
                    m_print_btn->SetLabel(_L("Export G-code file"));
                    m_print_select = eExportGcode;
                    m_print_enable = get_enable_print_status();
                    m_print_btn->Enable(m_print_enable);
                    this->Layout();
                    p->Dismiss();
                    });

                // upload and print
                SideButton* send_gcode_btn = new SideButton(p, _L("Print"), "");
                send_gcode_btn->SetCornerRadius(0);
                send_gcode_btn->Bind(wxEVT_BUTTON, [this, p](wxCommandEvent&) {
                    m_print_btn->SetLabel(_L("Print"));
                    m_print_select = eSendGcode;
                    m_print_enable = get_enable_print_status();
                    m_print_btn->Enable(m_print_enable);
                    this->Layout();
                    p->Dismiss();
                    });

                // upload only
                SideButton* upload_gcode_btn = new SideButton(p, _L("Send"), "");
                upload_gcode_btn->SetCornerRadius(0);
                upload_gcode_btn->Bind(wxEVT_BUTTON, [this, p](wxCommandEvent&) {
                    m_print_btn->SetLabel(_L("Send"));
                    m_print_select = eUploadGcode;
                    m_print_enable = get_enable_print_status();
                    m_print_btn->Enable(m_print_enable);
                    this->Layout();
                    p->Dismiss();
                    });

                p->append_button(send_gcode_btn);
                p->append_button(upload_gcode_btn);
                p->append_button(export_gcode_btn);
            }
            else {
                //Bambu Studio Buttons
                SideButton* print_plate_btn = new SideButton(p, _L("Print plate"), "");
                print_plate_btn->SetCornerRadius(0);

                SideButton* send_to_printer_btn = new SideButton(p, _L("Send"), "");
                send_to_printer_btn->SetCornerRadius(0);

                SideButton* export_sliced_file_btn = new SideButton(p, _L("Export plate sliced file"), "");
                export_sliced_file_btn->SetCornerRadius(0);

                SideButton* export_all_sliced_file_btn = new SideButton(p, _L("Export all sliced file"), "");
                export_all_sliced_file_btn->SetCornerRadius(0);

                print_plate_btn->Bind(wxEVT_BUTTON, [this, p](wxCommandEvent&) {
                    m_print_btn->SetLabel(_L("Print plate"));
                    m_print_select = ePrintPlate;
                    m_print_enable = get_enable_print_status();
                    m_print_btn->Enable(m_print_enable);
                    this->Layout();
                    p->Dismiss();
                    });

                SideButton* print_all_btn = new SideButton(p, _L("Print all"), "");
                print_all_btn->SetCornerRadius(0);
                print_all_btn->Bind(wxEVT_BUTTON, [this, p](wxCommandEvent&) {
                    m_print_btn->SetLabel(_L("Print all"));
                    m_print_select = ePrintAll;
                    m_print_enable = get_enable_print_status();
                    m_print_btn->Enable(m_print_enable);
                    this->Layout();
                    p->Dismiss();
                    });

                send_to_printer_btn->Bind(wxEVT_BUTTON, [this, p](wxCommandEvent&) {
                    m_print_btn->SetLabel(_L("Send"));
                    m_print_select = eSendToPrinter;
                    m_print_enable = get_enable_print_status();
                    m_print_btn->Enable(m_print_enable);
                    this->Layout();
                    p->Dismiss();
                    });

                SideButton* send_to_printer_all_btn = new SideButton(p, _L("Send all"), "");
                    send_to_printer_all_btn->SetCornerRadius(0);
                    send_to_printer_all_btn->Bind(wxEVT_BUTTON, [this, p](wxCommandEvent&) {
                        m_print_btn->SetLabel(_L("Send all"));
                        m_print_select = eSendToPrinterAll;
                        m_print_enable = get_enable_print_status();
                        m_print_btn->Enable(m_print_enable);
                        this->Layout();
                        p->Dismiss();
                        });

                export_sliced_file_btn->Bind(wxEVT_BUTTON, [this, p](wxCommandEvent&) {
                    m_print_btn->SetLabel(_L("Export plate sliced file"));
                    m_print_select = eExportSlicedFile;
                    m_print_enable = get_enable_print_status();
                    m_print_btn->Enable(m_print_enable);
                    this->Layout();
                    p->Dismiss();
                    });

                export_all_sliced_file_btn->Bind(wxEVT_BUTTON, [this, p](wxCommandEvent&) {
                    m_print_btn->SetLabel(_L("Export all sliced file"));
                    m_print_select = eExportAllSlicedFile;
                    m_print_enable = get_enable_print_status();
                    m_print_btn->Enable(m_print_enable);
                    this->Layout();
                    p->Dismiss();
                    });

                p->append_button(print_plate_btn);
                p->append_button(print_all_btn);
                p->append_button(send_to_printer_btn);
                p->append_button(send_to_printer_all_btn);
                p->append_button(export_sliced_file_btn);
                p->append_button(export_all_sliced_file_btn);
            }

            p->Popup(m_print_btn);
        }
    );

    /*
    Button * aux_btn = new Button(this, _L("Auxiliary"));
    aux_btn->SetBackgroundColour(0x3B4446);
    aux_btn->Bind(wxEVT_BUTTON, [](auto e) {
        wxGetApp().sidebar().show_auxiliary_dialog();
    });
    sizer->Add(aux_btn, 0, wxLEFT | wxALIGN_CENTER_VERTICAL, 1 * em / 10);
    */
    sizer->Add(FromDIP(19), 0, 0, 0, 0);

    return sizer;
}

bool MainFrame::get_enable_slice_status()
{
    bool enable = true;

    bool on_slicing = m_plater->is_background_process_slicing();
    if (on_slicing) {
        BOOST_LOG_TRIVIAL(info) << __FUNCTION__ << boost::format(": on slicing, return false directly!");
        return false;
    }
    else if  (m_plater->only_gcode_mode() || m_plater->using_exported_file()) {
        BOOST_LOG_TRIVIAL(info) << __FUNCTION__ << boost::format(": in gcode/exported 3mf mode, return false directly!");
        return false;
    }

    PartPlateList &part_plate_list = m_plater->get_partplate_list();
    PartPlate *current_plate = part_plate_list.get_curr_plate();

    if (m_slice_select == eSliceAll)
    {
        /*if (part_plate_list.is_all_slice_results_valid())
        {
            enable = false;
        }
        else if (!part_plate_list.is_all_plates_ready_for_slice())
        {
            enable = false;
        }*/
        //always enable slice_all button
        enable = true;
    }
    else if (m_slice_select == eSlicePlate)
    {
        if (current_plate->is_slice_result_valid())
        {
            enable = false;
        }
        else if (!current_plate->can_slice())
        {
            enable = false;
        }
    }

    BOOST_LOG_TRIVIAL(info) << __FUNCTION__ << boost::format(": m_slice_select %1%, enable= %2% ")%m_slice_select %enable;
    return enable;
}

bool MainFrame::get_enable_print_status()
{
    bool enable = true;

    PartPlateList &part_plate_list = m_plater->get_partplate_list();
    PartPlate *current_plate = part_plate_list.get_curr_plate();

    if (m_print_select == ePrintAll)
    {
        if (!part_plate_list.is_all_slice_results_ready_for_print())
        {
            enable = false;
        }
    }
    else if (m_print_select == ePrintPlate)
    {
        if (!current_plate->is_slice_result_ready_for_print())
        {
            enable = false;
        }
    }
    else if (m_print_select == eExportGcode)
    {
        if (!current_plate->is_slice_result_valid())
        {
            enable = false;
        }
    }
    else if (m_print_select == eSendGcode)
    {
        if (!current_plate->is_slice_result_valid())
            enable = false;
        if (!can_send_gcode())
            enable = false;
    }
    else if (m_print_select == eUploadGcode)
    {
        if (!current_plate->is_slice_result_valid())
            enable = false;
        if (!can_send_gcode())
            enable = false;
    }
    else if (m_print_select == eExportSlicedFile)
    {
        if (!current_plate->is_slice_result_ready_for_print())
        {
            enable = false;
        }
	}
	else if (m_print_select == eSendToPrinter)
	{
		if (!current_plate->is_slice_result_ready_for_print())
		{
			enable = false;
		}
	}
    else if (m_print_select == eSendToPrinterAll)
    {
        if (!part_plate_list.is_all_slice_results_ready_for_print())
        {
            enable = false;
        }
    }
    else if (m_print_select == eExportAllSlicedFile)
    {
        if (!part_plate_list.is_all_slice_results_ready_for_print())
        {
            enable = false;
        }
    }

    BOOST_LOG_TRIVIAL(info) << __FUNCTION__ << boost::format(": m_print_select %1%, enable= %2% ")%m_print_select %enable;

    return enable;
}

void MainFrame::update_side_button_style()
{
    // BBS
    int em = em_unit();

    /*m_slice_btn->SetLayoutStyle(1);
    m_slice_btn->SetTextLayout(SideButton::EHorizontalOrientation::HO_Center, FromDIP(15));
    m_slice_btn->SetMinSize(wxSize(-1, FromDIP(24)));
    m_slice_btn->SetCornerRadius(FromDIP(12));
    m_slice_btn->SetExtraSize(wxSize(FromDIP(38), FromDIP(10)));
    m_slice_btn->SetBottomColour(wxColour(0x3B4446));*/

    m_slice_btn->SetTextLayout(SideButton::EHorizontalOrientation::HO_Left, FromDIP(15));
    m_slice_btn->SetCornerRadius(FromDIP(12));
    m_slice_btn->SetExtraSize(wxSize(FromDIP(38), FromDIP(10)));
    m_slice_btn->SetMinSize(wxSize(-1, FromDIP(24)));

    m_slice_option_btn->SetTextLayout(SideButton::EHorizontalOrientation::HO_Center);
    m_slice_option_btn->SetCornerRadius(FromDIP(12));
    m_slice_option_btn->SetExtraSize(wxSize(FromDIP(10), FromDIP(10)));
    m_slice_option_btn->SetIconOffset(FromDIP(2));
    m_slice_option_btn->SetMinSize(wxSize(FromDIP(24), FromDIP(24)));

    m_print_btn->SetTextLayout(SideButton::EHorizontalOrientation::HO_Left, FromDIP(15));
    m_print_btn->SetCornerRadius(FromDIP(12));
    m_print_btn->SetExtraSize(wxSize(FromDIP(38), FromDIP(10)));
    m_print_btn->SetMinSize(wxSize(-1, FromDIP(24)));

    m_print_option_btn->SetTextLayout(SideButton::EHorizontalOrientation::HO_Center);
    m_print_option_btn->SetCornerRadius(FromDIP(12));
    m_print_option_btn->SetExtraSize(wxSize(FromDIP(10), FromDIP(10)));
    m_print_option_btn->SetIconOffset(FromDIP(2));
    m_print_option_btn->SetMinSize(wxSize(FromDIP(24), FromDIP(24)));
}

void MainFrame::update_slice_print_status(SlicePrintEventType event, bool can_slice, bool can_print)
{
    bool enable_print = true, enable_slice = true;

    if (!can_slice)
    {
        if (m_slice_select == eSlicePlate)
            enable_slice = false;
    }
    if (!can_print)
        enable_print = false;


    //process print logic
    if (enable_print)
    {
        enable_print = get_enable_print_status();
    }

    //process slice logic
    if (enable_slice)
    {
        enable_slice = get_enable_slice_status();
    }

    BOOST_LOG_TRIVIAL(info) << __FUNCTION__ << boost::format(" m_slice_select %1%: can_slice= %2%, can_print %3%, enable_slice %4%, enable_print %5% ")%m_slice_select % can_slice %can_print %enable_slice %enable_print;
    m_print_btn->Enable(enable_print);
    m_slice_btn->Enable(enable_slice);
    m_slice_enable = enable_slice;
    m_print_enable = enable_print;
}


void MainFrame::on_dpi_changed(const wxRect& suggested_rect)
{
    wxGetApp().update_fonts(this);
    this->SetFont(this->normal_font());

#ifdef _MSW_DARK_MODE
    // update common mode sizer
    if (!wxGetApp().tabs_as_menu())
        dynamic_cast<Notebook*>(m_tabpanel)->Rescale();
#endif

#ifndef __APPLE__
    // BBS
    m_topbar->Rescale();
#endif

    m_tabpanel->Rescale();

    update_side_button_style();

    m_slice_btn->Rescale();
    m_print_btn->Rescale();
    m_slice_option_btn->Rescale();
    m_print_option_btn->Rescale();

    // update Plater
    wxGetApp().plater()->msw_rescale();

    // update Tabs
    //BBS GUI refactor: remove unused layout new/dlg
    //if (m_layout != ESettingsLayout::Dlg) // Do not update tabs if the Settings are in the separated dialog
    m_param_panel->msw_rescale();
    m_auxiliary->msw_rescale();
    m_monitor->msw_rescale();

    // BBS
#if 0
    for (size_t id = 0; id < m_menubar->GetMenuCount(); id++)
        msw_rescale_menu(m_menubar->GetMenu(id));
#endif

    // Workarounds for correct Window rendering after rescale

    /* Even if Window is maximized during moving,
     * first of all we should imitate Window resizing. So:
     * 1. cancel maximization, if it was set
     * 2. imitate resizing
     * 3. set maximization, if it was set
     */
    const bool is_maximized = this->IsMaximized();
    if (is_maximized)
        this->Maximize(false);

    /* To correct window rendering (especially redraw of a status bar)
     * we should imitate window resizing.
     */
    const wxSize& sz = this->GetSize();
    this->SetSize(sz.x + 1, sz.y + 1);
    this->SetSize(sz);

    this->Maximize(is_maximized);
}

void MainFrame::on_sys_color_changed()
{
    wxBusyCursor wait;

    // update label colors in respect to the system mode
    wxGetApp().init_label_colours();

#ifdef __APPLE__
    wxGetApp().force_colors_update();
    wxGetApp().update_ui_from_settings();
#endif //__APPLE__

#ifdef __WXMSW__
    wxGetApp().UpdateDarkUI(m_tabpanel);
 //   m_statusbar->update_dark_ui();
#ifdef _MSW_DARK_MODE
    // update common mode sizer
    if (!wxGetApp().tabs_as_menu())
        dynamic_cast<Notebook*>(m_tabpanel)->Rescale();
#endif
#endif

    // BBS
    m_tabpanel->Rescale();
    m_param_panel->msw_rescale();

    // update Plater
    wxGetApp().plater()->sys_color_changed();
    m_monitor->on_sys_color_changed();

    // update Tabs
    for (auto tab : wxGetApp().tabs_list)
        tab->sys_color_changed();
    for (auto tab : wxGetApp().model_tabs_list)
        tab->sys_color_changed();

    MenuFactory::sys_color_changed(m_menubar);

    WebView::RecreateAll();

    this->Refresh();
}

#ifdef _MSC_VER
    // \xA0 is a non-breaking space. It is entered here to spoil the automatic accelerators,
    // as the simple numeric accelerators spoil all numeric data entry.
static const wxString sep = "\t\xA0";
static const wxString sep_space = "\xA0";
#else
static const wxString sep = " - ";
static const wxString sep_space = "";
#endif

static wxMenu* generate_help_menu()
{
    wxMenu* helpMenu = new wxMenu();

    // shortcut key
    append_menu_item(helpMenu, wxID_ANY, _L("Keyboard Shortcuts") + sep + "&?", _L("Show the list of the keyboard shortcuts"),
        [](wxCommandEvent&) { wxGetApp().keyboard_shortcuts(); });
    // Show Beginner's Tutorial
    append_menu_item(helpMenu, wxID_ANY, _L("Setup Wizard"), _L("Setup Wizard"), [](wxCommandEvent &) {wxGetApp().ShowUserGuide();});

    helpMenu->AppendSeparator();
    // Open Config Folder
    append_menu_item(helpMenu, wxID_ANY, _L("Show Configuration Folder"), _L("Show Configuration Folder"),
        [](wxCommandEvent&) { Slic3r::GUI::desktop_open_datadir_folder(); });

    append_menu_item(helpMenu, wxID_ANY, _L("Show Tip of the Day"), _L("Show Tip of the Day"), [](wxCommandEvent&) {
        wxGetApp().plater()->get_notification_manager()->push_hint_notification(false);
        wxGetApp().plater()->get_current_canvas3D()->set_as_dirty();
        });

    // Report a bug
    //append_menu_item(helpMenu, wxID_ANY, _L("Report Bug(TODO)"), _L("Report a bug of BambuStudio"),
    //    [](wxCommandEvent&) {
    //        //TODO
    //    });
    // Check New Version
    append_menu_item(helpMenu, wxID_ANY, _L("Check for Update"), _L("Check for Update"),
        [](wxCommandEvent&) {
            wxGetApp().check_new_version(true, 1);
        }, "", nullptr, []() {
            return true;
        });

    append_menu_item(helpMenu, wxID_ANY, _L("Open Network Test"), _L("Open Network Test"), [](wxCommandEvent&) {
            NetworkTestDialog dlg(wxGetApp().mainframe);
            dlg.ShowModal();
        });

    // About
#ifndef __APPLE__
    wxString about_title = wxString::Format(_L("&About %s"), SLIC3R_APP_FULL_NAME);
    append_menu_item(helpMenu, wxID_ANY, about_title, about_title,
            [](wxCommandEvent&) { Slic3r::GUI::about(); });
#endif

    return helpMenu;
}


static void add_common_publish_menu_items(wxMenu* publish_menu, MainFrame* mainFrame)
{
#ifndef __WINDOWS__
    append_menu_item(publish_menu, wxID_ANY, _L("Upload Models"), _L("Upload Models"),
        [](wxCommandEvent&) {
            if (!wxGetApp().getAgent()) {
                BOOST_LOG_TRIVIAL(info) << "publish: no agent";
                return;
            }

            //if (GUI::wxGetApp().plater()->model().objects.empty()) return;

            if (!wxGetApp().check_login())
                return;

            wxGetApp().open_publish_page_dialog();
        });

    append_menu_item(publish_menu, wxID_ANY, _L("Download Models"), _L("Download Models"),
        [](wxCommandEvent&) {
            if (!wxGetApp().getAgent()) {
                BOOST_LOG_TRIVIAL(info) << "publish: no agent";
                return;
}

            //if (GUI::wxGetApp().plater()->model().objects.empty()) return;

            if (!wxGetApp().check_login())
                return;

            wxGetApp().open_mall_page_dialog();
        });
#endif
}

static void add_common_view_menu_items(wxMenu* view_menu, MainFrame* mainFrame, std::function<bool(void)> can_change_view)
{
    // The camera control accelerators are captured by GLCanvas3D::on_char().
    append_menu_item(view_menu, wxID_ANY, _L("Default View") + "\tCtrl+0", _L("Default View"), [mainFrame](wxCommandEvent&) {
        mainFrame->select_view("plate");
        mainFrame->plater()->get_current_canvas3D()->zoom_to_bed();
        },
        "", nullptr, [can_change_view]() { return can_change_view(); }, mainFrame);
    //view_menu->AppendSeparator();
    //TRN To be shown in the main menu View->Top
    append_menu_item(view_menu, wxID_ANY, _L("Top") + "\tCtrl+1", _L("Top View"), [mainFrame](wxCommandEvent&) { mainFrame->select_view("top"); },
        "", nullptr, [can_change_view]() { return can_change_view(); }, mainFrame);
    //TRN To be shown in the main menu View->Bottom
    append_menu_item(view_menu, wxID_ANY, _L("Bottom") + "\tCtrl+2", _L("Bottom View"), [mainFrame](wxCommandEvent&) { mainFrame->select_view("bottom"); },
        "", nullptr, [can_change_view]() { return can_change_view(); }, mainFrame);
    append_menu_item(view_menu, wxID_ANY, _L("Front") + "\tCtrl+3", _L("Front View"), [mainFrame](wxCommandEvent&) { mainFrame->select_view("front"); },
        "", nullptr, [can_change_view]() { return can_change_view(); }, mainFrame);
    append_menu_item(view_menu, wxID_ANY, _L("Rear") + "\tCtrl+4", _L("Rear View"), [mainFrame](wxCommandEvent&) { mainFrame->select_view("rear"); },
        "", nullptr, [can_change_view]() { return can_change_view(); }, mainFrame);
    append_menu_item(view_menu, wxID_ANY, _L("Left") + "\tCtrl+5", _L("Left View"), [mainFrame](wxCommandEvent&) { mainFrame->select_view("left"); },
        "", nullptr, [can_change_view]() { return can_change_view(); }, mainFrame);
    append_menu_item(view_menu, wxID_ANY, _L("Right") + "\tCtrl+6", _L("Right View"), [mainFrame](wxCommandEvent&) { mainFrame->select_view("right"); },
        "", nullptr, [can_change_view]() { return can_change_view(); }, mainFrame);
}

void MainFrame::init_menubar_as_editor()
{
#ifdef __APPLE__
    wxMenuBar::SetAutoWindowMenu(false);
    m_menubar = new wxMenuBar();
#endif

    // File menu
    wxMenu* fileMenu = new wxMenu;
    {
#ifdef __APPLE__
        // New Window
        append_menu_item(fileMenu, wxID_ANY, _L("New Window"), _L("Start a new window"),
                         [](wxCommandEvent&) { start_new_slicer(); }, "", nullptr,
                         []{ return true; }, this);
#endif
        // New Project
        append_menu_item(fileMenu, wxID_ANY, _L("New Project") + "\tCtrl+N", _L("Start a new project"),
            [this](wxCommandEvent&) { if (m_plater) m_plater->new_project(); }, "", nullptr,
            [this](){return can_start_new_project(); }, this);
        // Open Project

#ifndef __APPLE__
        append_menu_item(fileMenu, wxID_ANY, _L("Open Project") + dots + "\tCtrl+O", _L("Open a project file"),
            [this](wxCommandEvent&) { if (m_plater) m_plater->load_project(); }, "menu_open", nullptr,
            [this](){return can_open_project(); }, this);
#else
        append_menu_item(fileMenu, wxID_ANY, _L("Open Project") + dots + "\tCtrl+O", _L("Open a project file"),
            [this](wxCommandEvent&) { if (m_plater) m_plater->load_project(); }, "", nullptr,
            [this](){return can_open_project(); }, this);
#endif

        // Recent Project
        wxMenu* recent_projects_menu = new wxMenu();
        wxMenuItem* recent_projects_submenu = append_submenu(fileMenu, recent_projects_menu, wxID_ANY, _L("Recent projects"), "");
        m_recent_projects.UseMenu(recent_projects_menu);
        Bind(wxEVT_MENU, [this](wxCommandEvent& evt) {
            size_t file_id = evt.GetId() - wxID_FILE1;
            wxString filename = m_recent_projects.GetHistoryFile(file_id);
                open_recent_project(file_id, filename);
            }, wxID_FILE1, wxID_FILE9);

        std::vector<std::string> recent_projects = wxGetApp().app_config->get_recent_projects();
        std::reverse(recent_projects.begin(), recent_projects.end());
        for (const std::string& project : recent_projects)
        {
            m_recent_projects.AddFileToHistory(from_u8(project));
        }
        m_recent_projects.LoadThumbnails();

        Bind(wxEVT_UPDATE_UI, [this](wxUpdateUIEvent& evt) { evt.Enable(can_open_project() && (m_recent_projects.GetCount() > 0)); }, recent_projects_submenu->GetId());

        // BBS: close save project
#ifndef __APPLE__
        append_menu_item(fileMenu, wxID_ANY, _L("Save Project") + "\tCtrl+S", _L("Save current project to file"),
            [this](wxCommandEvent&) { if (m_plater) m_plater->save_project(); }, "menu_save", nullptr,
            [this](){return m_plater != nullptr && can_save(); }, this);
#else
        append_menu_item(fileMenu, wxID_ANY, _L("Save Project") + "\tCtrl+S", _L("Save current project to file"),
            [this](wxCommandEvent&) { if (m_plater) m_plater->save_project(); }, "", nullptr,
            [this](){return m_plater != nullptr && can_save(); }, this);
#endif


#ifndef __APPLE__
        append_menu_item(fileMenu, wxID_ANY, _L("Save Project as") + dots + "\tCtrl+Shift+S", _L("Save current project as"),
            [this](wxCommandEvent&) { if (m_plater) m_plater->save_project(true); }, "menu_save", nullptr,
            [this](){return m_plater != nullptr && can_save_as(); }, this);
#else
        append_menu_item(fileMenu, wxID_ANY, _L("Save Project as") + dots + "\tCtrl+Shift+S", _L("Save current project as"),
            [this](wxCommandEvent&) { if (m_plater) m_plater->save_project(true); }, "", nullptr,
            [this](){return m_plater != nullptr && can_save_as(); }, this);
#endif


        fileMenu->AppendSeparator();

        // BBS
        wxMenu *import_menu = new wxMenu();
#ifndef __APPLE__
        append_menu_item(import_menu, wxID_ANY, _L("Import 3MF/STL/STEP/SVG/OBJ/AMF") + dots + "\tCtrl+I", _L("Load a model"),
            [this](wxCommandEvent&) { if (m_plater) {
            m_plater->add_file();
        } }, "menu_import", nullptr,
            [this](){return can_add_models(); }, this);
#else
        append_menu_item(import_menu, wxID_ANY, _L("Import 3MF/STL/STEP/SVG/OBJ/AMF") + dots + "\tCtrl+I", _L("Load a model"),
            [this](wxCommandEvent&) { if (m_plater) { m_plater->add_model(); } }, "", nullptr,
            [this](){return can_add_models(); }, this);
#endif
        append_menu_item(import_menu, wxID_ANY, _L("Import Configs") + dots /*+ "\tCtrl+I"*/, _L("Load configs"),
            [this](wxCommandEvent&) { load_config_file(); }, "menu_import", nullptr,
            [this](){return true; }, this);

        append_submenu(fileMenu, import_menu, wxID_ANY, _L("Import"), "");


        wxMenu* export_menu = new wxMenu();
        // BBS export as STL
        append_menu_item(export_menu, wxID_ANY, _L("Export all objects as STL") + dots, _L("Export all objects as STL"),
            [this](wxCommandEvent&) { if (m_plater) m_plater->export_stl(); }, "menu_export_stl", nullptr,
            [this](){return can_export_model(); }, this);
        append_menu_item(export_menu, wxID_ANY, _L("Export Generic 3MF") + dots/* + "\tCtrl+G"*/, _L("Export 3mf file without using some 3mf-extensions"),
            [this](wxCommandEvent&) { if (m_plater) m_plater->export_core_3mf(); }, "menu_export_sliced_file", nullptr,
            [this](){return can_export_model(); }, this);
        // BBS export .gcode.3mf
        append_menu_item(export_menu, wxID_ANY, _L("Export plate sliced file") + dots/* + "\tCtrl+G"*/, _L("Export current sliced file"),
            [this](wxCommandEvent&) { if (m_plater) wxPostEvent(m_plater, SimpleEvent(EVT_GLTOOLBAR_EXPORT_SLICED_FILE)); }, "menu_export_sliced_file", nullptr,
            [this](){return can_export_gcode(); }, this);

        append_menu_item(export_menu, wxID_ANY, _L("Export all plate sliced file") + dots/* + "\tCtrl+G"*/, _L("Export all plate sliced file"),
            [this](wxCommandEvent&) { if (m_plater) wxPostEvent(m_plater, SimpleEvent(EVT_GLTOOLBAR_EXPORT_SLICED_FILE)); }, "menu_export_sliced_file", nullptr,
            [this]() {return can_export_all_gcode(); }, this);

        append_menu_item(export_menu, wxID_ANY, _L("Export G-code") + dots/* + "\tCtrl+G"*/, _L("Export current plate as G-code"),
            [this](wxCommandEvent&) { if (m_plater) m_plater->export_gcode(false); }, "menu_export_gcode", nullptr,
            [this]() {return can_export_gcode(); }, this);
        append_menu_item(
            export_menu, wxID_ANY, _L("Export &Configs") + dots /* + "\tCtrl+E"*/, _L("Export current configuration to files"),
            [this](wxCommandEvent &) { export_config(); },
            "menu_export_config", nullptr,
            []() { return true; }, this);

        append_submenu(fileMenu, export_menu, wxID_ANY, _L("Export"), "");

        fileMenu->AppendSeparator();

#ifndef __APPLE__
        append_menu_item(fileMenu, wxID_EXIT, _L("Quit"), wxString::Format(_L("Quit")),
            [this](wxCommandEvent&) { Close(false); }, "menu_exit", nullptr);
#else
        append_menu_item(fileMenu, wxID_EXIT, _L("Quit"), wxString::Format(_L("Quit")),
            [this](wxCommandEvent&) { Close(false); }, "", nullptr);
#endif
    }

    // Edit menu
    wxMenu* editMenu = nullptr;
    if (m_plater != nullptr)
    {
        editMenu = new wxMenu();
    #ifdef __APPLE__
        // Backspace sign
        wxString hotkey_delete = "\u232b";
    #else
        wxString hotkey_delete = "Del";
    #endif

#ifndef __APPLE__
        // BBS undo
        append_menu_item(editMenu, wxID_ANY, _L("Undo") + "\tCtrl+Z",
            _L("Undo"), [this](wxCommandEvent&) { m_plater->undo(); },
            "menu_undo", nullptr, [this](){return m_plater->can_undo(); }, this);
        // BBS redo
        append_menu_item(editMenu, wxID_ANY, _L("Redo") + "\tCtrl+Y",
            _L("Redo"), [this](wxCommandEvent&) { m_plater->redo(); },
            "menu_redo", nullptr, [this](){return m_plater->can_redo(); }, this);
        editMenu->AppendSeparator();
        // BBS Cut TODO
        append_menu_item(editMenu, wxID_ANY, _L("Cut") + "\tCtrl+X",
            _L("Cut selection to clipboard"), [this](wxCommandEvent&) {m_plater->cut_selection_to_clipboard(); },
            "menu_cut", nullptr, [this]() {return m_plater->can_copy_to_clipboard(); }, this);
        // BBS Copy
        append_menu_item(editMenu, wxID_ANY, _L("Copy") + "\tCtrl+C",
            _L("Copy selection to clipboard"), [this](wxCommandEvent&) { m_plater->copy_selection_to_clipboard(); },
            "menu_copy", nullptr, [this](){return m_plater->can_copy_to_clipboard(); }, this);
        // BBS Paste
        append_menu_item(editMenu, wxID_ANY, _L("Paste") + "\tCtrl+V",
            _L("Paste clipboard"), [this](wxCommandEvent&) { m_plater->paste_from_clipboard(); },
            "menu_paste", nullptr, [this](){return m_plater->can_paste_from_clipboard(); }, this);
        // BBS Delete selected
        append_menu_item(editMenu, wxID_ANY, _L("Delete selected") + "\tDel",
            _L("Deletes the current selection"),[this](wxCommandEvent&) { m_plater->remove_selected(); },
            "menu_remove", nullptr, [this](){return can_delete(); }, this);
        //BBS: delete all
        append_menu_item(editMenu, wxID_ANY, _L("Delete all") + "\tCtrl+D",
            _L("Deletes all objects"),[this](wxCommandEvent&) { m_plater->delete_all_objects_from_model(); },
            "menu_remove", nullptr, [this](){return can_delete_all(); }, this);
        editMenu->AppendSeparator();
        // BBS Clone Selected
        append_menu_item(editMenu, wxID_ANY, _L("Clone selected") /*+ "\tCtrl+M"*/,
            _L("Clone copies of selections"),[this](wxCommandEvent&) {
                m_plater->clone_selection();
            },
            "menu_remove", nullptr, [this](){return can_clone(); }, this);
        editMenu->AppendSeparator();
#else
        // BBS undo
        append_menu_item(editMenu, wxID_ANY, _L("Undo") + "\tCtrl+Z",
            _L("Undo"), [this](wxCommandEvent&) { m_plater->undo(); },
            "", nullptr, [this](){return m_plater->can_undo(); }, this);
        // BBS redo
        append_menu_item(editMenu, wxID_ANY, _L("Redo") + "\tCtrl+Y",
            _L("Redo"), [this](wxCommandEvent&) { m_plater->redo(); },
            "", nullptr, [this](){return m_plater->can_redo(); }, this);
        editMenu->AppendSeparator();
        // BBS Cut TODO
        append_menu_item(editMenu, wxID_ANY, _L("Cut") + "\tCtrl+X",
            _L("Cut selection to clipboard"), [this](wxCommandEvent&) {m_plater->cut_selection_to_clipboard(); },
            "", nullptr, [this]() {return m_plater->can_copy_to_clipboard(); }, this);
        // BBS Copy
        append_menu_item(editMenu, wxID_ANY, _L("Copy") + "\tCtrl+C",
            _L("Copy selection to clipboard"), [this](wxCommandEvent&) { m_plater->copy_selection_to_clipboard(); },
            "", nullptr, [this](){return m_plater->can_copy_to_clipboard(); }, this);
        // BBS Paste
        append_menu_item(editMenu, wxID_ANY, _L("Paste") + "\tCtrl+V",
            _L("Paste clipboard"), [this](wxCommandEvent&) { m_plater->paste_from_clipboard(); },
            "", nullptr, [this](){return m_plater->can_paste_from_clipboard(); }, this);
#if 0
        // BBS Delete selected
        append_menu_item(editMenu, wxID_ANY, _L("Delete selected") + "\tBackSpace",
            _L("Deletes the current selection"),[this](wxCommandEvent&) { m_plater->remove_selected(); },
            "", nullptr, [this](){return can_delete(); }, this);
#endif
        //BBS: delete all
        append_menu_item(editMenu, wxID_ANY, _L("Delete all") + "\tCtrl+D",
            _L("Deletes all objects"),[this](wxCommandEvent&) { m_plater->delete_all_objects_from_model(); },
            "", nullptr, [this](){return can_delete_all(); }, this);
        editMenu->AppendSeparator();
        // BBS Clone Selected
        append_menu_item(editMenu, wxID_ANY, _L("Clone selected") + "\tCtrl+M",
            _L("Clone copies of selections"),[this](wxCommandEvent&) {
                m_plater->clone_selection();
            },
            "", nullptr, [this](){return can_clone(); }, this);
        editMenu->AppendSeparator();
#endif

        // BBS Select All
        append_menu_item(editMenu, wxID_ANY, _L("Select all") + "\tCtrl+A",
            _L("Selects all objects"), [this](wxCommandEvent&) { m_plater->select_all(); },
            "", nullptr, [this](){return can_select(); }, this);
        // BBS Deslect All
        append_menu_item(editMenu, wxID_ANY, _L("Deselect all") + "\tEsc",
            _L("Deselects all objects"), [this](wxCommandEvent&) { m_plater->deselect_all(); },
            "", nullptr, [this](){return can_deselect(); }, this);
        //editMenu->AppendSeparator();
        //append_menu_check_item(editMenu, wxID_ANY, _L("Show Model Mesh(TODO)"),
        //    _L("Display triangles of models"), [this](wxCommandEvent& evt) {
        //        wxGetApp().app_config->set_bool("show_model_mesh", evt.GetInt() == 1);
        //    }, nullptr, [this]() {return can_select(); }, [this]() { return wxGetApp().app_config->get("show_model_mesh").compare("true") == 0; }, this);
        //append_menu_check_item(editMenu, wxID_ANY, _L("Show Model Shadow(TODO)"), _L("Display shadow of objects"),
        //    [this](wxCommandEvent& evt) {
        //        wxGetApp().app_config->set_bool("show_model_shadow", evt.GetInt() == 1);
        //    }, nullptr, [this]() {return can_select(); }, [this]() { return wxGetApp().app_config->get("show_model_shadow").compare("true") == 0; }, this);
        //editMenu->AppendSeparator();
        //append_menu_check_item(editMenu, wxID_ANY, _L("Show Printable Box(TODO)"), _L("Display printable box"),
        //    [this](wxCommandEvent& evt) {
        //        wxGetApp().app_config->set_bool("show_printable_box", evt.GetInt() == 1);
        //    }, nullptr, [this]() {return can_select(); }, [this]() { return wxGetApp().app_config->get("show_printable_box").compare("true") == 0; }, this);
    }

    // BBS

    //publish menu

    if (m_plater) {
        publishMenu = new wxMenu();
        add_common_publish_menu_items(publishMenu, this);
        publishMenu->AppendSeparator();
    }

    // View menu
    wxMenu* viewMenu = nullptr;
    if (m_plater) {
        viewMenu = new wxMenu();
        add_common_view_menu_items(viewMenu, this, std::bind(&MainFrame::can_change_view, this));
        viewMenu->AppendSeparator();

        //BBS perspective view
        wxWindowID camera_id_base = wxWindow::NewControlId(int(wxID_CAMERA_COUNT));
        auto perspective_item = append_menu_radio_item(viewMenu, wxID_CAMERA_PERSPECTIVE + camera_id_base, _L("Use Perspective View"), _L("Use Perspective View"),
            [this](wxCommandEvent&) {
                wxGetApp().app_config->set_bool("use_perspective_camera", true);
                wxGetApp().update_ui_from_settings();
            }, nullptr);
        //BBS orthogonal view
        auto orthogonal_item = append_menu_radio_item(viewMenu, wxID_CAMERA_ORTHOGONAL + camera_id_base, _L("Use Orthogonal View"), _L("Use Orthogonal View"),
            [this](wxCommandEvent&) {
                wxGetApp().app_config->set_bool("use_perspective_camera", false);
                wxGetApp().update_ui_from_settings();
            }, nullptr);
        if (wxGetApp().app_config->get("use_perspective_camera").compare("true") == 0)
            viewMenu->Check(wxID_CAMERA_PERSPECTIVE + camera_id_base, true);
        else
            viewMenu->Check(wxID_CAMERA_ORTHOGONAL + camera_id_base, true);

        viewMenu->AppendSeparator();
        append_menu_check_item(viewMenu, wxID_ANY, _L("Show &Labels") + "\tCtrl+E", _L("Show object labels in 3D scene"),
            [this](wxCommandEvent&) { m_plater->show_view3D_labels(!m_plater->are_view3D_labels_shown()); m_plater->get_current_canvas3D()->post_event(SimpleEvent(wxEVT_PAINT)); }, this,
            [this]() { return m_plater->is_view3D_shown(); }, [this]() { return m_plater->are_view3D_labels_shown(); }, this);

        /*viewMenu->AppendSeparator();
        append_menu_check_item(viewMenu, wxID_ANY, _L("Show &Wireframe") + "\tCtrl+Shift+Enter", _L("Show wireframes in 3D scene"),
            [this](wxCommandEvent&) { m_plater->toggle_show_wireframe(); m_plater->get_current_canvas3D()->post_event(SimpleEvent(wxEVT_PAINT)); }, this,
            [this]() { return m_plater->is_wireframe_enabled(); }, [this]() { return m_plater->is_show_wireframe(); }, this);*/

        //viewMenu->AppendSeparator();
        ////BBS orthogonal view
        //append_menu_check_item(viewMenu, wxID_ANY, _L("Show Edges(TODO)"), _L("Show Edges"),
        //    [this](wxCommandEvent& evt) {
        //        wxGetApp().app_config->set("show_build_edges", evt.GetInt() == 1 ? "true" : "false");
        //    }, nullptr, [this]() {return can_select(); }, [this]() {
        //        std::string show_build_edges = wxGetApp().app_config->get("show_build_edges");
        //        return show_build_edges.compare("true") == 0;
        //    }, this);
    }

    wxWindowID config_id_base = wxWindow::NewControlId(int(ConfigMenuCnt));
    //TODO remove
    //auto config_wizard_name = _(ConfigWizard::name(true) + "(Debug)");
    //const auto config_wizard_tooltip = from_u8((boost::format(_utf8(L("Run %s"))) % config_wizard_name).str());
    //auto config_item = new wxMenuItem(m_topbar->GetTopMenu(), ConfigMenuWizard + config_id_base, config_wizard_name, config_wizard_tooltip);
#ifdef __APPLE__
    wxWindowID bambu_studio_id_base = wxWindow::NewControlId(int(2));
    wxMenu* parent_menu = m_menubar->OSXGetAppleMenu();
    //auto preference_item = new wxMenuItem(parent_menu, BambuStudioMenuPreferences + bambu_studio_id_base, _L("Preferences") + "\tCtrl+,", "");
#else
    wxMenu* parent_menu = m_topbar->GetTopMenu();
    auto preference_item = new wxMenuItem(parent_menu, ConfigMenuPreferences + config_id_base, _L("Preferences") + "\tCtrl+P", "");

#endif
    //auto printer_item = new wxMenuItem(parent_menu, ConfigMenuPrinter + config_id_base, _L("Printer"), "");
    //auto language_item = new wxMenuItem(parent_menu, ConfigMenuLanguage + config_id_base, _L("Switch Language"), "");
//    parent_menu->Bind(wxEVT_MENU, [this, config_id_base](wxEvent& event) {
//        switch (event.GetId() - config_id_base) {
//        //case ConfigMenuLanguage:
//        //{
//        //    /* Before change application language, let's check unsaved changes on 3D-Scene
//        //     * and draw user's attention to the application restarting after a language change
//        //     */
//        //    {
//        //        // the dialog needs to be destroyed before the call to switch_language()
//        //        // or sometimes the application crashes into wxDialogBase() destructor
//        //        // so we put it into an inner scope
//        //        wxString title = _L("Language selection");
//        //        wxMessageDialog dialog(nullptr,
//        //            _L("Switching the language requires application restart.\n") + "\n\n" +
//        //            _L("Do you want to continue?"),
//        //            title,
//        //            wxICON_QUESTION | wxOK | wxCANCEL);
//        //        if (dialog.ShowModal() == wxID_CANCEL)
//        //            return;
//        //    }
//
//        //    wxGetApp().switch_language();
//        //    break;
//        //}
//        //case ConfigMenuWizard:
//        //{
//        //    wxGetApp().run_wizard(ConfigWizard::RR_USER);
//        //    break;
//        //}
//        case ConfigMenuPrinter:
//        {
//            wxGetApp().params_dialog()->Popup();
//            wxGetApp().get_tab(Preset::TYPE_PRINTER)->restore_last_select_item();
//            break;
//        }
//        case ConfigMenuPreferences:
//        {
//            wxGetApp().CallAfter([this] {
//                PreferencesDialog dlg(this);
//                dlg.ShowModal();
//#if ENABLE_GCODE_LINES_ID_IN_H_SLIDER
//                if (dlg.seq_top_layer_only_changed() || dlg.seq_seq_top_gcode_indices_changed())
//#else
//                if (dlg.seq_top_layer_only_changed())
//#endif // ENABLE_GCODE_LINES_ID_IN_H_SLIDER
//                    plater()->refresh_print();
//#if ENABLE_CUSTOMIZABLE_FILES_ASSOCIATION_ON_WIN
//#ifdef _WIN32
//                /*
//                if (wxGetApp().app_config()->get("associate_3mf") == "true")
//                    wxGetApp().associate_3mf_files();
//                if (wxGetApp().app_config()->get("associate_stl") == "true")
//                    wxGetApp().associate_stl_files();
//                /*if (wxGetApp().app_config()->get("associate_step") == "true")
//                    wxGetApp().associate_step_files();*/
//#endif // _WIN32
//#endif
//            });
//            break;
//        }
//        default:
//            break;
//        }
//    });

#ifdef __APPLE__
    wxString about_title = wxString::Format(_L("&About %s"), SLIC3R_APP_FULL_NAME);
    //auto about_item = new wxMenuItem(parent_menu, BambuStudioMenuAbout + bambu_studio_id_base, about_title, "");
        //parent_menu->Bind(wxEVT_MENU, [this, bambu_studio_id_base](wxEvent& event) {
        //    switch (event.GetId() - bambu_studio_id_base) {
        //        case BambuStudioMenuAbout:
        //            Slic3r::GUI::about();
        //            break;
        //        case BambuStudioMenuPreferences:
        //            wxGetApp().CallAfter([this] {
        //                PreferencesDialog dlg(this);
        //                dlg.ShowModal();
        //#if ENABLE_GCODE_LINES_ID_IN_H_SLIDER
        //                if (dlg.seq_top_layer_only_changed() || dlg.seq_seq_top_gcode_indices_changed())
        //#else
        //                if (dlg.seq_top_layer_only_changed())
        //#endif // ENABLE_GCODE_LINES_ID_IN_H_SLIDER
        //                    plater()->refresh_print();
        //            });
        //            break;
        //        default:
        //            break;
        //    }
        //});
    //parent_menu->Insert(0, about_item);
    append_menu_item(
        parent_menu, wxID_ANY, _L(about_title), "",
        [this](wxCommandEvent &) { Slic3r::GUI::about();},
        "", nullptr, []() { return true; }, this, 0);
    append_menu_item(
        parent_menu, wxID_ANY, _L("Preferences") + "\tCtrl+,", "",
        [this](wxCommandEvent &) {
            PreferencesDialog dlg(this);
            dlg.ShowModal();
#if ENABLE_GCODE_LINES_ID_IN_H_SLIDER
            if (dlg.seq_top_layer_only_changed() || dlg.seq_seq_top_gcode_indices_changed())
#else
            if (dlg.seq_top_layer_only_changed())
#endif
                plater()->refresh_print();
        },
        "", nullptr, []() { return true; }, this, 1);
    //parent_menu->Insert(1, preference_item);
#endif
    // Help menu
    auto helpMenu = generate_help_menu();


#ifndef __APPLE__
    m_topbar->SetFileMenu(fileMenu);
    if (editMenu)
        m_topbar->AddDropDownSubMenu(editMenu, _L("Edit"));
    if (viewMenu)
        m_topbar->AddDropDownSubMenu(viewMenu, _L("View"));
    //BBS add Preference

    append_menu_item(
        m_topbar->GetTopMenu(), wxID_ANY, _L("Preferences") + "\tCtrl+P", "",
        [this](wxCommandEvent &) {
            PreferencesDialog dlg(this);
            dlg.ShowModal();
#if ENABLE_GCODE_LINES_ID_IN_H_SLIDER
            if (dlg.seq_top_layer_only_changed() || dlg.seq_seq_top_gcode_indices_changed())
#else
            if (dlg.seq_top_layer_only_changed())
#endif
                plater()->refresh_print();
        },
        "", nullptr, []() { return true; }, this);
    //m_topbar->AddDropDownMenuItem(preference_item);
    //m_topbar->AddDropDownMenuItem(printer_item);
    //m_topbar->AddDropDownMenuItem(language_item);
    //m_topbar->AddDropDownMenuItem(config_item);
    m_topbar->AddDropDownSubMenu(helpMenu, _L("Help"));
#else
    m_menubar->Append(fileMenu, wxString::Format("&%s", _L("File")));
    if (editMenu)
        m_menubar->Append(editMenu, wxString::Format("&%s", _L("Edit")));
    if (viewMenu)
        m_menubar->Append(viewMenu, wxString::Format("&%s", _L("View")));
    /*if (publishMenu)
        m_menubar->Append(publishMenu, wxString::Format("&%s", _L("3D Models")));*/
    if (helpMenu)
        m_menubar->Append(helpMenu, wxString::Format("&%s", _L("Help")));
    SetMenuBar(m_menubar);

#endif

#ifdef _MSW_DARK_MODE
    if (wxGetApp().tabs_as_menu())
        m_menubar->EnableTop(6, false);
#endif

#ifdef __APPLE__
    // This fixes a bug on Mac OS where the quit command doesn't emit window close events
    // wx bug: https://trac.wxwidgets.org/ticket/18328
    wxMenu* apple_menu = m_menubar->OSXGetAppleMenu();
    if (apple_menu != nullptr) {
        apple_menu->Bind(wxEVT_MENU, [this](wxCommandEvent &) {
            Close();
        }, wxID_EXIT);
    }
#endif // __APPLE__
}

void MainFrame::show_publish_button(bool show)
{
    if (!m_menubar) return;

    if (show){
        m_menubar->Insert(4, publishMenu, wxString::Format("&%s", _L("3D Models")));
    }
    else {
        m_menubar->Remove(4);
    }
}

void MainFrame::open_menubar_item(const wxString& menu_name,const wxString& item_name)
{
    if (m_menubar == nullptr)
        return;
    // Get menu object from menubar
    int     menu_index = m_menubar->FindMenu(menu_name);
    wxMenu* menu       = m_menubar->GetMenu(menu_index);
    if (menu == nullptr) {
        BOOST_LOG_TRIVIAL(error) << "Mainframe open_menubar_item function couldn't find menu: " << menu_name;
        return;
    }
    // Get item id from menu
    int     item_id   = menu->FindItem(item_name);
    if (item_id == wxNOT_FOUND)
    {
        // try adding three dots char
        item_id = menu->FindItem(item_name + dots);
    }
    if (item_id == wxNOT_FOUND)
    {
        BOOST_LOG_TRIVIAL(error) << "Mainframe open_menubar_item function couldn't find item: " << item_name;
        return;
    }
    // wxEVT_MENU will trigger item
    wxPostEvent((wxEvtHandler*)menu, wxCommandEvent(wxEVT_MENU, item_id));
}

void MainFrame::init_menubar_as_gcodeviewer()
{
    //BBS do not show gcode viewer mebu
#if 0
    wxMenu* fileMenu = new wxMenu;
    {
        append_menu_item(fileMenu, wxID_ANY, _L("&Open G-code") + dots + "\tCtrl+O", _L("Open a G-code file"),
            [this](wxCommandEvent&) { if (m_plater != nullptr) m_plater->load_gcode(); }, "open", nullptr,
            [this]() {return m_plater != nullptr; }, this);
#ifdef __APPLE__
        append_menu_item(fileMenu, wxID_ANY, _L("Re&load from Disk") + dots + "\tCtrl+Shift+R",
            _L("Reload the plater from disk"), [this](wxCommandEvent&) { m_plater->reload_gcode_from_disk(); },
            "", nullptr, [this]() { return !m_plater->get_last_loaded_gcode().empty(); }, this);
#else
        append_menu_item(fileMenu, wxID_ANY, _L("Re&load from Disk") + sep + "F5",
            _L("Reload the plater from disk"), [this](wxCommandEvent&) { m_plater->reload_gcode_from_disk(); },
            "", nullptr, [this]() { return !m_plater->get_last_loaded_gcode().empty(); }, this);
#endif // __APPLE__
        fileMenu->AppendSeparator();
        append_menu_item(fileMenu, wxID_ANY, _L("Export &Toolpaths as OBJ") + dots, _L("Export toolpaths as OBJ"),
            [this](wxCommandEvent&) { if (m_plater != nullptr) m_plater->export_toolpaths_to_obj(); }, "export_plater", nullptr,
            [this]() {return can_export_toolpaths(); }, this);
        append_menu_item(fileMenu, wxID_ANY, _L("Open &Studio") + dots, _L("Open Studio"),
            [](wxCommandEvent&) { start_new_slicer(); }, "", nullptr,
            []() {return true; }, this);
        fileMenu->AppendSeparator();
        append_menu_item(fileMenu, wxID_EXIT, _L("&Quit"), wxString::Format(_L("Quit %s"), SLIC3R_APP_NAME),
            [this](wxCommandEvent&) { Close(false); });
    }

    // View menu
    wxMenu* viewMenu = nullptr;
    if (m_plater != nullptr) {
        viewMenu = new wxMenu();
        add_common_view_menu_items(viewMenu, this, std::bind(&MainFrame::can_change_view, this));
    }

    // helpmenu
    auto helpMenu = generate_help_menu();

    m_menubar = new wxMenuBar();
    m_menubar->Append(fileMenu, _L("&File"));
    if (viewMenu != nullptr) m_menubar->Append(viewMenu, _L("&View"));
    // Add additional menus from C++
    wxGetApp().add_config_menu(m_menubar);
    m_menubar->Append(helpMenu, _L("&Help"));
    SetMenuBar(m_menubar);

#ifdef __APPLE__
    // This fixes a bug on Mac OS where the quit command doesn't emit window close events
    // wx bug: https://trac.wxwidgets.org/ticket/18328
    wxMenu* apple_menu = m_menubar->OSXGetAppleMenu();
    if (apple_menu != nullptr) {
        apple_menu->Bind(wxEVT_MENU, [this](wxCommandEvent&) {
            Close();
            }, wxID_EXIT);
    }
#endif // __APPLE__
#endif
}

void MainFrame::update_menubar()
{
    if (wxGetApp().is_gcode_viewer())
        return;

    const bool is_fff = plater()->printer_technology() == ptFFF;
}

void MainFrame::reslice_now()
{
    if (m_plater)
        m_plater->reslice();
}

struct ConfigsOverwriteConfirmDialog : MessageDialog
{
    ConfigsOverwriteConfirmDialog(wxWindow *parent, wxString name, bool exported)
        : MessageDialog(parent,
                        wxString::Format(exported ? _("A file exists with the same name: %s, do you wan't to override it.") :
                                                  _("A config exists with the same name: %s, do you wan't to override it."),
                                         name),
                        _L(exported ? "Overwrite file" : "Overwrite config"),
                        wxYES_NO | wxNO_DEFAULT)
    {
        add_button(wxID_YESTOALL, false, _L("Yes to All"));
        add_button(wxID_NOTOALL, false, _L("No to All"));
    }
};

void MainFrame::export_config()
{
    // Generate a cummulative configuration for the selected print, filaments and printer.
    wxDirDialog dlg(this, _L("Choose a directory"),
        from_u8(!m_last_config.IsEmpty() ? get_dir_name(m_last_config) : wxGetApp().app_config->get_last_dir()), wxDD_DEFAULT_STYLE | wxDD_DIR_MUST_EXIST);
    wxString path;
    if (dlg.ShowModal() == wxID_OK)
        path = dlg.GetPath();
    if (!path.IsEmpty()) {
        // Export the config bundle.
        wxGetApp().app_config->update_config_dir(into_u8(path));
        try {
            auto files = wxGetApp().preset_bundle->export_current_configs(into_u8(path), [this](std::string const & name) {
                    ConfigsOverwriteConfirmDialog dlg(this, from_u8(name), true);
                    int res = dlg.ShowModal();
                    int ids[]{wxID_NO, wxID_YES, wxID_NOTOALL, wxID_YESTOALL};
                    return std::find(ids, ids + 4, res) - ids;
            }, false);
            if (!files.empty())
                m_last_config = from_u8(files.back());
            MessageDialog dlg(this, wxString::Format(_L_PLURAL("There is %d config exported. (Only non-system configs)",
                "There are %d configs exported. (Only non-system configs)", files.size()), files.size()),
                              _L("Export result"), wxOK);
            dlg.ShowModal();
        } catch (const std::exception &ex) {
            show_error(this, ex.what());
        }
    }
}

// Load a config file containing a Print, Filament & Printer preset.
void MainFrame::load_config_file()
{
    //BBS do not load config file
 //   if (!wxGetApp().check_and_save_current_preset_changes(_L("Loading profile file"), "", false))
 //       return;
    wxFileDialog dlg(this, _L("Select profile to load:"),
        !m_last_config.IsEmpty() ? get_dir_name(m_last_config) : wxGetApp().app_config->get_last_dir(),
        "config.json", "Config files (*.json)|*.json", wxFD_OPEN | wxFD_MULTIPLE | wxFD_FILE_MUST_EXIST);
     wxArrayString files;
    if (dlg.ShowModal() != wxID_OK)
        return;
    dlg.GetPaths(files);
    std::vector<std::string> cfiles;
    for (auto file : files) {
        cfiles.push_back(into_u8(file));
        m_last_config = file;
    }
    bool update = false;
    wxGetApp().preset_bundle->import_presets(cfiles, [this](std::string const & name) {
            ConfigsOverwriteConfirmDialog dlg(this, from_u8(name), false);
            int           res = dlg.ShowModal();
            int           ids[]{wxID_NO, wxID_YES, wxID_NOTOALL, wxID_YESTOALL};
            return std::find(ids, ids + 4, res) - ids;
        },
        ForwardCompatibilitySubstitutionRule::Enable);
    if (!cfiles.empty()) {
        wxGetApp().app_config->update_config_dir(get_dir_name(cfiles.back()));
        wxGetApp().load_current_presets();
    }
    MessageDialog dlg2(this, wxString::Format(_L_PLURAL("There is %d config imported. (Only non-system and compatible configs)",
        "There are %d configs imported. (Only non-system and compatible configs)", cfiles.size()), cfiles.size()),
                        _L("Import result"), wxOK);
    dlg2.ShowModal();
}

// Load a config file containing a Print, Filament & Printer preset from command line.
bool MainFrame::load_config_file(const std::string &path)
{
    try {
        ConfigSubstitutions config_substitutions = wxGetApp().preset_bundle->load_config_file(path, ForwardCompatibilitySubstitutionRule::Enable);
        if (!config_substitutions.empty())
            show_substitutions_info(config_substitutions, path);
    } catch (const std::exception &ex) {
        show_error(this, ex.what());
        return false;
    }
    wxGetApp().load_current_presets();
    return true;
}

//BBS: export current config bundle as BBL default reference
//void MainFrame::export_current_configbundle()
//{
    // BBS do not export profile
   // if (!wxGetApp().check_and_save_current_preset_changes(_L("Exporting current profile bundle"),
   //     _L("Some presets are modified and the unsaved changes will not be exported into profile bundle."), false, true))
   //     return;

   // // validate current configuration in case it's dirty
   // auto err = wxGetApp().preset_bundle->full_config().validate();
   // if (! err.empty()) {
   //     show_error(this, err);
   //     return;
   // }
   // // Ask user for a file name.
   // wxFileDialog dlg(this, _L("Save BBL Default bundle as:"),
   //     !m_last_config.IsEmpty() ? get_dir_name(m_last_config) : wxGetApp().app_config->get_last_dir(),
   //     "BBL_config_bundle.ini",
   //     file_wildcards(FT_INI), wxFD_SAVE | wxFD_OVERWRITE_PROMPT);
   // wxString file;
   // if (dlg.ShowModal() == wxID_OK)
   //     file = dlg.GetPath();
   // if (!file.IsEmpty()) {
   //     // Export the config bundle.
   //     wxGetApp().app_config->update_config_dir(get_dir_name(file));
   //     try {
   //         wxGetApp().preset_bundle->export_current_configbundle(file.ToUTF8().data());
   //     } catch (const std::exception &ex) {
			//show_error(this, ex.what());
   //     }
   // }
//}

//BBS: export all the system preset configs to seperate files
/*void MainFrame::export_system_configs()
{
    // Ask user for a file name.
    wxDirDialog dlg(this, _L("choose a directory"),
        !m_last_config.IsEmpty() ? get_dir_name(m_last_config) : wxGetApp().app_config->get_last_dir(), wxDD_DEFAULT_STYLE | wxDD_DIR_MUST_EXIST);
    wxString path;
    if (dlg.ShowModal() == wxID_OK)
        path = dlg.GetPath();
    if (!path.IsEmpty()) {
        // Export the config bundle.
        wxGetApp().app_config->update_config_dir(path.ToStdString());
        try {
            wxGetApp().preset_bundle->export_system_configs(path.ToUTF8().data());
        } catch (const std::exception &ex) {
            show_error(this, ex.what());
        }
    }
}*/

//void MainFrame::export_configbundle(bool export_physical_printers /*= false*/)
//{
////    ; //BBS do not export config bundle
//}

// Loading a config bundle with an external file name used to be used
// to auto - install a config bundle on a fresh user account,
// but that behavior was not documented and likely buggy.
//void MainFrame::load_configbundle(wxString file/* = wxEmptyString, const bool reset_user_profile*/)
//{
//    ; //BBS do not import config bundle
//}

// Load a provied DynamicConfig into the Print / Filament / Printer tabs, thus modifying the active preset.
// Also update the plater with the new presets.
void MainFrame::load_config(const DynamicPrintConfig& config)
{
	PrinterTechnology printer_technology = wxGetApp().preset_bundle->printers.get_edited_preset().printer_technology();
	const auto       *opt_printer_technology = config.option<ConfigOptionEnum<PrinterTechnology>>("printer_technology");
	if (opt_printer_technology != nullptr && opt_printer_technology->value != printer_technology) {
		printer_technology = opt_printer_technology->value;
		this->plater()->set_printer_technology(printer_technology);
	}
#if 0
	for (auto tab : wxGetApp().tabs_list)
		if (tab->supports_printer_technology(printer_technology)) {
			if (tab->type() == Slic3r::Preset::TYPE_PRINTER)
				static_cast<TabPrinter*>(tab)->update_pages();
			tab->load_config(config);
		}
    if (m_plater)
        m_plater->on_config_change(config);
#else
	// Load the currently selected preset into the GUI, update the preset selection box.
    //FIXME this is not quite safe for multi-extruder printers,
    // as the number of extruders is not adjusted for the vector values.
    // (see PresetBundle::update_multi_material_filament_presets())
    // Better to call PresetBundle::load_config() instead?
    for (auto tab : wxGetApp().tabs_list)
        if (tab->supports_printer_technology(printer_technology)) {
            // Only apply keys, which are present in the tab's config. Ignore the other keys.
			for (const std::string &opt_key : tab->get_config()->diff(config))
				// Ignore print_settings_id, printer_settings_id, filament_settings_id etc.
				if (! boost::algorithm::ends_with(opt_key, "_settings_id"))
					tab->get_config()->option(opt_key)->set(config.option(opt_key));
        }

    wxGetApp().load_current_presets();
#endif
}

//BBS: GUI refactor
void MainFrame::select_tab(wxPanel* panel)
{
    if (!panel)
        return;
    if (panel == m_param_panel) {
        panel = m_plater;
    } else if (dynamic_cast<ParamsPanel*>(panel)) {
        wxGetApp().params_dialog()->Popup();
        return;
    }
    int page_idx = m_tabpanel->FindPage(panel);
    if (page_idx == tp3DEditor && m_tabpanel->GetSelection() == tpPreview)
        return;
    //BBS GUI refactor: remove unused layout new/dlg
    /*if (page_idx != wxNOT_FOUND && m_layout == ESettingsLayout::Dlg)
        page_idx++;*/
    select_tab(size_t(page_idx));
}

//BBS
void MainFrame::jump_to_monitor(std::string dev_id)
{
    m_tabpanel->SetSelection(tpMonitor);
    ((MonitorPanel*)m_monitor)->select_machine(dev_id);
}

//BBS GUI refactor: remove unused layout new/dlg
void MainFrame::select_tab(size_t tab/* = size_t(-1)*/)
{
    //bool tabpanel_was_hidden = false;

    // Controls on page are created on active page of active tab now.
    // We should select/activate tab before its showing to avoid an UI-flickering
    auto select = [this, tab](bool was_hidden) {
        // when tab == -1, it means we should show the last selected tab
        //BBS GUI refactor: remove unused layout new/dlg
        //size_t new_selection = tab == (size_t)(-1) ? m_last_selected_tab : (m_layout == ESettingsLayout::Dlg && tab != 0) ? tab - 1 : tab;
        size_t new_selection = tab == (size_t)(-1) ? m_last_selected_tab : tab;

        if (m_tabpanel->GetSelection() != (int)new_selection)
            m_tabpanel->SetSelection(new_selection);
#ifdef _MSW_DARK_MODE
        /*if (wxGetApp().tabs_as_menu()) {
            if (Tab* cur_tab = dynamic_cast<Tab*>(m_tabpanel->GetPage(new_selection)))
                update_marker_for_tabs_menu((m_layout == ESettingsLayout::Old ? m_menubar : m_settings_dialog.menubar()), cur_tab->title(), m_layout == ESettingsLayout::Old);
            else if (tab == 0 && m_layout == ESettingsLayout::Old)
                m_plater->get_current_canvas3D()->render();
        }*/
#endif
        if (tab == MainFrame::tp3DEditor && m_layout == ESettingsLayout::Old)
            m_plater->canvas3D()->render();
        else if (was_hidden) {
            Tab* cur_tab = dynamic_cast<Tab*>(m_tabpanel->GetPage(new_selection));
            if (cur_tab)
                cur_tab->OnActivate();
        }
    };

    select(false);
}

void MainFrame::request_select_tab(TabPosition pos)
{
    wxCommandEvent* evt = new wxCommandEvent(EVT_SELECT_TAB);
    evt->SetInt(pos);
    wxQueueEvent(this, evt);
}

// Set a camera direction, zoom to all objects.
void MainFrame::select_view(const std::string& direction)
{
     if (m_plater)
         m_plater->select_view(direction);
}

// #ys_FIXME_to_delete
void MainFrame::on_presets_changed(SimpleEvent &event)
{
    auto *tab = dynamic_cast<Tab*>(event.GetEventObject());
    wxASSERT(tab != nullptr);
    if (tab == nullptr) {
        return;
    }

    // Update preset combo boxes(Print settings, Filament, Material, Printer) from their respective tabs.
    auto presets = tab->get_presets();
    if (m_plater != nullptr && presets != nullptr) {

        // FIXME: The preset type really should be a property of Tab instead
        Slic3r::Preset::Type preset_type = tab->type();
        if (preset_type == Slic3r::Preset::TYPE_INVALID) {
            wxASSERT(false);
            return;
        }

        m_plater->on_config_change(*tab->get_config());

        m_plater->sidebar().update_presets(preset_type);
    }
}

// #ys_FIXME_to_delete
void MainFrame::on_value_changed(wxCommandEvent& event)
{
    auto *tab = dynamic_cast<Tab*>(event.GetEventObject());
    wxASSERT(tab != nullptr);
    if (tab == nullptr)
        return;

    auto opt_key = event.GetString();
    if (m_plater) {
        m_plater->on_config_change(*tab->get_config()); // propagate config change events to the plater
        if (opt_key == "extruders_count") {
            auto value = event.GetInt();
            m_plater->on_filaments_change(value);
        }
    }
}

void MainFrame::on_config_changed(DynamicPrintConfig* config) const
{
    if (m_plater)
        m_plater->on_config_change(*config); // propagate config change events to the plater
}

void MainFrame::set_print_button_to_default(PrintSelectType select_type)
{
    if (select_type == PrintSelectType::ePrintPlate) {
        m_print_btn->SetLabel(_L("Print plate"));
        m_print_select = ePrintPlate;
        if (m_print_enable)
            m_print_enable = get_enable_print_status();
        m_print_btn->Enable(m_print_enable);
        this->Layout();
    } else if (select_type == PrintSelectType::eSendGcode) {
        m_print_btn->SetLabel(_L("Print"));
        m_print_select = eSendGcode;
        if (m_print_enable)
            m_print_enable = get_enable_print_status();
        m_print_btn->Enable(m_print_enable);
        this->Layout();
    } else {
        //unsupport
        return;
    }
}

void MainFrame::add_to_recent_projects(const wxString& filename)
{
    if (wxFileExists(filename))
    {
        m_recent_projects.AddFileToHistory(filename);
        std::vector<std::string> recent_projects;
        size_t count = m_recent_projects.GetCount();
        for (size_t i = 0; i < count; ++i)
        {
            recent_projects.push_back(into_u8(m_recent_projects.GetHistoryFile(i)));
        }
        wxGetApp().app_config->set_recent_projects(recent_projects);
        wxGetApp().app_config->save();
        m_webview->SendRecentList("");
    }
}

std::wstring MainFrame::FileHistory::GetThumbnailUrl(int index) const
{
    if (m_thumbnails[index].empty()) return L"";
    std::wstringstream wss;
    wss << L"data:image/png;base64,";
    wss << wxBase64Encode(m_thumbnails[index].data(), m_thumbnails[index].size());
    return wss.str();
}

void MainFrame::FileHistory::AddFileToHistory(const wxString &file)
{
    wxFileHistory::AddFileToHistory(file);
    if (m_load_called)
        m_thumbnails.push_front(bbs_3mf_get_thumbnail(into_u8(file).c_str()));
    else
        m_thumbnails.push_front("");
}

void MainFrame::FileHistory::RemoveFileFromHistory(size_t i)
{
    wxFileHistory::RemoveFileFromHistory(i);
    m_thumbnails.erase(m_thumbnails.begin() + i);
}

size_t MainFrame::FileHistory::FindFileInHistory(const wxString & file)
{
    return m_fileHistory.Index(file);
}

void MainFrame::FileHistory::LoadThumbnails()
{
    tbb::parallel_for(tbb::blocked_range<size_t>(0, GetCount()), [this](tbb::blocked_range<size_t> range) {
        for (size_t i = range.begin(); i < range.end(); ++i) {
            auto thumbnail = bbs_3mf_get_thumbnail(into_u8(GetHistoryFile(i)).c_str());
            if (!thumbnail.empty()) {
                m_thumbnails[i] = thumbnail;
            }
        }
    });
    m_load_called = true;
}

void MainFrame::get_recent_projects(boost::property_tree::wptree &tree)
{
    for (size_t i = 0; i < m_recent_projects.GetCount(); ++i) {
        boost::property_tree::wptree item;
        std::wstring proj = m_recent_projects.GetHistoryFile(i).ToStdWstring();
        item.put(L"project_name", proj.substr(proj.find_last_of(L"/\\") + 1));
        item.put(L"path", proj);
        boost::system::error_code ec;
        std::time_t t = boost::filesystem::last_write_time(proj, ec);
        if (!ec) {
            std::wstring time = wxDateTime(t).FormatISOCombined(' ').ToStdWstring();
            item.put(L"time", time);
            auto thumbnail = m_recent_projects.GetThumbnailUrl(i);
            if (!thumbnail.empty()) item.put(L"image", thumbnail);
        } else {
            item.put(L"time", _L("File is missing"));
        }
        tree.push_back({L"", item});
    }
}

void MainFrame::open_recent_project(size_t file_id, wxString const & filename)
{
    if (file_id == size_t(-1)) {
        file_id = m_recent_projects.FindFileInHistory(filename);
    }
    if (wxFileExists(filename)) {
        wxGetApp().CallAfter([this, filename] {
            if (wxGetApp().can_load_project())
                m_plater->load_project(filename);
        });
    }
    else
    {
        MessageDialog msg(this, _L("The project is no longer available."), _L("Error"), wxOK | wxYES_DEFAULT);
        if (msg.ShowModal() == wxID_YES)
        {
            m_recent_projects.RemoveFileFromHistory(file_id);
            std::vector<std::string> recent_projects;
            size_t count = m_recent_projects.GetCount();
            for (size_t i = 0; i < count; ++i)
            {
                recent_projects.push_back(into_u8(m_recent_projects.GetHistoryFile(i)));
            }
            wxGetApp().app_config->set_recent_projects(recent_projects);
            wxGetApp().app_config->save();
            m_webview->SendRecentList("");
        }
    }
}

void MainFrame::remove_recent_project(size_t file_id, wxString const &filename)
{
    if (file_id == size_t(-1)) {
        if (filename.IsEmpty())
            while (m_recent_projects.GetCount() > 0)
                m_recent_projects.RemoveFileFromHistory(0);
        else
            file_id = m_recent_projects.FindFileInHistory(filename);
    }
    if (file_id != size_t(-1))
        m_recent_projects.RemoveFileFromHistory(file_id);
    std::vector<std::string> recent_projects;
    size_t count = m_recent_projects.GetCount();
    for (size_t i = 0; i < count; ++i)
    {
        recent_projects.push_back(into_u8(m_recent_projects.GetHistoryFile(i)));
    }
    wxGetApp().app_config->set_recent_projects(recent_projects);
    wxGetApp().app_config->save();
    m_webview->SendRecentList("");
}

void MainFrame::load_url(wxString url)
{
    BOOST_LOG_TRIVIAL(trace) << "load_url:" << url;
    auto evt = new wxCommandEvent(EVT_LOAD_URL, this->GetId());
    evt->SetString(url);
    wxQueueEvent(this, evt);
}

void MainFrame::load_printer_url(wxString url)
{
    BOOST_LOG_TRIVIAL(trace) << "load_printer_url:" << url;
    auto evt = new wxCommandEvent(EVT_LOAD_PRINTER_URL, this->GetId());
    evt->SetString(url);
    wxQueueEvent(this, evt);
}
void MainFrame::refresh_plugin_tips()
{
    if (m_webview != nullptr)
        m_webview->ShowNetpluginTip();
}

void MainFrame::RunScript(wxString js)
{
    if (m_webview != nullptr)
        m_webview->RunScript(js);
}

void MainFrame::technology_changed()
{
    // upadte DiffDlg
    diff_dialog.update_presets();

    // update menu titles
    PrinterTechnology pt = plater()->printer_technology();
    if (int id = m_menubar->FindMenu(pt == ptFFF ? _omitL("Material Settings") : _L("Filament Settings")); id != wxNOT_FOUND)
        m_menubar->SetMenuLabel(id, pt == ptSLA ? _omitL("Material Settings") : _L("Filament Settings"));
}

//
// Called after the Preferences dialog is closed and the program settings are saved.
// Update the UI based on the current preferences.
void MainFrame::update_ui_from_settings()
{
    if (m_plater)
        m_plater->update_ui_from_settings();
    for (auto tab: wxGetApp().tabs_list)
        tab->update_ui_from_settings();
}


void MainFrame::show_sync_dialog()
{
    SimpleEvent* evt = new SimpleEvent(EVT_SYNC_CLOUD_PRESET);
    wxQueueEvent(this, evt);
}

void MainFrame::update_side_preset_ui()
{
    // select last preset
    for (auto tab : wxGetApp().tabs_list) {
        tab->update_tab_ui();
    }

    //BBS: update the preset
    m_plater->sidebar().update_presets(Preset::TYPE_PRINTER);
    m_plater->sidebar().update_presets(Preset::TYPE_FILAMENT);
}

void MainFrame::on_select_default_preset(SimpleEvent& evt)
{
    MessageDialog dialog(this,
                    _L("Do you want to synchronize your personal data from Bambu Cloud? \n"
                        "It contains the following information:\n"
                        "1. The Process presets\n"
                        "2. The Filament presets\n"
                        "3. The Printer presets\n"),
                    _L("Synchronization"),
                    wxCENTER |
                    wxYES_DEFAULT | wxYES_NO |
                    wxICON_INFORMATION);

    /* get setting list */
    NetworkAgent* agent = wxGetApp().getAgent();
    switch ( dialog.ShowModal() )
    {
        case wxID_YES: {
            wxGetApp().app_config->set_bool("sync_user_preset", true);
            wxGetApp().start_sync_user_preset(true);
            break;
        }
        case wxID_NO:
            wxGetApp().app_config->set_bool("sync_user_preset", false);
            wxGetApp().stop_sync_user_preset();
            break;
        default:
            break;
    }

    update_side_preset_ui();
}

std::string MainFrame::get_base_name(const wxString &full_name, const char *extension) const
{
    boost::filesystem::path filename = boost::filesystem::path(full_name.wx_str()).filename();
    if (extension != nullptr)
		filename = filename.replace_extension(extension);
    return filename.string();
}

std::string MainFrame::get_dir_name(const wxString &full_name) const
{
    return boost::filesystem::path(into_u8(full_name)).parent_path().string();
}


// ----------------------------------------------------------------------------
// SettingsDialog
// ----------------------------------------------------------------------------

SettingsDialog::SettingsDialog(MainFrame* mainframe)
:DPIDialog(NULL, wxID_ANY, wxString(SLIC3R_APP_NAME) + " - " + _L("Settings"), wxDefaultPosition, wxDefaultSize, wxDEFAULT_FRAME_STYLE, "settings_dialog"),
//: DPIDialog(mainframe, wxID_ANY, wxString(SLIC3R_APP_NAME) + " - " + _L("Settings"), wxDefaultPosition, wxDefaultSize,
//        wxDEFAULT_DIALOG_STYLE | wxRESIZE_BORDER | wxMINIMIZE_BOX | wxMAXIMIZE_BOX, "settings_dialog"),
    m_main_frame(mainframe)
{
    if (wxGetApp().is_gcode_viewer())
        return;

#if defined(__WXMSW__)
    // ys_FIXME! temporary workaround for correct font scaling
    // Because of from wxWidgets 3.1.3 auto rescaling is implemented for the Fonts,
    // From the very beginning set dialog font to the wxSYS_DEFAULT_GUI_FONT
    this->SetFont(wxSystemSettings::GetFont(wxSYS_DEFAULT_GUI_FONT));
#else
    this->SetFont(wxGetApp().normal_font());
    this->SetBackgroundColour(wxSystemSettings::GetColour(wxSYS_COLOUR_WINDOW));
#endif // __WXMSW__

    // Load the icon either from the exe, or from the ico file.
#if _WIN32
    {
        TCHAR szExeFileName[MAX_PATH];
        GetModuleFileName(nullptr, szExeFileName, MAX_PATH);
        SetIcon(wxIcon(szExeFileName, wxBITMAP_TYPE_ICO));
    }
#else
    SetIcon(wxIcon(var("BambuStudio_128px.png"), wxBITMAP_TYPE_PNG));
#endif // _WIN32

    //just hide the Frame on closing
    this->Bind(wxEVT_CLOSE_WINDOW, [this](wxCloseEvent& evt) { this->Hide(); });

#ifdef _MSW_DARK_MODE
    if (wxGetApp().tabs_as_menu()) {
        // menubar
        //m_menubar = new wxMenuBar();
        //add_tabs_as_menu(m_menubar, mainframe, this);
        //this->SetMenuBar(m_menubar);
    }
#endif

    // initialize layout
    auto sizer = new wxBoxSizer(wxVERTICAL);
    sizer->SetSizeHints(this);
    SetSizer(sizer);
    Fit();

    const wxSize min_size = wxSize(85 * em_unit(), 50 * em_unit());
#ifdef __APPLE__
    // Using SetMinSize() on Mac messes up the window position in some cases
    // cf. https://groups.google.com/forum/#!topic/wx-users/yUKPBBfXWO0
    SetSize(min_size);
#else
    SetMinSize(min_size);
    SetSize(GetMinSize());
#endif
    Layout();
}

void SettingsDialog::on_dpi_changed(const wxRect& suggested_rect)
{
    if (wxGetApp().is_gcode_viewer())
        return;

    const int& em = em_unit();
    const wxSize& size = wxSize(85 * em, 50 * em);

    // BBS
    m_tabpanel->Rescale();

    // update Tabs
    for (auto tab : wxGetApp().tabs_list)
        tab->msw_rescale();

    SetMinSize(size);
    Fit();
    Refresh();
}


} // GUI
} // Slic3r<|MERGE_RESOLUTION|>--- conflicted
+++ resolved
@@ -979,7 +979,6 @@
     }
 }
 
-<<<<<<< HEAD
     // SoftFever
 void MainFrame::show_device(bool bBBLPrinter) {
   if (m_tabpanel->GetPage(3) != m_monitor &&
@@ -1007,7 +1006,7 @@
 
 }
 
-=======
+
 bool MainFrame::preview_only_hint()
 {
     if (m_plater && (m_plater->only_gcode_mode() || (m_plater->using_exported_file()))) {
@@ -1034,7 +1033,6 @@
 
     return true;
 }
->>>>>>> 390f68a9
 
 #ifdef WIN32
 void MainFrame::register_win32_callbacks()
