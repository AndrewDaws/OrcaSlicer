--- conflicted
+++ resolved
@@ -770,21 +770,14 @@
     bool suppress_hyperlinks = false;
     if (draw_just_act_buttons) {
         //BBS: GUI refactor
-<<<<<<< HEAD
         if (field && field->undo_bitmap()) {
             // if (field)
             //  BBS: new layout
-            const wxPoint pos = draw_act_bmps(dc, wxPoint(h_pos, v_pos), field->undo_to_sys_bitmap()->get_bitmap(),
-                                              field->undo_bitmap()->get_bitmap(), field->blink());
+            const wxPoint pos = draw_act_bmps(dc, wxPoint(h_pos, v_pos), field->undo_to_sys_bitmap()->bmp(),
+                                              field->undo_bitmap()->bmp(), field->blink());
             if (field->has_edit_ui())
                 draw_edit_bmp(dc, pos, field->edit_bitmap());
         }
-=======
-        if (field && field->undo_bitmap())
-        //if (field)
-            // BBS: new layout
-            draw_act_bmps(dc, wxPoint(h_pos, v_pos), field->undo_to_sys_bitmap()->bmp(), field->undo_bitmap()->bmp(), field->blink());
->>>>>>> 1d8cdf04
         return;
     }
 
@@ -838,11 +831,7 @@
 
     auto draw_buttons = [&h_pos, &dc, &v_pos, this](Field* field, size_t bmp_rect_id = 0) {
         if (field && field->undo_to_sys_bitmap()) {
-<<<<<<< HEAD
-            h_pos = draw_act_bmps(dc, wxPoint(h_pos, v_pos), field->undo_to_sys_bitmap()->get_bitmap(), field->undo_bitmap()->get_bitmap(), field->blink(), bmp_rect_id).x;
-=======
-            h_pos = draw_act_bmps(dc, wxPoint(h_pos, v_pos), field->undo_to_sys_bitmap()->bmp(), field->undo_bitmap()->bmp(), field->blink(), bmp_rect_id);
->>>>>>> 1d8cdf04
+            h_pos = draw_act_bmps(dc, wxPoint(h_pos, v_pos), field->undo_to_sys_bitmap()->bmp(), field->undo_bitmap()->bmp(), field->blink(), bmp_rect_id).x;
         }
 #ifndef DISABLE_BLINKING
         else if (field && !field->undo_to_sys_bitmap() && field->blink()) 
@@ -985,11 +974,7 @@
     return wxPoint(h_pos, v_pos);
 }
 
-<<<<<<< HEAD
-wxPoint OG_CustomCtrl::CtrlLine::draw_act_bmps(wxDC& dc, wxPoint pos, const wxBitmapBundle& bmp_undo_to_sys, const wxBitmapBundle& bmp_undo, bool is_blinking, size_t rect_id)
-=======
-wxCoord OG_CustomCtrl::CtrlLine::draw_act_bmps(wxDC& dc, wxPoint pos, const wxBitmap& bmp_undo_to_sys, const wxBitmap& bmp_undo, bool is_blinking, size_t rect_id)
->>>>>>> 1d8cdf04
+wxPoint OG_CustomCtrl::CtrlLine::draw_act_bmps(wxDC& dc, wxPoint pos, const wxBitmap& bmp_undo_to_sys, const wxBitmap& bmp_undo, bool is_blinking, size_t rect_id)
 {
 #ifndef DISABLE_BLINKING
     pos = draw_blinking_bmp(dc, pos, is_blinking);
