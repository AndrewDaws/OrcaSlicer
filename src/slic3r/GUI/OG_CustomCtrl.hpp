#ifndef slic3r_OG_CustomCtrl_hpp_
#define slic3r_OG_CustomCtrl_hpp_

#include <wx/stattext.h>
#include <wx/settings.h>

#include <map>
#include <functional>

#include "libslic3r/Config.hpp"
#include "libslic3r/PrintConfig.hpp"

#include "OptionsGroup.hpp"
#include "I18N.hpp"

// Translate the ifdef 
#ifdef __WXOSX__
    #define wxOSX true
#else
    #define wxOSX false
#endif

namespace Slic3r { namespace GUI {

//  Static text shown among the options.
class OG_CustomCtrl :public wxPanel
{
    wxFont  m_font;
    int     m_v_gap;
    int     m_v_gap2;
    int     m_h_gap;
    int     m_em_unit;

    wxSize  m_bmp_mode_sz;
    wxSize  m_bmp_blinking_sz;

    int     m_max_win_width{0};

    struct CtrlLine {
        wxCoord           width{ wxDefaultCoord };
        wxCoord           height{ wxDefaultCoord };
        OG_CustomCtrl*    ctrl    { nullptr };
        const Line&       og_line;

        bool draw_just_act_buttons  { false };
        bool draw_mode_bitmap       { true };
        bool is_visible             { true };
        bool is_focused             { false };

        CtrlLine(   wxCoord         height,
                    OG_CustomCtrl*  ctrl,
                    const Line&     og_line,
                    bool            draw_just_act_buttons = false,
                    bool            draw_mode_bitmap = true);
        ~CtrlLine() { ctrl = nullptr; }

        int     get_max_win_width();
        void    correct_items_positions();
        void    msw_rescale();
        void    update_visibility(ConfigOptionMode mode);

        void render_separator(wxDC& dc, wxCoord v_pos);

        void    render(wxDC& dc, wxCoord h_pos, wxCoord v_pos);
        wxCoord draw_text      (wxDC& dc, wxPoint pos, const wxString& text, const wxColour* color, int width, bool is_url = false, bool is_main = false);
        wxPoint draw_blinking_bmp(wxDC& dc, wxPoint pos, bool is_blinking);
<<<<<<< HEAD
        wxPoint draw_act_bmps(wxDC& dc, wxPoint pos, const wxBitmapBundle& bmp_undo_to_sys, const wxBitmapBundle& bmp_undo, bool is_blinking, size_t rect_id = 0);
        wxCoord draw_edit_bmp(wxDC& dc, wxPoint pos, const wxBitmapBundle* bmp_edit);
=======
        wxCoord draw_act_bmps(wxDC& dc, wxPoint pos, const wxBitmap& bmp_undo_to_sys, const wxBitmap& bmp_undo, bool is_blinking, size_t rect_id = 0);
>>>>>>> 1d8cdf04
        bool    launch_browser() const;
        bool    is_separator() const { return og_line.is_separator(); }

        std::vector<wxRect> rects_undo_icon;
        std::vector<wxRect> rects_undo_to_sys_icon;
        std::vector<wxRect> rects_edit_icon;
        wxRect              rect_label;
    };

    std::vector<CtrlLine> ctrl_lines;

public:
    OG_CustomCtrl(  wxWindow* parent,
                    OptionsGroup* og,
                    const wxPoint& pos = wxDefaultPosition,
                    const wxSize& size = wxDefaultSize,
                    const wxValidator& val = wxDefaultValidator,
                    const wxString& name = wxEmptyString);
    ~OG_CustomCtrl() {}

    void    OnPaint(wxPaintEvent&);
    void    OnMotion(wxMouseEvent& event);
    void    OnLeftDown(wxMouseEvent& event);
    void    OnLeaveWin(wxMouseEvent& event);

    void    init_ctrl_lines();
    bool    update_visibility(ConfigOptionMode mode);
    void    correct_window_position(wxWindow* win, const Line& line, Field* field = nullptr);
    void    correct_widgets_position(wxSizer* widget, const Line& line, Field* field = nullptr);
    void    init_max_win_width();
    void    set_max_win_width(int max_win_width);
    int     get_max_win_width() { return m_max_win_width; }

    //BBS
    int    get_title_width();
    // BBS
    void fixup_items_positions();

    void    msw_rescale();
    void    sys_color_changed();

    wxPoint get_pos(const Line& line, Field* field = nullptr);
    int     get_height(const Line& line);

    OptionsGroup*  opt_group;

};

}}

#endif /* slic3r_OG_CustomCtrl_hpp_ */<|MERGE_RESOLUTION|>--- conflicted
+++ resolved
@@ -64,12 +64,8 @@
         void    render(wxDC& dc, wxCoord h_pos, wxCoord v_pos);
         wxCoord draw_text      (wxDC& dc, wxPoint pos, const wxString& text, const wxColour* color, int width, bool is_url = false, bool is_main = false);
         wxPoint draw_blinking_bmp(wxDC& dc, wxPoint pos, bool is_blinking);
-<<<<<<< HEAD
-        wxPoint draw_act_bmps(wxDC& dc, wxPoint pos, const wxBitmapBundle& bmp_undo_to_sys, const wxBitmapBundle& bmp_undo, bool is_blinking, size_t rect_id = 0);
+        wxPoint draw_act_bmps(wxDC& dc, wxPoint pos, const wxBitmap& bmp_undo_to_sys, const wxBitmap& bmp_undo, bool is_blinking, size_t rect_id = 0);
         wxCoord draw_edit_bmp(wxDC& dc, wxPoint pos, const wxBitmapBundle* bmp_edit);
-=======
-        wxCoord draw_act_bmps(wxDC& dc, wxPoint pos, const wxBitmap& bmp_undo_to_sys, const wxBitmap& bmp_undo, bool is_blinking, size_t rect_id = 0);
->>>>>>> 1d8cdf04
         bool    launch_browser() const;
         bool    is_separator() const { return og_line.is_separator(); }
 
