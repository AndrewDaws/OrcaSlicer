#include <cstddef>
#include <algorithm>
#include <numeric>
#include <vector>
#include <string>
#include <regex>
#include <future>
#include <GL/glew.h>
#include <boost/algorithm/string.hpp>
#include <boost/optional.hpp>
#include <boost/filesystem/path.hpp>
#include <boost/filesystem/operations.hpp>
#include <boost/log/trivial.hpp>
#include <boost/nowide/convert.hpp>
#include <boost/algorithm/string/predicate.hpp>

#include "libslic3r/libslic3r.h"
#include "libslic3r/Polygon.hpp"
#include "libslic3r/ClipperUtils.hpp"
#include "libslic3r/BoundingBox.hpp"
#include "libslic3r/Geometry.hpp"
#include "libslic3r/Tesselate.hpp"
#include "libslic3r/GCode/ThumbnailData.hpp"
#include "libslic3r/Utils.hpp"

#include "I18N.hpp"
#include "GUI_App.hpp"
#include "libslic3r/AppConfig.hpp"
#include "libslic3r/PresetBundle.hpp"
#include "BackgroundSlicingProcess.hpp"
#include "Widgets/Label.hpp"
#include "3DBed.hpp"
#include "PartPlate.hpp"
#include "Camera.hpp"
#include "GUI_Colors.hpp"
#include "GUI_ObjectList.hpp"
#include "Tab.hpp"
#include "format.hpp"
#include "slic3r/GUI/GUI.hpp"
#include <imgui/imgui_internal.h>
#include <wx/dcgraph.h>
using boost::optional;
namespace fs = boost::filesystem;

static const float GROUND_Z = -0.03f;
static const float GROUND_Z_GRIDLINE = -0.26f;
static const float GRABBER_X_FACTOR = 0.20f;
static const float GRABBER_Y_FACTOR = 0.03f;
static const float GRABBER_Z_VALUE = 0.5f;
static unsigned int GLOBAL_PLATE_INDEX = 0;

static const double LOGICAL_PART_PLATE_GAP = 1. / 5.;
static const int PARTPLATE_ICON_SIZE = 16;
static const int PARTPLATE_ICON_GAP_TOP = 3;
static const int PARTPLATE_ICON_GAP_LEFT = 3;
static const int PARTPLATE_ICON_GAP_Y = 5;
static const int PARTPLATE_TEXT_OFFSET_X1 = 3;
static const int PARTPLATE_TEXT_OFFSET_X2 = 1;
static const int PARTPLATE_TEXT_OFFSET_Y = 1;


namespace Slic3r {
namespace GUI {

class Bed3D;

std::array<float, 4> PartPlate::SELECT_COLOR		= { 0.2666f, 0.2784f, 0.2784f, 1.0f }; //{ 0.4196f, 0.4235f, 0.4235f, 1.0f };
std::array<float, 4> PartPlate::UNSELECT_COLOR		= { 0.82f, 0.82f, 0.82f, 1.0f };
std::array<float, 4> PartPlate::UNSELECT_DARK_COLOR		= { 0.384f, 0.384f, 0.412f, 1.0f };
std::array<float, 4> PartPlate::DEFAULT_COLOR		= { 0.5f, 0.5f, 0.5f, 1.0f };
std::array<float, 4> PartPlate::LINE_TOP_COLOR		= { 0.89f, 0.89f, 0.89f, 1.0f };
std::array<float, 4> PartPlate::LINE_TOP_DARK_COLOR		= { 0.431f, 0.431f, 0.463f, 1.0f };
std::array<float, 4> PartPlate::LINE_TOP_SEL_COLOR  = { 0.5294f, 0.5451, 0.5333f, 1.0f};
std::array<float, 4> PartPlate::LINE_TOP_SEL_DARK_COLOR = { 0.298f, 0.298f, 0.3333f, 1.0f};
std::array<float, 4> PartPlate::LINE_BOTTOM_COLOR	= { 0.8f, 0.8f, 0.8f, 0.4f };
std::array<float, 4> PartPlate::HEIGHT_LIMIT_TOP_COLOR		= { 0.6f, 0.6f, 1.0f, 1.0f };
std::array<float, 4> PartPlate::HEIGHT_LIMIT_BOTTOM_COLOR	= { 0.4f, 0.4f, 1.0f, 1.0f };

// get text extent with wxMemoryDC
void get_text_extent(const wxString &msg, wxCoord &w, wxCoord &h, wxFont *font)
{
  wxMemoryDC memDC;
  if (font)
    memDC.SetFont(*font);
  memDC.GetTextExtent(msg, &w, &h);
}


wxFont* find_font(const std::string& text_str, int max_size = 32)
{
  auto is_font_suitable = [](std::string str, wxFont &font, int max_size) {
    wxString msg(str);
	wxCoord w, h;
	get_text_extent(msg, w, h, &font);

    if (w <= max_size)
      return true;
    else
      return false;
  };
  wxFont *font = nullptr;
  if (is_font_suitable(text_str, Label::Head_24, max_size))
    font = &Label::Head_24;
  else if (is_font_suitable(text_str, Label::Head_20, max_size))
    font = &Label::Head_20;
  else if (is_font_suitable(text_str, Label::Head_18, max_size))
    font = &Label::Head_18;
  else if (is_font_suitable(text_str, Label::Head_16, max_size))
    font = &Label::Head_16;
  else if (is_font_suitable(text_str, Label::Head_14, max_size))
    font = &Label::Head_14;
  else
    font = &Label::Head_12;

  return font;
}
void PartPlate::update_render_colors()
{
	PartPlate::SELECT_COLOR			= GLColor(RenderColor::colors[RenderCol_Plate_Selected]);
	PartPlate::UNSELECT_COLOR		= GLColor(RenderColor::colors[RenderCol_Plate_Unselected]);
	PartPlate::DEFAULT_COLOR		= GLColor(RenderColor::colors[RenderCol_Plate_Default]);
	PartPlate::LINE_TOP_COLOR		= GLColor(RenderColor::colors[RenderCol_Plate_Line_Top]);
	PartPlate::LINE_BOTTOM_COLOR	= GLColor(RenderColor::colors[RenderCol_Plate_Line_Bottom]);
}

void PartPlate::load_render_colors()
{
	RenderColor::colors[RenderCol_Plate_Selected] = IMColor(SELECT_COLOR);
	RenderColor::colors[RenderCol_Plate_Unselected] = IMColor(UNSELECT_COLOR);
	RenderColor::colors[RenderCol_Plate_Default] = IMColor(DEFAULT_COLOR);
	RenderColor::colors[RenderCol_Plate_Line_Top] = IMColor(LINE_TOP_COLOR);
	RenderColor::colors[RenderCol_Plate_Line_Bottom] = IMColor(LINE_BOTTOM_COLOR);
}


PartPlate::PartPlate()
	: ObjectBase(-1), m_plater(nullptr), m_model(nullptr), m_quadric(nullptr)
{
	assert(this->id().invalid());
	init();
}

PartPlate::PartPlate(PartPlateList *partplate_list, Vec3d origin, int width, int depth, int height, Plater* platerObj, Model* modelObj, bool printable, PrinterTechnology tech)
	:m_partplate_list(partplate_list), m_plater(platerObj), m_model(modelObj), printer_technology(tech), m_origin(origin), m_width(width), m_depth(depth), m_height(height),  m_printable(printable)
{
	init();
}

PartPlate::~PartPlate()
{
	clear();
	//if (m_quadric != nullptr)
	//	::gluDeleteQuadric(m_quadric);
	release_opengl_resource();

	//boost::nowide::remove(m_tmp_gcode_path.c_str());
}

void PartPlate::init()
{
	m_locked = false;
	m_ready_for_slice = true;
	m_slice_result_valid = false;
	m_slice_percent = 0.0f;
	m_hover_id = -1;
	m_selected = false;
	//m_quadric = ::gluNewQuadric();
	//if (m_quadric != nullptr)
	//	::gluQuadricDrawStyle(m_quadric, GLU_FILL);

	m_print_index = -1;
	m_print = nullptr;
	m_plate_name_vbo_id = 0;
}

BedType PartPlate::get_bed_type(bool load_from_project) const
{
	std::string bed_type_key = "curr_bed_type";

	if (m_config.has(bed_type_key)) {
		BedType bed_type = m_config.opt_enum<BedType>(bed_type_key);
		return bed_type;
	}

	if (!load_from_project || !m_plater || !wxGetApp().preset_bundle)
		return btDefault;

	DynamicConfig& proj_cfg = wxGetApp().preset_bundle->project_config;
	if (proj_cfg.has(bed_type_key))
		return proj_cfg.opt_enum<BedType>(bed_type_key);
	return btDefault;
}

void PartPlate::set_bed_type(BedType bed_type)
{
    std::string bed_type_key = "curr_bed_type";

    // should be called in GUI context
    assert(m_plater != nullptr);

    // update slice state
    BedType old_real_bed_type = get_bed_type();
    if (old_real_bed_type == btDefault) {
        DynamicConfig& proj_cfg = wxGetApp().preset_bundle->project_config;
        if (proj_cfg.has(bed_type_key))
            old_real_bed_type = proj_cfg.opt_enum<BedType>(bed_type_key);
    }
    BedType new_real_bed_type = bed_type;
    if (bed_type == BedType::btDefault) {
        DynamicConfig& proj_cfg = wxGetApp().preset_bundle->project_config;
        if (proj_cfg.has(bed_type_key))
            new_real_bed_type = proj_cfg.opt_enum<BedType>(bed_type_key);
    }
    if (old_real_bed_type != new_real_bed_type) {
        update_slice_result_valid_state(false);
    }

    if (bed_type == BedType::btDefault)
        m_config.erase(bed_type_key);
    else
        m_config.set_key_value("curr_bed_type", new ConfigOptionEnum<BedType>(bed_type));
}

void PartPlate::reset_bed_type()
{
    m_config.erase("curr_bed_type");
}

void PartPlate::set_print_seq(PrintSequence print_seq)
{
    std::string print_seq_key = "print_sequence";

    // should be called in GUI context
    assert(m_plater != nullptr);

    // update slice state
    PrintSequence old_real_print_seq = get_print_seq();
    if (old_real_print_seq == PrintSequence::ByDefault) {
        auto curr_preset_config = wxGetApp().preset_bundle->prints.get_edited_preset().config;
        if (curr_preset_config.has(print_seq_key))
            old_real_print_seq = curr_preset_config.option<ConfigOptionEnum<PrintSequence>>(print_seq_key)->value;
    }

    PrintSequence new_real_print_seq = print_seq;

    if (print_seq == PrintSequence::ByDefault) {
        auto curr_preset_config = wxGetApp().preset_bundle->prints.get_edited_preset().config;
        if (curr_preset_config.has(print_seq_key))
            new_real_print_seq = curr_preset_config.option<ConfigOptionEnum<PrintSequence>>(print_seq_key)->value;
    }

    if (old_real_print_seq != new_real_print_seq) {
        update_slice_result_valid_state(false);
    }

    //print_seq_same_global = same_global;
    if (print_seq == PrintSequence::ByDefault)
        m_config.erase(print_seq_key);
    else
        m_config.set_key_value(print_seq_key, new ConfigOptionEnum<PrintSequence>(print_seq));
}

PrintSequence PartPlate::get_print_seq() const
{
    std::string print_seq_key = "print_sequence";

    if (m_config.has(print_seq_key)) {
        PrintSequence print_seq = m_config.opt_enum<PrintSequence>(print_seq_key);
        return print_seq;
    }

    return PrintSequence::ByDefault;
}

PrintSequence PartPlate::get_real_print_seq() const
{
    PrintSequence curr_plate_seq = get_print_seq();
    if (curr_plate_seq == PrintSequence::ByDefault) {
        auto curr_preset_config = wxGetApp().preset_bundle->prints.get_edited_preset().config;
        if (curr_preset_config.has("print_sequence")) curr_plate_seq = curr_preset_config.option<ConfigOptionEnum<PrintSequence>>("print_sequence")->value;
    }
    return curr_plate_seq;
}

bool PartPlate::valid_instance(int obj_id, int instance_id)
{
	if ((obj_id >= 0) && (obj_id < m_model->objects.size()))
	{
		ModelObject* object = m_model->objects[obj_id];
		if ((instance_id >= 0) && (instance_id < object->instances.size()))
			return true;
	}

	return false;
}

void PartPlate::calc_bounding_boxes() const {
	BoundingBoxf3* bounding_box = const_cast<BoundingBoxf3*>(&m_bounding_box);
	*bounding_box = BoundingBoxf3();
	for (const Vec2d& p : m_shape) {
		bounding_box->merge({ p(0), p(1), 0.0 });
	}

	BoundingBoxf3* extended_bounding_box = const_cast<BoundingBoxf3*>(&m_extended_bounding_box);
	*extended_bounding_box = m_bounding_box;

	double half_x = bounding_box->size().x() * GRABBER_X_FACTOR;
	double half_y = bounding_box->size().y() * 1.0f * GRABBER_Y_FACTOR;
	double half_z = GRABBER_Z_VALUE;
	Vec3d center(bounding_box->center().x(), bounding_box->min(1) -half_y, GROUND_Z);
	m_grabber_box.min = Vec3d(center.x() - half_x, center.y() - half_y, center.z() - half_z);
	m_grabber_box.max = Vec3d(center.x() + half_x, center.y() + half_y, center.z() + half_z);
	m_grabber_box.defined = true;
	extended_bounding_box->merge(m_grabber_box);

    //calc exclude area bounding box
    m_exclude_bounding_box.clear();
    BoundingBoxf3 exclude_bb;
    for (int index = 0; index < m_exclude_area.size(); index ++) {
		const Vec2d& p = m_exclude_area[index];

		if (index % 4 == 0)
			exclude_bb = BoundingBoxf3();

		exclude_bb.merge({ p(0), p(1), 0.0 });

		if (index % 4 == 3)
		{
			exclude_bb.max(2) = m_depth;
			exclude_bb.min(2) = GROUND_Z;
			m_exclude_bounding_box.emplace_back(exclude_bb);
		}
	}
}

void PartPlate::calc_triangles(const ExPolygon& poly) {
	if (!m_triangles.set_from_triangles(triangulate_expolygon_2f(poly, NORMALS_UP), GROUND_Z))
		BOOST_LOG_TRIVIAL(error) << __FUNCTION__ << ":Unable to create plate triangles\n";
}

void PartPlate::calc_exclude_triangles(const ExPolygon& poly) {
	if (!m_exclude_triangles.set_from_triangles(triangulate_expolygon_2f(poly, NORMALS_UP), GROUND_Z))
		BOOST_LOG_TRIVIAL(error) << __FUNCTION__ << ":Unable to create exclude triangles\n";
}

void PartPlate::calc_gridlines(const ExPolygon& poly, const BoundingBox& pp_bbox) {
	Polylines axes_lines, axes_lines_bolder;
	int count = 0;
	for (coord_t x = pp_bbox.min(0); x <= pp_bbox.max(0); x += scale_(10.0)) {
		Polyline line;
		line.append(Point(x, pp_bbox.min(1)));
		line.append(Point(x, pp_bbox.max(1)));

		if ( (count % 5) == 0 )
			axes_lines_bolder.push_back(line);
		else
			axes_lines.push_back(line);
		count ++;
	}
	count = 0;
	for (coord_t y = pp_bbox.min(1); y <= pp_bbox.max(1); y += scale_(10.0)) {
		Polyline line;
		line.append(Point(pp_bbox.min(0), y));
		line.append(Point(pp_bbox.max(0), y));
		axes_lines.push_back(line);

		if ( (count % 5) == 0 )
			axes_lines_bolder.push_back(line);
		else
			axes_lines.push_back(line);
		count ++;
	}

	// clip with a slightly grown expolygon because our lines lay on the contours and may get erroneously clipped
	Lines gridlines = to_lines(intersection_pl(axes_lines, offset(poly, (float)SCALED_EPSILON)));
	Lines gridlines_bolder = to_lines(intersection_pl(axes_lines_bolder, offset(poly, (float)SCALED_EPSILON)));

	// append bed contours
	Lines contour_lines = to_lines(poly);
	std::copy(contour_lines.begin(), contour_lines.end(), std::back_inserter(gridlines));

	if (!m_gridlines.set_from_lines(gridlines, GROUND_Z_GRIDLINE))
		BOOST_LOG_TRIVIAL(error) << __FUNCTION__ << "Unable to create bed grid lines\n";

	if (!m_gridlines_bolder.set_from_lines(gridlines_bolder, GROUND_Z_GRIDLINE))
		BOOST_LOG_TRIVIAL(error) << __FUNCTION__ << "Unable to create bed grid lines\n";
}

void PartPlate::calc_height_limit() {
	Lines3 bottom_h_lines, top_lines, top_h_lines, common_lines;
	int shape_count = m_shape.size();
	float first_z = 0.02f;
	for (int i = 0; i < shape_count; i++) {
		auto &cur_p = m_shape[i];
		Vec3crd p1(scale_(cur_p.x()), scale_(cur_p.y()), scale_(first_z));
		Vec3crd p2(scale_(cur_p.x()), scale_(cur_p.y()), scale_(m_height_to_rod));
		Vec3crd p3(scale_(cur_p.x()), scale_(cur_p.y()), scale_(m_height_to_lid));

		common_lines.emplace_back(p1, p2);
		top_lines.emplace_back(p2, p3);

		Vec2d next_p;
		if (i < (shape_count - 1)) {
			next_p = m_shape[i+1];

		}
		else {
			next_p = m_shape[0];
		}
		Vec3crd p4(scale_(cur_p.x()), scale_(cur_p.y()), scale_(m_height_to_rod));
		Vec3crd p5(scale_(next_p.x()), scale_(next_p.y()), scale_(m_height_to_rod));
		bottom_h_lines.emplace_back(p4, p5);

		Vec3crd p6(scale_(cur_p.x()), scale_(cur_p.y()), scale_(m_height_to_lid));
		Vec3crd p7(scale_(next_p.x()), scale_(next_p.y()), scale_(m_height_to_lid));
		top_h_lines.emplace_back(p6, p7);
	}
	//std::copy(bottom_lines.begin(), bottom_lines.end(), std::back_inserter(bottom_h_lines));
	std::copy(top_lines.begin(), top_lines.end(), std::back_inserter(top_h_lines));

	if (!m_height_limit_common.set_from_3d_Lines(common_lines))
		BOOST_LOG_TRIVIAL(error) << __FUNCTION__ << "Unable to create height limit bottom lines\n";

	if (!m_height_limit_bottom.set_from_3d_Lines(bottom_h_lines))
		BOOST_LOG_TRIVIAL(error) << __FUNCTION__ << "Unable to create height limit bottom lines\n";

	if (!m_height_limit_top.set_from_3d_Lines(top_h_lines))
		BOOST_LOG_TRIVIAL(error) << __FUNCTION__ << "Unable to create height limit top lines\n";
}

void PartPlate::calc_vertex_for_number(int index, bool one_number, GeometryBuffer &buffer)
{
	ExPolygon poly;
#if 0 //in the up area
	Vec2d& p = m_shape[2];
	float offset_x = one_number?PARTPLATE_TEXT_OFFSET_X1: PARTPLATE_TEXT_OFFSET_X2;

	poly.contour.append({ scale_(p(0) + PARTPLATE_ICON_GAP + offset_x), scale_(p(1) - index * (PARTPLATE_ICON_SIZE + PARTPLATE_ICON_GAP) - PARTPLATE_ICON_GAP - PARTPLATE_ICON_SIZE + PARTPLATE_TEXT_OFFSET_Y) });
	poly.contour.append({ scale_(p(0) + PARTPLATE_ICON_GAP + PARTPLATE_ICON_SIZE - offset_x), scale_(p(1) - index * (PARTPLATE_ICON_SIZE + PARTPLATE_ICON_GAP)- PARTPLATE_ICON_GAP - PARTPLATE_ICON_SIZE + PARTPLATE_TEXT_OFFSET_Y) });
	poly.contour.append({ scale_(p(0) + PARTPLATE_ICON_GAP + PARTPLATE_ICON_SIZE - offset_x), scale_(p(1) - index * (PARTPLATE_ICON_SIZE + PARTPLATE_ICON_GAP)- PARTPLATE_ICON_GAP - PARTPLATE_TEXT_OFFSET_Y)});
	poly.contour.append({ scale_(p(0) + PARTPLATE_ICON_GAP + offset_x), scale_(p(1) - index * (PARTPLATE_ICON_SIZE + PARTPLATE_ICON_GAP)- PARTPLATE_ICON_GAP - PARTPLATE_TEXT_OFFSET_Y) });
#else //in the bottom
	auto bed_ext = get_extents(m_shape);
    Vec2d p = bed_ext[1];
	float offset_x = one_number?PARTPLATE_TEXT_OFFSET_X1: PARTPLATE_TEXT_OFFSET_X2;

	poly.contour.append({ scale_(p(0) + PARTPLATE_ICON_GAP_LEFT + offset_x), scale_(p(1) + PARTPLATE_TEXT_OFFSET_Y) });
	poly.contour.append({ scale_(p(0) + PARTPLATE_ICON_GAP_LEFT + PARTPLATE_ICON_SIZE - offset_x), scale_(p(1) + PARTPLATE_TEXT_OFFSET_Y) });
	poly.contour.append({ scale_(p(0) + PARTPLATE_ICON_GAP_LEFT + PARTPLATE_ICON_SIZE - offset_x), scale_(p(1) + PARTPLATE_ICON_SIZE - PARTPLATE_TEXT_OFFSET_Y)});
	poly.contour.append({ scale_(p(0) + PARTPLATE_ICON_GAP_LEFT + offset_x), scale_(p(1) + PARTPLATE_ICON_SIZE - PARTPLATE_TEXT_OFFSET_Y) });
#endif
	auto triangles = triangulate_expolygon_2f(poly, NORMALS_UP);
	if (!buffer.set_from_triangles(triangles, GROUND_Z))
		BOOST_LOG_TRIVIAL(error) << __FUNCTION__ << "Unable to generate geometry buffers for icons\n";
}

void PartPlate::calc_vertex_for_icons(int index, GeometryBuffer &buffer)
{
	ExPolygon poly;
	auto bed_ext = get_extents(m_shape);
    Vec2d p = bed_ext[2];
    if (m_plater->get_build_volume_type() == BuildVolume_Type::Circle)
        p[1] -= std::max(
            0.0, (bed_ext.size()(1) - 5 * PARTPLATE_ICON_SIZE - 4 * PARTPLATE_ICON_GAP_Y - PARTPLATE_ICON_GAP_TOP) / 2);

	poly.contour.append({ scale_(p(0) + PARTPLATE_ICON_GAP_LEFT), scale_(p(1) - index * (PARTPLATE_ICON_SIZE + PARTPLATE_ICON_GAP_Y) - PARTPLATE_ICON_GAP_TOP - PARTPLATE_ICON_SIZE) });
	poly.contour.append({ scale_(p(0) + PARTPLATE_ICON_GAP_LEFT + PARTPLATE_ICON_SIZE), scale_(p(1) - index * (PARTPLATE_ICON_SIZE + PARTPLATE_ICON_GAP_Y)- PARTPLATE_ICON_GAP_TOP - PARTPLATE_ICON_SIZE) });
	poly.contour.append({ scale_(p(0) + PARTPLATE_ICON_GAP_LEFT + PARTPLATE_ICON_SIZE), scale_(p(1) - index * (PARTPLATE_ICON_SIZE + PARTPLATE_ICON_GAP_Y)- PARTPLATE_ICON_GAP_TOP)});
	poly.contour.append({ scale_(p(0) + PARTPLATE_ICON_GAP_LEFT), scale_(p(1) - index * (PARTPLATE_ICON_SIZE + PARTPLATE_ICON_GAP_Y)- PARTPLATE_ICON_GAP_TOP) });

	auto triangles = triangulate_expolygon_2f(poly, NORMALS_UP);
	if (!buffer.set_from_triangles(triangles, GROUND_Z))
		BOOST_LOG_TRIVIAL(error) << __FUNCTION__ << "Unable to generate geometry buffers for icons\n";
}

void PartPlate::calc_vertex_for_icons_background(int icon_count, GeometryBuffer &buffer)
{
	ExPolygon poly;
	auto bed_ext = get_extents(m_shape);
    Vec2d p = bed_ext[2];

	poly.contour.append({ scale_(p(0) + PARTPLATE_ICON_GAP_LEFT), scale_(p(1) - icon_count * (PARTPLATE_ICON_SIZE + PARTPLATE_ICON_GAP_Y) - PARTPLATE_ICON_GAP_TOP) });
	poly.contour.append({ scale_(p(0) + PARTPLATE_ICON_GAP_LEFT + PARTPLATE_ICON_SIZE), scale_(p(1) - icon_count * (PARTPLATE_ICON_SIZE + PARTPLATE_ICON_GAP_Y)- PARTPLATE_ICON_GAP_TOP) });
	poly.contour.append({ scale_(p(0) + PARTPLATE_ICON_GAP_LEFT + PARTPLATE_ICON_SIZE), scale_(p(1) - PARTPLATE_ICON_GAP_TOP)});
	poly.contour.append({ scale_(p(0) + PARTPLATE_ICON_GAP_LEFT), scale_(p(1) - PARTPLATE_ICON_GAP_TOP) });

	auto triangles = triangulate_expolygon_2f(poly, NORMALS_UP);
	if (!buffer.set_from_triangles(triangles, GROUND_Z))
		BOOST_LOG_TRIVIAL(error) << __FUNCTION__ << "Unable to generate geometry buffers for icons\n";
}

void PartPlate::render_background(bool force_default_color) const {
	unsigned int triangles_vcount = m_triangles.get_vertices_count();

	//return directly for current plate
	if (m_selected && !force_default_color) return;

	// draw background
	glsafe(::glDepthMask(GL_FALSE));

	if (!force_default_color) {
		if (m_selected) {
			glsafe(::glColor4fv(PartPlate::SELECT_COLOR.data()));
		}
		else {
			glsafe(m_partplate_list->m_is_dark ? ::glColor4fv(PartPlate::UNSELECT_DARK_COLOR.data()) : ::glColor4fv(PartPlate::UNSELECT_COLOR.data()));
		}
	}
	else {
		glsafe(::glColor4fv(PartPlate::DEFAULT_COLOR.data()));
	}
	glsafe(::glNormal3d(0.0f, 0.0f, 1.0f));
	glsafe(::glVertexPointer(3, GL_FLOAT, m_triangles.get_vertex_data_size(), (GLvoid*)m_triangles.get_vertices_data()));
	glsafe(::glDrawArrays(GL_TRIANGLES, 0, (GLsizei)triangles_vcount));
	glsafe(::glDepthMask(GL_TRUE));
}

void PartPlate::render_logo_texture(GLTexture &logo_texture, const GeometryBuffer& logo_buffer, bool bottom, unsigned int vbo_id) const
{
	//check valid
	if (logo_texture.unsent_compressed_data_available()) {
		// sends to gpu the already available compressed levels of the main texture
		logo_texture.send_compressed_data_to_gpu();
	}

	if (logo_buffer.get_vertices_count() > 0) {
		GLShaderProgram* shader = wxGetApp().get_shader("printbed");
		if (shader != nullptr) {
			shader->start_using();
			shader->set_uniform("transparent_background", 0);
			shader->set_uniform("svg_source", 0);

			//glsafe(::glEnable(GL_DEPTH_TEST));
			glsafe(::glDepthMask(GL_FALSE));
			if (bottom)
				glsafe(::glFrontFace(GL_CW));

			unsigned int stride = logo_buffer.get_vertex_data_size();

			GLint position_id = shader->get_attrib_location("v_position");
			GLint tex_coords_id = shader->get_attrib_location("v_tex_coords");
			if (position_id != -1) {
				glsafe(::glEnableVertexAttribArray(position_id));
			}
			if (tex_coords_id != -1) {
				glsafe(::glEnableVertexAttribArray(tex_coords_id));
			}

			// show the temporary texture while no compressed data is available
			GLuint tex_id = (GLuint)logo_texture.get_id();

			glsafe(::glBindTexture(GL_TEXTURE_2D, tex_id));
			glsafe(::glBindBuffer(GL_ARRAY_BUFFER, vbo_id));

			if (position_id != -1)
				glsafe(::glVertexAttribPointer(position_id, 3, GL_FLOAT, GL_FALSE, stride, (GLvoid*)(intptr_t)logo_buffer.get_position_offset()));
			if (tex_coords_id != -1)
				glsafe(::glVertexAttribPointer(tex_coords_id, 2, GL_FLOAT, GL_FALSE, stride, (GLvoid*)(intptr_t)logo_buffer.get_tex_coords_offset()));
			glsafe(::glDrawArrays(GL_TRIANGLES, 0, (GLsizei)logo_buffer.get_vertices_count()));

			if (tex_coords_id != -1)
				glsafe(::glDisableVertexAttribArray(tex_coords_id));

			if (position_id != -1)
				glsafe(::glDisableVertexAttribArray(position_id));

			glsafe(::glBindBuffer(GL_ARRAY_BUFFER, 0));
			glsafe(::glBindTexture(GL_TEXTURE_2D, 0));

			if (bottom)
				glsafe(::glFrontFace(GL_CCW));

			glsafe(::glDepthMask(GL_TRUE));

			shader->stop_using();
		}
	}
}

void PartPlate::render_logo(bool bottom, bool render_cali) const
{
	if (!m_partplate_list->render_bedtype_logo) {
		// render third-party printer texture logo
		if (m_partplate_list->m_logo_texture_filename.empty()) {
			m_partplate_list->m_logo_texture.reset();
			return;
		}

		//GLTexture* temp_texture = const_cast<GLTexture*>(&m_temp_texture);

		if (m_partplate_list->m_logo_texture.get_id() == 0 || m_partplate_list->m_logo_texture.get_source() != m_partplate_list->m_logo_texture_filename) {
			m_partplate_list->m_logo_texture.reset();

			if (boost::algorithm::iends_with(m_partplate_list->m_logo_texture_filename, ".svg")) {
				/*// use higher resolution images if graphic card and opengl version allow
				GLint max_tex_size = OpenGLManager::get_gl_info().get_max_tex_size();
				if (temp_texture->get_id() == 0 || temp_texture->get_source() != m_texture_filename) {
					// generate a temporary lower resolution texture to show while no main texture levels have been compressed
					if (!temp_texture->load_from_svg_file(m_texture_filename, false, false, false, max_tex_size / 8)) {
						render_default(bottom, false);
						return;
					}
					canvas.request_extra_frame();
				}*/

				// starts generating the main texture, compression will run asynchronously
				GLint max_tex_size = OpenGLManager::get_gl_info().get_max_tex_size();
				GLint logo_tex_size = (max_tex_size < 2048) ? max_tex_size : 2048;
				if (!m_partplate_list->m_logo_texture.load_from_svg_file(m_partplate_list->m_logo_texture_filename, true, true, true, logo_tex_size)) {
					BOOST_LOG_TRIVIAL(warning) << __FUNCTION__ << boost::format(": load logo texture from %1% failed!") % m_partplate_list->m_logo_texture_filename;
					return;
				}
			}
			else if (boost::algorithm::iends_with(m_partplate_list->m_logo_texture_filename, ".png")) {
				// generate a temporary lower resolution texture to show while no main texture levels have been compressed
				/* if (temp_texture->get_id() == 0 || temp_texture->get_source() != m_logo_texture_filename) {
					if (!temp_texture->load_from_file(m_logo_texture_filename, false, GLTexture::None, false)) {
						render_default(bottom, false);
						return;
					}
					canvas.request_extra_frame();
				}*/

				// starts generating the main texture, compression will run asynchronously
				if (!m_partplate_list->m_logo_texture.load_from_file(m_partplate_list->m_logo_texture_filename, true, GLTexture::MultiThreaded, true)) {
					BOOST_LOG_TRIVIAL(warning) << __FUNCTION__ << boost::format(": load logo texture from %1% failed!") % m_partplate_list->m_logo_texture_filename;
					return;
				}
			}
			else {
				BOOST_LOG_TRIVIAL(warning) << __FUNCTION__ << boost::format(": can not load logo texture from %1%, unsupported format") % m_partplate_list->m_logo_texture_filename;
				return;
			}
		}
		else if (m_partplate_list->m_logo_texture.unsent_compressed_data_available()) {
			// sends to gpu the already available compressed levels of the main texture
			m_partplate_list->m_logo_texture.send_compressed_data_to_gpu();

			// the temporary texture is not needed anymore, reset it
			//if (temp_texture->get_id() != 0)
			//    temp_texture->reset();

			//canvas.request_extra_frame();
		}

		if (m_vbo_id == 0) {
			unsigned int* vbo_id_ptr = const_cast<unsigned int*>(&m_vbo_id);
			glsafe(::glGenBuffers(1, vbo_id_ptr));
			glsafe(::glBindBuffer(GL_ARRAY_BUFFER, *vbo_id_ptr));
			glsafe(::glBufferData(GL_ARRAY_BUFFER, (GLsizeiptr)m_logo_triangles.get_vertices_data_size(), (const GLvoid*)m_logo_triangles.get_vertices_data(), GL_STATIC_DRAW));
			glsafe(::glBindBuffer(GL_ARRAY_BUFFER, 0));
		}
		if (m_vbo_id != 0 && m_logo_triangles.get_vertices_count() > 0)
			render_logo_texture(m_partplate_list->m_logo_texture, m_logo_triangles, bottom, m_vbo_id);
		return;
	}

	m_partplate_list->load_bedtype_textures();
	m_partplate_list->load_cali_textures();

	// btDefault should be skipped
	auto curr_bed_type = get_bed_type();
	if (curr_bed_type == btDefault) {
        DynamicConfig& proj_cfg = wxGetApp().preset_bundle->project_config;
        if (proj_cfg.has(std::string("curr_bed_type")))
            curr_bed_type = proj_cfg.opt_enum<BedType>(std::string("curr_bed_type"));
	}
	int bed_type_idx = (int)curr_bed_type;
	// render bed textures
	for (auto &part : m_partplate_list->bed_texture_info[bed_type_idx].parts) {
		if (part.texture) {
			if (part.buffer && part.buffer->get_vertices_count() > 0
				//&& part.vbo_id != 0
				) {
				if (part.offset.x() != m_origin.x() || part.offset.y() != m_origin.y()) {
					part.offset = Vec2d(m_origin.x(), m_origin.y());
					part.update_buffer();
				}
				render_logo_texture(*(part.texture),
									*(part.buffer),
									bottom,
									part.vbo_id);
			}
		}
	}

	// render cali texture
	if (render_cali) {
		for (auto& part : m_partplate_list->cali_texture_info.parts) {
			if (part.texture) {
				if (part.buffer && part.buffer->get_vertices_count() > 0) {
					if (part.offset.x() != m_origin.x() || part.offset.y() != m_origin.y()) {
						part.offset = Vec2d(m_origin.x(), m_origin.y());
						part.update_buffer();
					}
					render_logo_texture(*(part.texture),
						*(part.buffer),
						bottom,
						part.vbo_id);
				}
			}
		}
	}
}

void PartPlate::render_exclude_area(bool force_default_color) const {
	if (force_default_color) //for thumbnail case
		return;

	unsigned int triangles_vcount = m_exclude_triangles.get_vertices_count();
	std::array<float, 4> select_color{ 0.765f, 0.7686f, 0.7686f, 1.0f };
	std::array<float, 4> unselect_color{ 0.9f, 0.9f, 0.9f, 1.0f };
	std::array<float, 4> default_color{ 0.9f, 0.9f, 0.9f, 1.0f };

	// draw exclude area
	glsafe(::glDepthMask(GL_FALSE));

	if (m_selected) {
		glsafe(::glColor4fv(select_color.data()));
	}
	else {
		glsafe(::glColor4fv(unselect_color.data()));
	}

	glsafe(::glNormal3d(0.0f, 0.0f, 1.0f));
	glsafe(::glVertexPointer(3, GL_FLOAT, m_exclude_triangles.get_vertex_data_size(), (GLvoid*)m_exclude_triangles.get_vertices_data()));
	glsafe(::glDrawArrays(GL_TRIANGLES, 0, (GLsizei)triangles_vcount));
	glsafe(::glDepthMask(GL_TRUE));
}


/*void PartPlate::render_background_for_picking(const float* render_color) const
{
	unsigned int triangles_vcount = m_triangles.get_vertices_count();

	glsafe(::glDepthMask(GL_FALSE));
	glsafe(::glColor4fv(render_color));
	glsafe(::glNormal3d(0.0f, 0.0f, 1.0f));
	glsafe(::glVertexPointer(3, GL_FLOAT, m_triangles.get_vertex_data_size(), (GLvoid*)m_triangles.get_vertices_data()));
	glsafe(::glDrawArrays(GL_TRIANGLES, 0, (GLsizei)triangles_vcount));
	glsafe(::glDepthMask(GL_TRUE));
}*/

void PartPlate::render_grid(bool bottom) const {
	//glsafe(::glEnable(GL_MULTISAMPLE));
	// draw grid
	glsafe(::glLineWidth(1.0f * m_scale_factor));
	if (bottom)
		glsafe(::glColor4fv(LINE_BOTTOM_COLOR.data()));
	else {
		if (m_selected)
			glsafe(m_partplate_list->m_is_dark ? ::glColor4fv(LINE_TOP_SEL_DARK_COLOR.data()) : ::glColor4fv(LINE_TOP_SEL_COLOR.data()));
		else
			glsafe(m_partplate_list->m_is_dark ? ::glColor4fv(LINE_TOP_DARK_COLOR.data()) : ::glColor4fv(LINE_TOP_COLOR.data()));
	}
	glsafe(::glVertexPointer(3, GL_FLOAT, m_gridlines.get_vertex_data_size(), (GLvoid*)m_gridlines.get_vertices_data()));
	glsafe(::glDrawArrays(GL_LINES, 0, (GLsizei)m_gridlines.get_vertices_count()));

	glsafe(::glLineWidth(2.0f * m_scale_factor));
	glsafe(::glVertexPointer(3, GL_FLOAT, m_gridlines_bolder.get_vertex_data_size(), (GLvoid*)m_gridlines_bolder.get_vertices_data()));
	glsafe(::glDrawArrays(GL_LINES, 0, (GLsizei)m_gridlines_bolder.get_vertices_count()));
}

void PartPlate::render_height_limit(PartPlate::HeightLimitMode mode) const
{
	if (m_print && m_print->config().print_sequence == PrintSequence::ByObject && mode != HEIGHT_LIMIT_NONE)
	{
		// draw lower limit
		glsafe(::glLineWidth(3.0f * m_scale_factor));
		glsafe(::glColor4fv(HEIGHT_LIMIT_BOTTOM_COLOR.data()));
		glsafe(::glVertexPointer(3, GL_FLOAT, m_height_limit_common.get_vertex_data_size(), (GLvoid*)m_height_limit_common.get_vertices_data()));
		glsafe(::glDrawArrays(GL_LINES, 0, (GLsizei)m_height_limit_common.get_vertices_count()));

		if ((mode == HEIGHT_LIMIT_BOTTOM) || (mode == HEIGHT_LIMIT_BOTH)) {
			glsafe(::glLineWidth(3.0f * m_scale_factor));
			glsafe(::glColor4fv(HEIGHT_LIMIT_BOTTOM_COLOR.data()));
			glsafe(::glVertexPointer(3, GL_FLOAT, m_height_limit_bottom.get_vertex_data_size(), (GLvoid*)m_height_limit_bottom.get_vertices_data()));
			glsafe(::glDrawArrays(GL_LINES, 0, (GLsizei)m_height_limit_bottom.get_vertices_count()));
		}

		// draw upper limit
		if ((mode == HEIGHT_LIMIT_TOP) || (mode == HEIGHT_LIMIT_BOTH)){
			glsafe(::glLineWidth(3.0f * m_scale_factor));
			glsafe(::glColor4fv(HEIGHT_LIMIT_TOP_COLOR.data()));
			glsafe(::glVertexPointer(3, GL_FLOAT, m_height_limit_top.get_vertex_data_size(), (GLvoid*)m_height_limit_top.get_vertices_data()));
			glsafe(::glDrawArrays(GL_LINES, 0, (GLsizei)m_height_limit_top.get_vertices_count()));
		}
	}
}


void PartPlate::render_icon_texture(int position_id, int tex_coords_id, const GeometryBuffer &buffer, GLTexture &texture, unsigned int &vbo_id) const
{
	if (vbo_id == 0) {
		glsafe(::glGenBuffers(1, &vbo_id));
		glsafe(::glBindBuffer(GL_ARRAY_BUFFER, vbo_id));
		glsafe(::glBufferData(GL_ARRAY_BUFFER, (GLsizeiptr)buffer.get_vertices_data_size(), (const GLvoid*)buffer.get_vertices_data(), GL_STATIC_DRAW));
		glsafe(::glBindBuffer(GL_ARRAY_BUFFER, 0));
	}

	unsigned int stride = buffer.get_vertex_data_size();
	GLuint tex_id = (GLuint)texture.get_id();
	glsafe(::glBindTexture(GL_TEXTURE_2D, tex_id));
	glsafe(::glBindBuffer(GL_ARRAY_BUFFER, vbo_id));
	if (position_id != -1)
		glsafe(::glVertexAttribPointer(position_id, 3, GL_FLOAT, GL_FALSE, stride, (GLvoid*)(intptr_t)buffer.get_position_offset()));
	if (tex_coords_id != -1)
		glsafe(::glVertexAttribPointer(tex_coords_id, 2, GL_FLOAT, GL_FALSE, stride, (GLvoid*)(intptr_t)buffer.get_tex_coords_offset()));
	glsafe(::glDrawArrays(GL_TRIANGLES, 0, (GLsizei)buffer.get_vertices_count()));

	glsafe(::glBindBuffer(GL_ARRAY_BUFFER, 0));
	glsafe(::glBindTexture(GL_TEXTURE_2D, 0));
}
void PartPlate::render_plate_name_texture(int position_id, int tex_coords_id)
{
	if (m_name_texture.get_id() == 0)
		generate_plate_name_texture();

	if (m_plate_name_vbo_id == 0 && m_plate_name_icon.get_vertices_data_size() > 0) {
		glsafe(::glGenBuffers(1, &m_plate_name_vbo_id));
		glsafe(::glBindBuffer(GL_ARRAY_BUFFER, m_plate_name_vbo_id));
		glsafe(::glBufferData(GL_ARRAY_BUFFER, (GLsizeiptr)m_plate_name_icon.get_vertices_data_size(), (const GLvoid*)m_plate_name_icon.get_vertices_data(), GL_STATIC_DRAW));
		glsafe(::glBindBuffer(GL_ARRAY_BUFFER, 0));
	}

	unsigned int stride = m_plate_name_icon.get_vertex_data_size();
	GLuint tex_id = (GLuint)m_name_texture.get_id();
	glsafe(::glBindTexture(GL_TEXTURE_2D, tex_id));
	glsafe(::glBindBuffer(GL_ARRAY_BUFFER, m_plate_name_vbo_id));
	if (position_id != -1)
		glsafe(::glVertexAttribPointer(position_id, 3, GL_FLOAT, GL_FALSE, stride, (GLvoid*)(intptr_t)m_plate_name_icon.get_position_offset()));
	if (tex_coords_id != -1)
		glsafe(::glVertexAttribPointer(tex_coords_id, 2, GL_FLOAT, GL_FALSE, stride, (GLvoid*)(intptr_t)m_plate_name_icon.get_tex_coords_offset()));
	glsafe(::glDrawArrays(GL_TRIANGLES, 0, (GLsizei)m_plate_name_icon.get_vertices_count()));

	glsafe(::glBindBuffer(GL_ARRAY_BUFFER, 0));
	glsafe(::glBindTexture(GL_TEXTURE_2D, 0));
}

void PartPlate::render_icons(bool bottom, bool only_name, int hover_id)
{
	GLShaderProgram* shader = wxGetApp().get_shader("printbed");
	if (shader != nullptr) {
		shader->start_using();
		shader->set_uniform("transparent_background", bottom);
		//shader->set_uniform("svg_source", boost::algorithm::iends_with(m_partplate_list->m_del_texture.get_source(), ".svg"));
		shader->set_uniform("svg_source", 0);

        //if (bottom)
        //    glsafe(::glFrontFace(GL_CW));
        glsafe(::glDepthMask(GL_FALSE));

        GLint position_id = shader->get_attrib_location("v_position");
        GLint tex_coords_id = shader->get_attrib_location("v_tex_coords");
        if (position_id != -1) {
            glsafe(::glEnableVertexAttribArray(position_id));
        }
        if (tex_coords_id != -1) {
            glsafe(::glEnableVertexAttribArray(tex_coords_id));
        }
        if (!only_name) {
            if (hover_id == 1)
                render_icon_texture(position_id, tex_coords_id, m_del_icon, m_partplate_list->m_del_hovered_texture,
                                    m_del_vbo_id);
            else
                render_icon_texture(position_id, tex_coords_id, m_del_icon, m_partplate_list->m_del_texture,
                                    m_del_vbo_id);

            if (hover_id == 2)
                render_icon_texture(position_id, tex_coords_id, m_orient_icon,
                                    m_partplate_list->m_orient_hovered_texture, m_orient_vbo_id);
            else
                render_icon_texture(position_id, tex_coords_id, m_orient_icon, m_partplate_list->m_orient_texture,
                                    m_orient_vbo_id);

            if (hover_id == 3)
                render_icon_texture(position_id, tex_coords_id, m_arrange_icon,
                                    m_partplate_list->m_arrange_hovered_texture, m_arrange_vbo_id);
            else
                render_icon_texture(position_id, tex_coords_id, m_arrange_icon, m_partplate_list->m_arrange_texture,
                                    m_arrange_vbo_id);

            if (hover_id == 4) {
                if (this->is_locked())
                    render_icon_texture(position_id, tex_coords_id, m_lock_icon,
                                        m_partplate_list->m_locked_hovered_texture, m_lock_vbo_id);
                else
                    render_icon_texture(position_id, tex_coords_id, m_lock_icon,
                                        m_partplate_list->m_lockopen_hovered_texture, m_lock_vbo_id);
            } else {
                if (this->is_locked())
                    render_icon_texture(position_id, tex_coords_id, m_lock_icon, m_partplate_list->m_locked_texture,
                                        m_lock_vbo_id);
                else
                    render_icon_texture(position_id, tex_coords_id, m_lock_icon, m_partplate_list->m_lockopen_texture,
                                        m_lock_vbo_id);
            }

            if (m_partplate_list->render_plate_settings) {
                if (hover_id == 5) {
                    if (get_bed_type() == BedType::btDefault && get_print_seq() == PrintSequence::ByDefault && get_first_layer_print_sequence().empty())
                        render_icon_texture(position_id, tex_coords_id, m_plate_settings_icon, m_partplate_list->m_plate_settings_hovered_texture, m_plate_settings_vbo_id);
                    else
                      render_icon_texture(position_id, tex_coords_id, m_plate_settings_icon,
                                          m_partplate_list->m_plate_settings_changed_hovered_texture,
                                          m_plate_settings_vbo_id);
                } else {
                    if (get_bed_type() == BedType::btDefault && get_print_seq() == PrintSequence::ByDefault && get_first_layer_print_sequence().empty())
                        render_icon_texture(position_id, tex_coords_id, m_plate_settings_icon, m_partplate_list->m_plate_settings_texture, m_plate_settings_vbo_id);
                    else
                      render_icon_texture(position_id, tex_coords_id, m_plate_settings_icon,
                                          m_partplate_list->m_plate_settings_changed_texture, m_plate_settings_vbo_id);
                }
            }

            if (m_plate_index >= 0 && m_plate_index < MAX_PLATE_COUNT) {
                render_icon_texture(position_id, tex_coords_id, m_plate_idx_icon,
                                    m_partplate_list->m_idx_textures[m_plate_index], m_plate_idx_vbo_id);
            }
        }
		render_plate_name_texture(position_id, tex_coords_id);
        if (tex_coords_id != -1)
            glsafe(::glDisableVertexAttribArray(tex_coords_id));

        if (position_id != -1)
            glsafe(::glDisableVertexAttribArray(position_id));

        //if (bottom)
        //    glsafe(::glFrontFace(GL_CCW));

        glsafe(::glDepthMask(GL_TRUE));
        shader->stop_using();
    }
}

void PartPlate::render_only_numbers(bool bottom) const
{
	GLShaderProgram* shader = wxGetApp().get_shader("printbed");
	if (shader != nullptr) {
		shader->start_using();
		shader->set_uniform("transparent_background", bottom);
		//shader->set_uniform("svg_source", boost::algorithm::iends_with(m_partplate_list->m_del_texture.get_source(), ".svg"));
		shader->set_uniform("svg_source", 0);

        //if (bottom)
        //    glsafe(::glFrontFace(GL_CW));
        glsafe(::glDepthMask(GL_FALSE));

        GLint position_id = shader->get_attrib_location("v_position");
        GLint tex_coords_id = shader->get_attrib_location("v_tex_coords");
        if (position_id != -1) {
            glsafe(::glEnableVertexAttribArray(position_id));
        }
        if (tex_coords_id != -1) {
            glsafe(::glEnableVertexAttribArray(tex_coords_id));
        }

        if (m_plate_index >=0 && m_plate_index < MAX_PLATE_COUNT) {
            render_icon_texture(position_id, tex_coords_id, m_plate_idx_icon, m_partplate_list->m_idx_textures[m_plate_index], m_plate_idx_vbo_id);
        }

        if (tex_coords_id != -1)
            glsafe(::glDisableVertexAttribArray(tex_coords_id));

        if (position_id != -1)
            glsafe(::glDisableVertexAttribArray(position_id));

        //if (bottom)
        //    glsafe(::glFrontFace(GL_CCW));

        glsafe(::glDepthMask(GL_TRUE));
        shader->stop_using();
    }
}

void PartPlate::render_rectangle_for_picking(const GeometryBuffer &buffer, const float* render_color) const
{
	unsigned int triangles_vcount = buffer.get_vertices_count();

	//glsafe(::glDepthMask(GL_FALSE));
	glsafe(::glEnableClientState(GL_VERTEX_ARRAY));
	glsafe(::glColor4fv(render_color));
	glsafe(::glNormal3d(0.0f, 0.0f, 1.0f));
	glsafe(::glVertexPointer(3, GL_FLOAT, buffer.get_vertex_data_size(), (GLvoid*)buffer.get_vertices_data()));
	glsafe(::glDrawArrays(GL_TRIANGLES, 0, (GLsizei)triangles_vcount));
	glsafe(::glDisableClientState(GL_VERTEX_ARRAY));
	//glsafe(::glDepthMask(GL_TRUE));
}

void PartPlate::render_label(GLCanvas3D& canvas) const {
	std::string label = (boost::format("Plate %1%") % (m_plate_index + 1)).str();
	const Camera& camera = wxGetApp().plater()->get_camera();
	Transform3d world_to_eye = camera.get_view_matrix();
	Transform3d world_to_screen = camera.get_projection_matrix() * world_to_eye;
	const std::array<int, 4>& viewport = camera.get_viewport();

	BoundingBoxf3* bounding_box = const_cast<BoundingBoxf3*>(&m_bounding_box);
	Vec3d screen_box_center = world_to_screen * bounding_box->min;

	float x = 0.0f;
	float y = 0.0f;
	if (camera.get_type() == Camera::EType::Perspective) {
		x = (0.5f + 0.001f * 0.5f * (float)screen_box_center(0)) * viewport[2];
		y = (0.5f - 0.001f * 0.5f * (float)screen_box_center(1)) * viewport[3];
	}
	else {
		x = (0.5f + 0.5f * (float)screen_box_center(0)) * viewport[2];
		y = (0.5f - 0.5f * (float)screen_box_center(1)) * viewport[3];
	}

	ImGuiWrapper& imgui = *wxGetApp().imgui();
	ImGui::PushStyleVar(ImGuiStyleVar_WindowBorderSize, 1.5f);
	ImGui::PushStyleVar(ImGuiStyleVar_WindowRounding, 0.0f);
	ImGui::PushStyleColor(ImGuiCol_Border, ImVec4(0.75f, 0.75f, 0.75f, 1.0f));
	imgui.set_next_window_pos(x, y, ImGuiCond_Always, 0.5f, 0.5f);
	imgui.begin(label, ImGuiWindowFlags_NoMouseInputs | ImGuiWindowFlags_AlwaysAutoResize | ImGuiWindowFlags_NoDecoration | ImGuiWindowFlags_NoMove);
	ImGui::BringWindowToDisplayFront(ImGui::GetCurrentWindow());
	float win_w = ImGui::GetWindowWidth();
	float label_len = imgui.calc_text_size(label).x;
	ImGui::SetCursorPosX(0.5f * (win_w - label_len));
	ImGui::AlignTextToFramePadding();
	imgui.text(label);

	// force re-render while the windows gets to its final size (it takes several frames)
	if (ImGui::GetWindowContentRegionWidth() + 2.0f * ImGui::GetStyle().WindowPadding.x != ImGui::CalcWindowNextAutoFitSize(ImGui::GetCurrentWindow()).x)
		canvas.request_extra_frame();

	imgui.end();
	ImGui::PopStyleColor();
	ImGui::PopStyleVar(2);

}

void PartPlate::render_grabber(const float* render_color, bool use_lighting) const
{
	BoundingBoxf3* bounding_box = const_cast<BoundingBoxf3*>(&m_bounding_box);
	const Vec3d& center = m_grabber_box.center();

	if (use_lighting)
		glsafe(::glEnable(GL_LIGHTING));
	glsafe(::glColor4fv(render_color));
	glsafe(::glPushMatrix());

	glsafe(::glTranslated(center(0), center(1), center(2)));

	Vec3d angles(Vec3d::Zero());
	glsafe(::glRotated(Geometry::rad2deg(angles(2)), 0.0, 0.0, 1.0));
	glsafe(::glRotated(Geometry::rad2deg(angles(1)), 0.0, 1.0, 0.0));
	glsafe(::glRotated(Geometry::rad2deg(angles(0)), 1.0, 0.0, 0.0));

	float half_x = bounding_box->size().x() * GRABBER_X_FACTOR;
	float half_y = bounding_box->size().y() * GRABBER_Y_FACTOR;
	float half_z = GRABBER_Z_VALUE;
	// face min x
	glsafe(::glPushMatrix());
	glsafe(::glTranslatef(-(GLfloat)half_x, 0, 0.0f));
	glsafe(::glRotatef(-90.0f, 0.0f, 1.0f, 0.0f));
	render_face(half_z, half_y);
	glsafe(::glPopMatrix());

	// face max x
	glsafe(::glPushMatrix());
	glsafe(::glTranslatef((GLfloat)half_x, 0, 0.0f));
	glsafe(::glRotatef(90.0f, 0.0f, 1.0f, 0.0f));
	render_face(half_z, half_y);
	glsafe(::glPopMatrix());

	// face min y
	glsafe(::glPushMatrix());
	glsafe(::glTranslatef(0.0f, -(GLfloat)half_y, 0.0f));
	glsafe(::glRotatef(90.0f, 1.0f, 0.0f, 0.0f));
	render_face(half_x, half_z);
	glsafe(::glPopMatrix());

	// face max y
	glsafe(::glPushMatrix());
	glsafe(::glTranslatef(0.0f, (GLfloat)half_y, 0.0f));
	glsafe(::glRotatef(-90.0f, 1.0f, 0.0f, 0.0f));
	render_face(half_x, half_z);
	glsafe(::glPopMatrix());

	// face min z
	glsafe(::glPushMatrix());
	glsafe(::glTranslatef(0.0f, 0.0f, -(GLfloat)half_z));
	glsafe(::glRotatef(180.0f, 1.0f, 0.0f, 0.0f));
	render_face(half_x, half_y);
	glsafe(::glPopMatrix());

	// face max z
	glsafe(::glPushMatrix());
	glsafe(::glTranslatef(0.0f, 0.0f, (GLfloat)half_z));
	render_face(half_x, half_y);
	glsafe(::glPopMatrix());

	glsafe(::glPopMatrix());

	if (use_lighting)
		glsafe(::glDisable(GL_LIGHTING));
}

void PartPlate::render_face(float x_size, float y_size) const
{
	::glBegin(GL_TRIANGLES);
	::glNormal3f(0.0f, 0.0f, 1.0f);
	::glVertex3f(-(GLfloat)x_size, -(GLfloat)y_size, 0.0f);
	::glVertex3f((GLfloat)x_size, -(GLfloat)y_size, 0.0f);
	::glVertex3f((GLfloat)x_size, (GLfloat)y_size, 0.0f);
	::glVertex3f((GLfloat)x_size, (GLfloat)y_size, 0.0f);
	::glVertex3f(-(GLfloat)x_size, (GLfloat)y_size, 0.0f);
	::glVertex3f(-(GLfloat)x_size, -(GLfloat)y_size, 0.0f);
	glsafe(::glEnd());
}

void PartPlate::render_arrows(const float* render_color, bool use_lighting) const
{
#if 0
	if (m_quadric == nullptr)
		return;
	double radius = m_grabber_box.size().y() * 0.5f;
	double height = radius * 2.0f;
	double position = m_grabber_box.size().x() * 0.8f;
	if (use_lighting)
		glsafe(::glEnable(GL_LIGHTING));

	glsafe(::glColor4fv(render_color));
	glsafe(::glPushMatrix());
	glsafe(::glTranslated(m_grabber_box.center().x(), m_grabber_box.center().y(), m_grabber_box.center().z()));
	glsafe(::glRotated(90.0, 0.0, 1.0, 0.0));
	glsafe(::glTranslated(0.0, 0.0, position));

	::gluQuadricOrientation(m_quadric, GLU_OUTSIDE);
	::gluCylinder(m_quadric, 0.9 * radius, 0.0, height, 36, 1);
	::gluQuadricOrientation(m_quadric, GLU_INSIDE);
	::gluDisk(m_quadric, 0.0, 0.9 * radius, 36, 1);
	glsafe(::glPopMatrix());

	glsafe(::glPushMatrix());
	glsafe(::glTranslated(m_grabber_box.center().x(), m_grabber_box.center().y(), m_grabber_box.center().z()));
	glsafe(::glRotated(-90.0, 0.0, 1.0, 0.0));
	glsafe(::glTranslated(0.0, 0.0, position));
	::gluQuadricOrientation(m_quadric, GLU_OUTSIDE);
	::gluCylinder(m_quadric, 0.9 * radius, 0.0, height, 36, 1);
	::gluQuadricOrientation(m_quadric, GLU_INSIDE);
	::gluDisk(m_quadric, 0.0, 0.9 * radius, 36, 1);
	glsafe(::glPopMatrix());

	if (use_lighting)
		glsafe(::glDisable(GL_LIGHTING));
#endif
}

void PartPlate::render_left_arrow(const float* render_color, bool use_lighting) const
{
#if 0
	if (m_quadric == nullptr)
		return;
	double radius = m_grabber_box.size().y() * 0.5f;
	double height = radius * 2.0f;
	double position = m_grabber_box.size().x() * 0.8f;
	if (use_lighting)
		glsafe(::glEnable(GL_LIGHTING));

	glsafe(::glColor4fv(render_color));

	glsafe(::glPushMatrix());
	glsafe(::glTranslated(m_grabber_box.center().x(), m_grabber_box.center().y(), m_grabber_box.center().z()));
	glsafe(::glRotated(-90.0, 0.0, 1.0, 0.0));
	glsafe(::glTranslated(0.0, 0.0, position));
	::gluQuadricOrientation(m_quadric, GLU_OUTSIDE);
	::gluCylinder(m_quadric, 0.9 * radius, 0.0, height, 36, 1);
	::gluQuadricOrientation(m_quadric, GLU_INSIDE);
	::gluDisk(m_quadric, 0.0, 0.9 * radius, 36, 1);
	glsafe(::glPopMatrix());

	if (use_lighting)
		glsafe(::glDisable(GL_LIGHTING));
#endif
}
void PartPlate::render_right_arrow(const float* render_color, bool use_lighting) const
{
#if 0
	if (m_quadric == nullptr)
		return;
	double radius = m_grabber_box.size().y() * 0.5f;
	double height = radius * 2.0f;
	double position = m_grabber_box.size().x() * 0.8f;
	if (use_lighting)
		glsafe(::glEnable(GL_LIGHTING));

	glsafe(::glColor4fv(render_color));
	glsafe(::glPushMatrix());
	glsafe(::glTranslated(m_grabber_box.center().x(), m_grabber_box.center().y(), m_grabber_box.center().z()));
	glsafe(::glRotated(90.0, 0.0, 1.0, 0.0));
	glsafe(::glTranslated(0.0, 0.0, position));
	::gluQuadricOrientation(m_quadric, GLU_OUTSIDE);
	::gluCylinder(m_quadric, 0.9 * radius, 0.0, height, 36, 1);
	::gluQuadricOrientation(m_quadric, GLU_INSIDE);
	::gluDisk(m_quadric, 0.0, 0.9 * radius, 36, 1);
	glsafe(::glPopMatrix());

	if (use_lighting)
		glsafe(::glDisable(GL_LIGHTING));
#endif
}

void PartPlate::on_render_for_picking() const {
	//glsafe(::glDisable(GL_DEPTH_TEST));
	int hover_id = 0;
	std::array<float, 4> color = picking_color_component(hover_id);
	m_grabber_color[0] = color[0];
	m_grabber_color[1] = color[1];
	m_grabber_color[2] = color[2];
	m_grabber_color[3] = color[3];
	//render_grabber(m_grabber_color, false);
	render_rectangle_for_picking(m_triangles, m_grabber_color);
	hover_id = 1;
	color = picking_color_component(hover_id);
	m_grabber_color[0] = color[0];
	m_grabber_color[1] = color[1];
	m_grabber_color[2] = color[2];
	m_grabber_color[3] = color[3];
	//render_left_arrow(m_grabber_color, false);
	render_rectangle_for_picking(m_del_icon, m_grabber_color);
	hover_id = 2;
	color = picking_color_component(hover_id);
	m_grabber_color[0] = color[0];
	m_grabber_color[1] = color[1];
	m_grabber_color[2] = color[2];
	m_grabber_color[3] = color[3];
	render_rectangle_for_picking(m_orient_icon, m_grabber_color);
    hover_id = 3;
	color = picking_color_component(hover_id);
	m_grabber_color[0] = color[0];
	m_grabber_color[1] = color[1];
	m_grabber_color[2] = color[2];
	m_grabber_color[3] = color[3];
	render_rectangle_for_picking(m_arrange_icon, m_grabber_color);
	hover_id = 4;
	color = picking_color_component(hover_id);
	m_grabber_color[0] = color[0];
	m_grabber_color[1] = color[1];
	m_grabber_color[2] = color[2];
	m_grabber_color[3] = color[3];
	//render_right_arrow(m_grabber_color, false);
	render_rectangle_for_picking(m_lock_icon, m_grabber_color);
	hover_id = 5;
	color = picking_color_component(hover_id);
	m_grabber_color[0] = color[0];
	m_grabber_color[1] = color[1];
	m_grabber_color[2] = color[2];
	m_grabber_color[3] = color[3];
    if (m_partplate_list->render_plate_settings)
        render_rectangle_for_picking(m_plate_settings_icon, m_grabber_color);
}

std::array<float, 4> PartPlate::picking_color_component(int idx) const
{
	static const float INV_255 = 1.0f / 255.0f;
	unsigned int id = PLATE_BASE_ID - this->m_plate_index * GRABBER_COUNT - idx;
	return std::array<float, 4> {
		float((id >> 0) & 0xff)* INV_255, // red
			float((id >> 8) & 0xff)* INV_255, // greeen
			float((id >> 16) & 0xff)* INV_255, // blue
			float(picking_checksum_alpha_channel(id & 0xff, (id >> 8) & 0xff, (id >> 16) & 0xff))* INV_255
	};
}

void PartPlate::release_opengl_resource()
{
	if (m_vbo_id > 0) {
		glsafe(::glDeleteBuffers(1, &m_vbo_id));
		m_vbo_id = 0;
	}
	if (m_del_vbo_id > 0) {
		glsafe(::glDeleteBuffers(1, &m_del_vbo_id));
		m_del_vbo_id = 0;
	}
    if (m_orient_vbo_id > 0) {
		glsafe(::glDeleteBuffers(1, &m_orient_vbo_id));
		m_orient_vbo_id = 0;
	}
	if (m_arrange_vbo_id > 0) {
		glsafe(::glDeleteBuffers(1, &m_arrange_vbo_id));
		m_arrange_vbo_id = 0;
	}
	if (m_lock_vbo_id > 0) {
		glsafe(::glDeleteBuffers(1, &m_lock_vbo_id));
		m_lock_vbo_id = 0;
	}
	if (m_plate_settings_vbo_id > 0) {
		glsafe(::glDeleteBuffers(1, &m_plate_settings_vbo_id));
		m_plate_settings_vbo_id = 0;
	}
	if (m_plate_idx_vbo_id > 0) {
		glsafe(::glDeleteBuffers(1, &m_plate_idx_vbo_id));
		m_plate_idx_vbo_id = 0;
	}
	if (m_plate_name_vbo_id > 0) {
		glsafe(::glDeleteBuffers(1, &m_plate_name_vbo_id));
		m_plate_name_vbo_id = 0;
	}
}

std::vector<int> PartPlate::get_extruders(bool conside_custom_gcode) const
{
	std::vector<int> plate_extruders;
	// if gcode.3mf file
	if (m_model->objects.empty()) {
		for (int i = 0; i < slice_filaments_info.size(); i++) {
			plate_extruders.push_back(slice_filaments_info[i].id + 1);
		}
		return plate_extruders;
	}

	// if 3mf file
	const DynamicPrintConfig& glb_config = wxGetApp().preset_bundle->prints.get_edited_preset().config;
	int glb_support_intf_extr = glb_config.opt_int("support_interface_filament");
	int glb_support_extr = glb_config.opt_int("support_filament");
	bool glb_support = glb_config.opt_bool("enable_support");
    glb_support |= glb_config.opt_int("raft_layers") > 0;

	for (int obj_idx = 0; obj_idx < m_model->objects.size(); obj_idx++) {
		if (!contain_instance_totally(obj_idx, 0))
			continue;

		ModelObject* mo = m_model->objects[obj_idx];
		for (ModelVolume* mv : mo->volumes) {
			std::vector<int> volume_extruders = mv->get_extruders();
			plate_extruders.insert(plate_extruders.end(), volume_extruders.begin(), volume_extruders.end());
		}

		// layer range
        for (auto layer_range : mo->layer_config_ranges) {
            if (layer_range.second.has("extruder")) {
                if (auto id = layer_range.second.option("extruder")->getInt(); id > 0)
					plate_extruders.push_back(id);
			}
		}

		bool obj_support = false;
		const ConfigOption* obj_support_opt = mo->config.option("enable_support");
        const ConfigOption *obj_raft_opt    = mo->config.option("raft_layers");
		if (obj_support_opt != nullptr || obj_raft_opt != nullptr) {
            if (obj_support_opt != nullptr)
				obj_support = obj_support_opt->getBool();
            if (obj_raft_opt != nullptr)
				obj_support |= obj_raft_opt->getInt() > 0;
        }
		else
			obj_support = glb_support;

		if (!obj_support)
			continue;

		int obj_support_intf_extr = 0;
		const ConfigOption* support_intf_extr_opt = mo->config.option("support_interface_filament");
		if (support_intf_extr_opt != nullptr)
			obj_support_intf_extr = support_intf_extr_opt->getInt();
		if (obj_support_intf_extr != 0)
			plate_extruders.push_back(obj_support_intf_extr);
		else if (glb_support_intf_extr != 0)
			plate_extruders.push_back(glb_support_intf_extr);

		int obj_support_extr = 0;
		const ConfigOption* support_extr_opt = mo->config.option("support_filament");
		if (support_extr_opt != nullptr)
			obj_support_extr = support_extr_opt->getInt();
		if (obj_support_extr != 0)
			plate_extruders.push_back(obj_support_extr);
		else if (glb_support_extr != 0)
			plate_extruders.push_back(glb_support_extr);
	}

	if (conside_custom_gcode) {
		//BBS
        int nums_extruders = 0;
        if (const ConfigOptionStrings *color_option = dynamic_cast<const ConfigOptionStrings *>(wxGetApp().preset_bundle->project_config.option("filament_colour"))) {
            nums_extruders = color_option->values.size();
			if (m_model->plates_custom_gcodes.find(m_plate_index) != m_model->plates_custom_gcodes.end()) {
				for (auto item : m_model->plates_custom_gcodes.at(m_plate_index).gcodes) {
					if (item.type == CustomGCode::Type::ToolChange && item.extruder <= nums_extruders)
						plate_extruders.push_back(item.extruder);
				}
			}
		}
	}

	std::sort(plate_extruders.begin(), plate_extruders.end());
	auto it_end = std::unique(plate_extruders.begin(), plate_extruders.end());
	plate_extruders.resize(std::distance(plate_extruders.begin(), it_end));
	return plate_extruders;
}

std::vector<int> PartPlate::get_extruders_under_cli(bool conside_custom_gcode, DynamicPrintConfig& full_config) const
{
    std::vector<int> plate_extruders;

    // if 3mf file
    int glb_support_intf_extr = full_config.opt_int("support_interface_filament");
    int glb_support_extr = full_config.opt_int("support_filament");
    bool glb_support = full_config.opt_bool("enable_support");
    glb_support |= full_config.opt_int("raft_layers") > 0;

    for (std::set<std::pair<int, int>>::iterator it = obj_to_instance_set.begin(); it != obj_to_instance_set.end(); ++it)
    {
        int obj_id = it->first;
        int instance_id = it->second;

        if ((obj_id >= 0) && (obj_id < m_model->objects.size()))
        {
            ModelObject* object = m_model->objects[obj_id];
            ModelInstance* instance = object->instances[instance_id];

            if (!instance->printable)
                continue;

            for (ModelVolume* mv : object->volumes) {
                std::vector<int> volume_extruders = mv->get_extruders();
                plate_extruders.insert(plate_extruders.end(), volume_extruders.begin(), volume_extruders.end());
            }

            // layer range
            for (auto layer_range : object->layer_config_ranges) {
                if (layer_range.second.has("extruder")) {
                    if (auto id = layer_range.second.option("extruder")->getInt(); id > 0)
                        plate_extruders.push_back(id);
                }
            }

            bool obj_support = false;
            const ConfigOption* obj_support_opt = object->config.option("enable_support");
            const ConfigOption *obj_raft_opt    = object->config.option("raft_layers");
            if (obj_support_opt != nullptr || obj_raft_opt != nullptr) {
                if (obj_support_opt != nullptr)
                    obj_support = obj_support_opt->getBool();
                if (obj_raft_opt != nullptr)
                    obj_support |= obj_raft_opt->getInt() > 0;
            }
            else
                obj_support = glb_support;

            if (!obj_support)
                continue;

            int obj_support_intf_extr = 0;
            const ConfigOption* support_intf_extr_opt = object->config.option("support_interface_filament");
            if (support_intf_extr_opt != nullptr)
                obj_support_intf_extr = support_intf_extr_opt->getInt();
            if (obj_support_intf_extr != 0)
                plate_extruders.push_back(obj_support_intf_extr);
            else if (glb_support_intf_extr != 0)
                plate_extruders.push_back(glb_support_intf_extr);

            int obj_support_extr = 0;
            const ConfigOption* support_extr_opt = object->config.option("support_filament");
            if (support_extr_opt != nullptr)
                obj_support_extr = support_extr_opt->getInt();
            if (obj_support_extr != 0)
                plate_extruders.push_back(obj_support_extr);
            else if (glb_support_extr != 0)
                plate_extruders.push_back(glb_support_extr);
        }
    }

    if (conside_custom_gcode) {
        //BBS
        int nums_extruders = 0;
        if (const ConfigOptionStrings *color_option = dynamic_cast<const ConfigOptionStrings *>(full_config.option("filament_colour"))) {
            nums_extruders = color_option->values.size();
            if (m_model->plates_custom_gcodes.find(m_plate_index) != m_model->plates_custom_gcodes.end()) {
                for (auto item : m_model->plates_custom_gcodes.at(m_plate_index).gcodes) {
                    if (item.type == CustomGCode::Type::ToolChange && item.extruder <= nums_extruders)
                        plate_extruders.push_back(item.extruder);
                }
            }
        }
    }

    std::sort(plate_extruders.begin(), plate_extruders.end());
    auto it_end = std::unique(plate_extruders.begin(), plate_extruders.end());
    plate_extruders.resize(std::distance(plate_extruders.begin(), it_end));
    return plate_extruders;
}

std::vector<int> PartPlate::get_extruders_without_support(bool conside_custom_gcode) const
{
	std::vector<int> plate_extruders;
	// if gcode.3mf file
	if (m_model->objects.empty()) {
		for (int i = 0; i < slice_filaments_info.size(); i++) {
			plate_extruders.push_back(slice_filaments_info[i].id + 1);
		}
		return plate_extruders;
	}

	// if 3mf file
	const DynamicPrintConfig& glb_config = wxGetApp().preset_bundle->prints.get_edited_preset().config;

	for (int obj_idx = 0; obj_idx < m_model->objects.size(); obj_idx++) {
		if (!contain_instance_totally(obj_idx, 0))
			continue;

		ModelObject* mo = m_model->objects[obj_idx];
		for (ModelVolume* mv : mo->volumes) {
			std::vector<int> volume_extruders = mv->get_extruders();
			plate_extruders.insert(plate_extruders.end(), volume_extruders.begin(), volume_extruders.end());
		}
	}

	if (conside_custom_gcode) {
		//BBS
		int nums_extruders = 0;
		if (const ConfigOptionStrings* color_option = dynamic_cast<const ConfigOptionStrings*>(wxGetApp().preset_bundle->project_config.option("filament_colour"))) {
			nums_extruders = color_option->values.size();
			if (m_model->plates_custom_gcodes.find(m_plate_index) != m_model->plates_custom_gcodes.end()) {
				for (auto item : m_model->plates_custom_gcodes.at(m_plate_index).gcodes) {
					if (item.type == CustomGCode::Type::ToolChange && item.extruder <= nums_extruders)
						plate_extruders.push_back(item.extruder);
				}
			}
		}
	}

	std::sort(plate_extruders.begin(), plate_extruders.end());
	auto it_end = std::unique(plate_extruders.begin(), plate_extruders.end());
	plate_extruders.resize(std::distance(plate_extruders.begin(), it_end));
	return plate_extruders;
}

std::vector<int> PartPlate::get_used_extruders()
{
	std::vector<int> used_extruders;
	// if gcode.3mf file
	if (m_model->objects.empty()) {
		for (int i = 0; i < slice_filaments_info.size(); i++) {
			used_extruders.push_back(slice_filaments_info[i].id + 1);
		}
		return used_extruders;
	}

	GCodeProcessorResult* result = get_slice_result();
	if (!result)
		return used_extruders;

	PrintEstimatedStatistics& ps = result->print_statistics;
	for (auto it = ps.volumes_per_extruder.begin(); it != ps.volumes_per_extruder.end(); it++) {
		used_extruders.push_back(it->first + 1);
	}
	return used_extruders;
}

Vec3d PartPlate::estimate_wipe_tower_size(const double w, const double d) const
{
	Vec3d wipe_tower_size;
	std::vector<int> plate_extruders = get_extruders(true);
	double layer_height = 0.08f; // hard code layer height
	double max_height = 0.f;
	wipe_tower_size.setZero();
	wipe_tower_size(0) = w;

	ConfigOption* layer_height_opt = wxGetApp().preset_bundle->prints.get_edited_preset().config.option("layer_height");
	if (layer_height_opt)
		layer_height = layer_height_opt->getFloat();

	// empty plate
	if (plate_extruders.empty())
		return wipe_tower_size;

	for (int obj_idx = 0; obj_idx < m_model->objects.size(); obj_idx++) {
		if (!contain_instance_totally(obj_idx, 0))
			continue;

		BoundingBoxf3 bbox = m_model->objects[obj_idx]->bounding_box();
		max_height = std::max(bbox.size().z(), max_height);
	}
	wipe_tower_size(2) = max_height;

	const DynamicPrintConfig &dconfig = wxGetApp().preset_bundle->prints.get_edited_preset().config;
    auto timelapse_type    = dconfig.option<ConfigOptionEnum<TimelapseType>>("timelapse_type");
    bool timelapse_enabled = timelapse_type ? (timelapse_type->value == TimelapseType::tlSmooth) : false;

    double depth = plate_extruders.size() == 1 ? 0 : d;
    if (timelapse_enabled || depth > EPSILON) {
		float min_wipe_tower_depth = 0.f;
		auto iter = WipeTower::min_depth_per_height.begin();
		while (iter != WipeTower::min_depth_per_height.end()) {
			auto curr_height_to_depth = *iter;

			// This is the case that wipe tower height is lower than the first min_depth_to_height member.
			if (curr_height_to_depth.first >= max_height) {
				min_wipe_tower_depth = curr_height_to_depth.second;
				break;
			}

			iter++;

			// If curr_height_to_depth is the last member, use its min_depth.
			if (iter == WipeTower::min_depth_per_height.end()) {
				min_wipe_tower_depth = curr_height_to_depth.second;
				break;
			}

			// If wipe tower height is between the current and next member, set the min_depth as linear interpolation between them
			auto next_height_to_depth = *iter;
			if (next_height_to_depth.first > max_height) {
				float height_base = curr_height_to_depth.first;
				float height_diff = next_height_to_depth.first - curr_height_to_depth.first;
				float min_depth_base = curr_height_to_depth.second;
				float depth_diff = next_height_to_depth.second - curr_height_to_depth.second;

				min_wipe_tower_depth = min_depth_base + (max_height - curr_height_to_depth.first) / height_diff * depth_diff;
				break;
			}
		}
		depth = std::max((double)min_wipe_tower_depth, depth);
	}
	wipe_tower_size(1) = depth;
	return wipe_tower_size;
}

bool PartPlate::operator<(PartPlate& plate) const
{
	int index = plate.get_index();
	return (this->m_plate_index < index);
}

//set the plate's index
void PartPlate::set_index(int index)
{
	BOOST_LOG_TRIVIAL(debug) << __FUNCTION__ << boost::format(": plate_id update from %1% to %2%") % m_plate_index % index;

	m_plate_index = index;
	if (m_print != nullptr)
		m_print->set_plate_index(index);
}

void PartPlate::clear(bool clear_sliced_result)
{
	obj_to_instance_set.clear();
	instance_outside_set.clear();
	if (clear_sliced_result) {
		m_ready_for_slice = true;
		update_slice_result_valid_state(false);
	}
	m_name_texture.reset();
	return;
}

/* size and position related functions*/
//set position and size
void PartPlate::set_pos_and_size(Vec3d& origin, int width, int depth, int height, bool with_instance_move)
{
	bool size_changed = false; //size changed means the machine changed
	bool pos_changed = false;

	BOOST_LOG_TRIVIAL(info) << __FUNCTION__ << boost::format(": plate_id %1%, before, origin {%2%,%3%,%4%}, plate_width %5%, plate_depth %6%, plate_height %7%")\
		% m_plate_index % m_origin.x() % m_origin.y() % m_origin.z() % m_width % m_depth % m_height;
	BOOST_LOG_TRIVIAL(info) << __FUNCTION__ << boost::format(": with_instance_move %1%, after, origin {%2%,%3%,%4%}, plate_width %5%, plate_depth %6%, plate_height %7%")\
		% with_instance_move % origin.x() % origin.y() % origin.z() % width % depth % height;
	size_changed = ((width != m_width) || (depth != m_depth) || (height != m_height));
	pos_changed = (m_origin != origin);

	if ((!size_changed) && (!pos_changed))
	{
		//size and position the same with before, just return
		return;
	}

	if (with_instance_move)
	{
		for (std::set<std::pair<int, int>>::iterator it = obj_to_instance_set.begin(); it != obj_to_instance_set.end(); ++it) {
			int obj_id = it->first;
			int instance_id = it->second;
			ModelObject* object = m_model->objects[obj_id];
			ModelInstance* instance = object->instances[instance_id];

			//move this instance into the new plate's same position
			Vec3d offset = instance->get_transformation().get_offset();
			int off_x, off_y;

			if (size_changed)
			{
				//change position due to the bed size changes
				//off_x = (width - m_width) * m_plate_index + (width - m_width) / 2;
				//off_y = (depth - m_depth) * m_plate_index + (depth - m_depth) / 2;
				off_x = origin.x() - m_origin.x() + (width - m_width) / 2;
				off_y = origin.y() - m_origin.y() + (depth - m_depth) / 2;
			}
			else
			{
				//change position due to the plate moves
				off_x = origin.x() - m_origin.x();
				off_y = origin.y() - m_origin.y();
			}
			offset.x() = offset.x() + off_x;
			offset.y() = offset.y() + off_y;

			BOOST_LOG_TRIVIAL(info) << __FUNCTION__ << boost::format(": object %1%, instance %2%, moved {%3%,%4%} to {%5%, %6%}")\
				% obj_id % instance_id % off_x % off_y % offset.x() % offset.y();

			instance->set_offset(offset);
			object->invalidate_bounding_box();
		}
	}
	else
	{
		clear();
	}

    if (m_print)
        m_print->set_plate_origin(origin);

	m_origin = origin;
	m_width = width;
	m_depth = depth;
	m_height = height;

	return;
}

//get the plate's center point origin
Vec3d PartPlate::get_center_origin()
{
	Vec3d origin;

	origin(0) = (m_bounding_box.min(0) + m_bounding_box.max(0)) / 2;//m_origin.x() + m_width / 2;
	origin(1) = (m_bounding_box.min(1) + m_bounding_box.max(1)) / 2; //m_origin.y() + m_depth / 2;
	origin(2) = m_origin.z();

	return origin;
}

void PartPlate::generate_plate_name_texture()
{
<<<<<<< HEAD
=======
	auto     bed_ext        = get_extents(m_shape);
	int      bed_width      = bed_ext.size()(0);
	wxString cur_plate_name = from_u8(m_name);
	wxGCDC   dc;
	wxString limitTextWidth = wxControl::Ellipsize(cur_plate_name, dc, wxELLIPSIZE_END, bed_width);
	if (limitTextWidth.Length()==0) {
		return false;
	}
>>>>>>> 5250dc6f
	// generate m_name_texture texture from m_name with generate_from_text_string
	m_name_texture.reset();
	auto text = m_name.empty()? _L("Untitled") : from_u8(m_name);
	wxCoord w, h;

	auto* font = &Label::Head_32;

	wxColour foreground(0xf2, 0x75, 0x4e, 0xff);
    if (!m_name_texture.generate_from_text_string(text.ToUTF8().data(), *font, *wxBLACK, foreground))
		BOOST_LOG_TRIVIAL(error) << "PartPlate::generate_plate_name_texture(): generate_from_text_string() failed";
    auto bed_ext = get_extents(m_shape);
    auto factor = bed_ext.size()(1) / 200.0;
	ExPolygon poly;
	float offset_x = 1;
    w = int(factor * (m_name_texture.get_width() * 16) / m_name_texture.get_height());
    h = int(factor * 16);
    Vec2d p = bed_ext[3] + Vec2d(0, 1 + h * m_name_texture.m_original_height / m_name_texture.get_height());
	poly.contour.append({ scale_(p(0) + PARTPLATE_ICON_GAP_LEFT + offset_x), scale_(p(1) - h + PARTPLATE_TEXT_OFFSET_Y) });
	poly.contour.append({ scale_(p(0) + PARTPLATE_ICON_GAP_LEFT + w - offset_x), scale_(p(1) - h + PARTPLATE_TEXT_OFFSET_Y) });
	poly.contour.append({ scale_(p(0) + PARTPLATE_ICON_GAP_LEFT + w - offset_x), scale_(p(1) - PARTPLATE_TEXT_OFFSET_Y)});
	poly.contour.append({ scale_(p(0) + PARTPLATE_ICON_GAP_LEFT + offset_x), scale_(p(1) - PARTPLATE_TEXT_OFFSET_Y) });

	auto triangles = triangulate_expolygon_2f(poly, NORMALS_UP);
	if (!m_plate_name_icon.set_from_triangles(triangles, GROUND_Z))
		BOOST_LOG_TRIVIAL(error) << __FUNCTION__ << "Unable to generate geometry buffers for icons\n";

	if (m_plate_name_vbo_id > 0) {
		glsafe(::glDeleteBuffers(1, &m_plate_name_vbo_id));
		m_plate_name_vbo_id = 0;
	}
}
void PartPlate::set_plate_name(const std::string& name) 
{ 
	// compare if name equal to m_name, case sensitive
    if (boost::equals(m_name, name))
        return;

	m_name = name;
    if (m_print != nullptr)
        m_print->set_plate_name(name);

	generate_plate_name_texture();
}

//get the print's object, result and index
void PartPlate::get_print(PrintBase** print, GCodeResult** result, int* index)
{
	if (print && (printer_technology == PrinterTechnology::ptFFF))
		*print = m_print;

	if (result)
		*result = m_gcode_result;

	if (index)
		*index = m_print_index;

	return;
}

//set the print object, result and it's index
void PartPlate::set_print(PrintBase* print, GCodeResult* result, int index)
{
	if (printer_technology == PrinterTechnology::ptFFF)
		m_print = static_cast<Print*>(print);
	//todo, for other printers

	m_gcode_result = result;
	if (index >= 0)
		m_print_index = index;

	m_print->set_plate_origin(m_origin);

	return;
}

std::string PartPlate::get_gcode_filename()
{
	if (is_slice_result_valid() && get_slice_result()) {
		return m_gcode_result->filename;
	}
	return "";
}

bool PartPlate::is_valid_gcode_file()
{
	if (get_gcode_filename().empty())
		return false;
	boost::filesystem::path gcode_file(m_gcode_result->filename);
	if (!boost::filesystem::exists(gcode_file)) {
		BOOST_LOG_TRIVIAL(info) << "invalid gcode file, file is missing, file = " << m_gcode_result->filename;
		return false;
	}
	return true;
}

ModelInstance* PartPlate::get_instance(int obj_id, int instance_id)
{
	if (!contain_instance(obj_id, instance_id))
		return nullptr;
	else
		return m_model->objects[obj_id]->instances[instance_id];
}

/* instance related operations*/
//judge whether instance is bound in plate or not
bool PartPlate::contain_instance(int obj_id, int instance_id)
{
	bool result = false;
	std::set<std::pair<int, int>>::iterator it;

	it = obj_to_instance_set.find(std::pair(obj_id, instance_id));
	if (it != obj_to_instance_set.end()) {
		result = true;
	}

	return result;
}

//judge whether instance is bound in plate or not
bool PartPlate::contain_instance_totally(ModelObject* object, int instance_id) const
{
	bool result = false;
	int obj_id = -1;

	for (int index = 0; index < m_model->objects.size(); index ++)
	{
		if (m_model->objects[index] == object)
		{
			obj_id = index;
			break;
		}
	}

	if ((obj_id >= 0 ) && (obj_id < m_model->objects.size()))
		result = contain_instance_totally(obj_id, instance_id);

	return result;
}

//judge whether instance is totally included in plate or not
bool PartPlate::contain_instance_totally(int obj_id, int instance_id) const
{
	bool result = false;
	std::set<std::pair<int, int>>::iterator it;

	it = obj_to_instance_set.find(std::pair(obj_id, instance_id));
	if (it != obj_to_instance_set.end()) {
		it = instance_outside_set.find(std::pair(obj_id, instance_id));
		if (it == instance_outside_set.end())
			result = true;
	}

	return result;
}

//check whether instance is outside the plate or not
bool PartPlate::check_outside(int obj_id, int instance_id, BoundingBoxf3* bounding_box)
{
	bool outside = true;

	ModelObject* object = m_model->objects[obj_id];
	ModelInstance* instance = object->instances[instance_id];

	BoundingBoxf3 instance_box = bounding_box? *bounding_box: object->instance_convex_hull_bounding_box(instance_id);
    Vec3d up_point = m_bounding_box.max + Vec3d(Slic3r::BuildVolume::SceneEpsilon, Slic3r::BuildVolume::SceneEpsilon,
                                                m_origin.z() + m_height + Slic3r::BuildVolume::SceneEpsilon);
    Vec3d low_point = m_bounding_box.min + Vec3d(-Slic3r::BuildVolume::SceneEpsilon, -Slic3r::BuildVolume::SceneEpsilon,
                                                 m_origin.z() - Slic3r::BuildVolume::SceneEpsilon);
    Polygon hull = instance->convex_hull_2d();
    if (instance_box.max.z() > low_point.z()) low_point.z() +=  instance_box.min.z(); // not considering outsize if sinking
	BoundingBoxf3 plate_box(low_point, up_point);

	if (plate_box.contains(instance_box))
	{
		if (m_exclude_bounding_box.size() > 0)
		{
			Polygon hull = instance->convex_hull_2d();
			int index;
			for (index = 0; index < m_exclude_bounding_box.size(); index ++)
			{
				Polygon p = m_exclude_bounding_box[index].polygon(true);  // instance convex hull is scaled, so we need to scale here
				if (intersection({ p }, { hull }).empty() == false)
				//if (m_exclude_bounding_box[index].intersects(instance_box))
				{
					break;
				}
			}
			if (index >= m_exclude_bounding_box.size())
				outside = false;
		}
		else
			outside = false;
	}

	return outside;
}

//judge whether instance is intesected with plate or not
bool PartPlate::intersect_instance(int obj_id, int instance_id, BoundingBoxf3* bounding_box)
{
	bool result = false;

	if (!valid_instance(obj_id, instance_id))
	{
		BOOST_LOG_TRIVIAL(error) << __FUNCTION__ << boost::format(": plate_id %1%, invalid obj_id %2%, instance_id %3%") % m_plate_index % obj_id % instance_id;
		return false;
	}

	if (m_printable)
	{
		ModelObject* object = m_model->objects[obj_id];
		ModelInstance* instance = object->instances[instance_id];
		BoundingBoxf3 instance_box = bounding_box? *bounding_box: object->instance_convex_hull_bounding_box(instance_id);
        Vec3d up_point =
            m_bounding_box.max + Vec3d(Slic3r::BuildVolume::SceneEpsilon, Slic3r::BuildVolume::SceneEpsilon,
                                       m_origin.z() + m_height + Slic3r::BuildVolume::SceneEpsilon);
        Vec3d low_point =
            m_bounding_box.min + Vec3d(-Slic3r::BuildVolume::SceneEpsilon, -Slic3r::BuildVolume::SceneEpsilon,
                                       m_origin.z() - Slic3r::BuildVolume::SceneEpsilon);
		BoundingBoxf3 plate_box(low_point, up_point);

		result = plate_box.intersects(instance_box);
	}
	else
	{
		result = is_left_top_of(obj_id, instance_id);
	}

	return result;
}

//judge whether the plate's origin is at the left of instance or not
bool PartPlate::is_left_top_of(int obj_id, int instance_id)
{
	bool result = false;

	if (!valid_instance(obj_id, instance_id))
	{
		BOOST_LOG_TRIVIAL(error) << __FUNCTION__ << boost::format(": plate_id %1%, invalid obj_id %2%, instance_id %3%") % m_plate_index % obj_id % instance_id;
		return false;
	}

	ModelObject* object = m_model->objects[obj_id];
	ModelInstance* instance = object->instances[instance_id];
	std::pair<int, int> pair(obj_id, instance_id);
	BoundingBoxf3 instance_box = object->instance_convex_hull_bounding_box(instance_id);

	result = (m_origin.x() <= instance_box.min.x()) && (m_origin.y() >= instance_box.min.y());
	return result;
}

//add an instance into plate
int PartPlate::add_instance(int obj_id, int instance_id, bool move_position, BoundingBoxf3* bounding_box)
{
	if (!valid_instance(obj_id, instance_id))
	{
		BOOST_LOG_TRIVIAL(error) << __FUNCTION__ << boost::format(": plate_id %1%, invalid obj_id %2%, instance_id %3%, move_position %4%") % m_plate_index % obj_id % instance_id % move_position;
		return -1;
	}

	ModelObject* object = m_model->objects[obj_id];
	ModelInstance* instance = object->instances[instance_id];
	std::pair<int, int> pair(obj_id, instance_id);

	obj_to_instance_set.insert(pair);

	BOOST_LOG_TRIVIAL(debug) << __FUNCTION__ << boost::format(": plate_id %1%, add instance obj_id %2%, instance_id %3%, move_position %4%") % m_plate_index % obj_id % instance_id % move_position;

	if (move_position)
	{
		//move this instance into the new position
		Vec3d center = get_center_origin();
		center.z() = instance->get_transformation().get_offset(Z);

		instance->set_offset(center);
		object->invalidate_bounding_box();
	}

	//need to judge whether this instance has an outer part
	bool outside = check_outside(obj_id, instance_id, bounding_box);
	if (outside)
		instance_outside_set.insert(pair);

	if (m_ready_for_slice && outside)
	{
		m_ready_for_slice = false;
	}
	else if ((obj_to_instance_set.size() == 1) && (!m_ready_for_slice) && !outside)
	{
		m_ready_for_slice = true;
	}

	BOOST_LOG_TRIVIAL(info) << __FUNCTION__ << boost::format(": plate %1% , m_ready_for_slice changes to %2%") % m_plate_index %m_ready_for_slice;
	return 0;
}

//remove instance from plate
int PartPlate::remove_instance(int obj_id, int instance_id)
{
	bool result;
	std::set<std::pair<int, int>>::iterator it;

	it = obj_to_instance_set.find(std::pair(obj_id, instance_id));
	if (it != obj_to_instance_set.end()) {
		obj_to_instance_set.erase(it);
		BOOST_LOG_TRIVIAL(debug) << __FUNCTION__ << boost::format(":plate_id %1%, found obj_id %2%, instance_id %3%") % m_plate_index % obj_id % instance_id;
		result = 0;
	}
	else {
		BOOST_LOG_TRIVIAL(debug) << __FUNCTION__ << boost::format(": plate_id %1%, can not find obj_id %2%, instance_id %3%") % m_plate_index % obj_id % instance_id;
		result = -1;
		return result;
	}

	it = instance_outside_set.find(std::pair(obj_id, instance_id));
	if (it != instance_outside_set.end()) {
		instance_outside_set.erase(it);
	}
	if (!m_ready_for_slice)
		update_states();

	return result;
}

//translate instance on the plate
void PartPlate::translate_all_instance(Vec3d position)
{
    for (std::set<std::pair<int, int>>::iterator it = obj_to_instance_set.begin(); it != obj_to_instance_set.end(); ++it)
    {
        int obj_id = it->first;
        int instance_id = it->second;

        if ((obj_id >= 0) && (obj_id < m_model->objects.size()))
        {
            ModelObject* object = m_model->objects[obj_id];
            if ((instance_id >= 0) && (instance_id < object->instances.size()))
            {
                ModelInstance* instance = object->instances[instance_id];
                const Vec3d& offset =  instance->get_offset();
                instance->set_offset(offset + position);
            }
        }
    }
    return;
}

void PartPlate::duplicate_all_instance(unsigned int dup_count, bool need_skip, std::map<int, bool>& skip_objects)
{
    std::set<std::pair<int, int>> old_obj_list = obj_to_instance_set;
    BOOST_LOG_TRIVIAL(debug) << __FUNCTION__ << boost::format(": plate_id %1%, dup_count %2%") % m_plate_index % dup_count;
    for (std::set<std::pair<int, int>>::iterator it = old_obj_list.begin(); it != old_obj_list.end(); ++it)
    {
        int obj_id = it->first;
        int instance_id = it->second;

        if ((obj_id >= 0) && (obj_id < m_model->objects.size()))
        {
            ModelObject* object = m_model->objects[obj_id];
            ModelInstance* instance = object->instances[instance_id];

            if (need_skip)
            {
                if (skip_objects.find(instance->loaded_id) != skip_objects.end())
                {
                    instance->printable = false;
                    BOOST_LOG_TRIVIAL(info) << __FUNCTION__ << boost::format(": skipped object, loaded_id %1%, name %2%, set to unprintable, no need to duplicate") % instance->loaded_id % object->name;
                    continue;
                }
            }
            for (size_t index = 0; index < dup_count; index ++)
            {
                ModelObject* newObj = m_model->add_object(*object);
                newObj->name = object->name +"_"+ std::to_string(index+1);
                int new_obj_id = m_model->objects.size() - 1;
                for ( size_t new_instance_id = 0; new_instance_id < newObj->instances.size(); new_instance_id++ )
                {
                    obj_to_instance_set.emplace(std::pair(new_obj_id, new_instance_id));
                    BOOST_LOG_TRIVIAL(info) << __FUNCTION__ << boost::format(": duplicate object into plate: index_pair [%1%,%2%], obj_id %3%") % new_obj_id % new_instance_id % newObj->id().id;
                }
            }
        }
    }

    for (std::set<std::pair<int, int>>::iterator it = obj_to_instance_set.begin(); it != obj_to_instance_set.end(); ++it)
    {
        int obj_id = it->first;
        int instance_id = it->second;

        if ((obj_id >= 0) && (obj_id < m_model->objects.size()))
        {
            ModelObject* object = m_model->objects[obj_id];
            ModelInstance* instance = object->instances[instance_id];

            if (instance->printable)
            {
                instance->loaded_id = instance->id().id;
                if (need_skip) {
                    while (skip_objects.find(instance->loaded_id) != skip_objects.end())
                    {
                        instance->loaded_id ++;
                        BOOST_LOG_TRIVIAL(info) << __FUNCTION__ << boost::format(": duplicated id %1% with skip, try new one %2%") %instance->id().id  % instance->loaded_id;
                    }
                }
                BOOST_LOG_TRIVIAL(info) << __FUNCTION__ << boost::format(": set obj %1% instance %2%'s loaded_id to its id %3%, name %4%") % obj_id %instance_id %instance->loaded_id  % object->name;
            }
        }
    }

    return;
}



//update instance exclude state
void PartPlate::update_instance_exclude_status(int obj_id, int instance_id, BoundingBoxf3* bounding_box)
{
	bool outside;
	std::set<std::pair<int, int>>::iterator it;

	outside = check_outside(obj_id, instance_id, bounding_box);

	it = instance_outside_set.find(std::pair(obj_id, instance_id));
	if (it == instance_outside_set.end()) {
		if (outside)
			instance_outside_set.insert(std::pair(obj_id, instance_id));
	}
	else {
		if (!outside)
			instance_outside_set.erase(it);
	}
}

//update object's index caused by original object deleted
void PartPlate::update_object_index(int obj_idx_removed, int obj_idx_max)
{
	std::set<std::pair<int, int>> temp_set;
	std::set<std::pair<int, int>>::iterator it;
	//update the obj_to_instance_set
	for (it = obj_to_instance_set.begin(); it != obj_to_instance_set.end(); ++it)
	{
		if (it->first >= obj_idx_removed)
			temp_set.insert(std::pair(it->first-1, it->second));
		else
			temp_set.insert(std::pair(it->first, it->second));
	}
	obj_to_instance_set.clear();
	obj_to_instance_set = temp_set;

	//update the instance_outside_set
	temp_set.clear();
	for (it = instance_outside_set.begin(); it != instance_outside_set.end(); ++it)
	{
		if (it->first >= obj_idx_removed)
			temp_set.insert(std::pair(it->first - 1, it->second));
		else
			temp_set.insert(std::pair(it->first, it->second));
	}
	instance_outside_set.clear();
	instance_outside_set = temp_set;

}

int PartPlate::printable_instance_size()
{
    int size = 0;
    for (std::set<std::pair<int, int>>::iterator it = obj_to_instance_set.begin(); it != obj_to_instance_set.end(); ++it) {
        int obj_id      = it->first;
        int instance_id = it->second;

        if (obj_id >= m_model->objects.size())
			continue;

        ModelObject *  object   = m_model->objects[obj_id];
        ModelInstance *instance = object->instances[instance_id];

        if ((instance->printable) && (instance_outside_set.find(std::pair(obj_id, instance_id)) == instance_outside_set.end())) {
            size++;
        }
    }
    return size;
}

//whether it is has printable instances
bool PartPlate::has_printable_instances()
{
	bool result = false;

	for (std::set<std::pair<int, int>>::iterator it = obj_to_instance_set.begin(); it != obj_to_instance_set.end(); ++it)
	{
		int obj_id = it->first;
		int instance_id = it->second;

		if (obj_id >= m_model->objects.size())
			continue;

		ModelObject* object = m_model->objects[obj_id];
		ModelInstance* instance = object->instances[instance_id];

		if ((instance->printable)&&(instance_outside_set.find(std::pair(obj_id, instance_id)) == instance_outside_set.end()))
		{
			result = true;
			break;
		}
	}

	return result;
}

bool PartPlate::is_all_instances_unprintable()
{
    bool result = true;

    for (std::set<std::pair<int, int>>::iterator it = obj_to_instance_set.begin(); it != obj_to_instance_set.end(); ++it) {
        int obj_id      = it->first;
        int instance_id = it->second;

        if (obj_id >= m_model->objects.size()) continue;

        ModelObject *  object   = m_model->objects[obj_id];
        ModelInstance *instance = object->instances[instance_id];

        if ((instance->printable)) {
            result = false;
            break;
        }
    }

    return result;
}

//move instances to left or right PartPlate
void PartPlate::move_instances_to(PartPlate& left_plate, PartPlate& right_plate, BoundingBoxf3* bounding_box)
{
	for (std::set<std::pair<int, int>>::iterator it = obj_to_instance_set.begin(); it != obj_to_instance_set.end(); ++it)
	{
		int obj_id = it->first;
		int instance_id = it->second;

		if (left_plate.intersect_instance(obj_id, instance_id, bounding_box))
			left_plate.add_instance(obj_id, instance_id, false, bounding_box);
		else
			right_plate.add_instance(obj_id, instance_id, false, bounding_box);
	}

	return;
}

void PartPlate::generate_logo_polygon(ExPolygon &logo_polygon)
{
	if (m_shape.size() == 4)
	{
		//rectangle case
		for (int i = 0; i < 4; i++)
		{
			const Vec2d& p = m_shape[i];
			if ((i  == 0) || (i  == 1)) {
				logo_polygon.contour.append({ scale_(p(0)), scale_(p(1) - 12.f) });
			}
			else {
				logo_polygon.contour.append({ scale_(p(0)), scale_(p(1)) });
			}
		}
	}
	else {
		for (const Vec2d& p : m_shape) {
			logo_polygon.contour.append({ scale_(p(0)), scale_(p(1)) });
		}
	}
}

void PartPlate::generate_print_polygon(ExPolygon &print_polygon)
{
	auto compute_points = [&print_polygon](Vec2d& center, double radius, double start_angle, double stop_angle, int count)
	{
		double angle, angle_steps;
		angle_steps = (stop_angle - start_angle) / (count - 1);
		for(int j = 0; j < count; j++ )
		{
			double angle = start_angle + j * angle_steps;
			double x = center(0) + ::cos(angle) * radius;
			double y = center(1) + ::sin(angle) * radius;
			print_polygon.contour.append({ scale_(x), scale_(y) });
		}
	};

	int points_count = 8;
	if (m_shape.size() == 4)
	{
			//rectangle case
			for (int i = 0; i < 4; i++)
			{
				const Vec2d& p = m_shape[i];
				Vec2d center;
				double start_angle, stop_angle, angle_steps, radius_x, radius_y, radius;
				switch (i) {
					case 0:
						radius = 5.f;
						center(0) = p(0) + radius;
						center(1) = p(1) + radius;
						start_angle = PI;
						stop_angle = 1.5 * PI;
						compute_points(center, radius, start_angle, stop_angle, points_count);
						break;
					case 1:
						print_polygon.contour.append({ scale_(p(0)), scale_(p(1)) });
						break;
					case 2:
						radius_x = (int)(p(0)) % 10;
                        radius_y = (int)(p(1)) % 10;
						radius = (radius_x > radius_y)?radius_y: radius_x;
						if (radius < 5.0)
							radius = 5.f;
						center(0) = p(0) - radius;
						center(1) = p(1) - radius;
						start_angle = 0;
						stop_angle = 0.5 * PI;
						compute_points(center, radius, start_angle, stop_angle, points_count);
						break;
					case 3:
                        radius_x = (int)(p(0)) % 10;
						radius_y = (int)(p(1)) % 10;
						radius = (radius_x > radius_y)?radius_y: radius_x;
						if (radius < 5.0)
							radius = 5.f;
						center(0) = p(0) + radius;
						center(1) = p(1) - radius;
						start_angle = 0.5 * PI;
						stop_angle = PI;
						compute_points(center, radius, start_angle, stop_angle, points_count);
						break;
				}
			}
	}
	else {
		for (const Vec2d& p : m_shape) {
			print_polygon.contour.append({ scale_(p(0)), scale_(p(1)) });
		}
	}
}

void PartPlate::generate_exclude_polygon(ExPolygon &exclude_polygon)
{
	auto compute_exclude_points = [&exclude_polygon](Vec2d& center, double radius, double start_angle, double stop_angle, int count)
	{
		double angle, angle_steps;
		angle_steps = (stop_angle - start_angle) / (count - 1);
		for(int j = 0; j < count; j++ )
		{
			double angle = start_angle + j * angle_steps;
			double x = center(0) + ::cos(angle) * radius;
			double y = center(1) + ::sin(angle) * radius;
			exclude_polygon.contour.append({ scale_(x), scale_(y) });
		}
	};

	int points_count = 8;
	if (m_exclude_area.size() == 4)
	{
			//rectangle case
			for (int i = 0; i < 4; i++)
			{
				const Vec2d& p = m_exclude_area[i];
				Vec2d center;
				double start_angle, stop_angle, angle_steps, radius_x, radius_y, radius;
				switch (i) {
					case 0:
						radius = 5.f;
						center(0) = p(0) + radius;
						center(1) = p(1) + radius;
						start_angle = PI;
						stop_angle = 1.5 * PI;
						compute_exclude_points(center, radius, start_angle, stop_angle, points_count);
						break;
					case 1:
						exclude_polygon.contour.append({ scale_(p(0)), scale_(p(1)) });
						break;
					case 2:
						radius = 3.f;
						center(0) = p(0) - radius;
						center(1) = p(1) - radius;
						start_angle = 0;
						stop_angle = 0.5 * PI;
						compute_exclude_points(center, radius, start_angle, stop_angle, points_count);
						break;
					case 3:
						exclude_polygon.contour.append({ scale_(p(0)), scale_(p(1)) });
						break;
				}
			}
	}
	else {
		for (const Vec2d& p : m_exclude_area) {
			exclude_polygon.contour.append({ scale_(p(0)), scale_(p(1)) });
		}
	}
}

bool PartPlate::set_shape(const Pointfs& shape, const Pointfs& exclude_areas, Vec2d position, float height_to_lid, float height_to_rod)
{
	Pointfs new_shape, new_exclude_areas;

	for (const Vec2d& p : shape) {
		new_shape.push_back(Vec2d(p.x() + position.x(), p.y() + position.y()));
	}

	for (const Vec2d& p : exclude_areas) {
		new_exclude_areas.push_back(Vec2d(p.x() + position.x(), p.y() + position.y()));
	}
	if ((m_shape == new_shape)&&(m_exclude_area == new_exclude_areas)
		&&(m_height_to_lid == height_to_lid)&&(m_height_to_rod == height_to_rod)) {
		BOOST_LOG_TRIVIAL(info) << "PartPlate same shape, skip directly";
		return false;
	}

	m_height_to_lid =  height_to_lid;
	m_height_to_rod =  height_to_rod;

	if ((m_shape != new_shape) || (m_exclude_area != new_exclude_areas))
	{
		/*m_shape.clear();
		for (const Vec2d& p : shape) {
			m_shape.push_back(Vec2d(p.x() + position.x(), p.y() + position.y()));
		}

		m_exclude_area.clear();
		for (const Vec2d& p : exclude_areas) {
			m_exclude_area.push_back(Vec2d(p.x() + position.x(), p.y() + position.y()));
		}*/
		m_shape = std::move(new_shape);
		m_exclude_area = std::move(new_exclude_areas);

		calc_bounding_boxes();

		ExPolygon logo_poly;
		generate_logo_polygon(logo_poly);
		if (!m_logo_triangles.set_from_triangles(triangulate_expolygon_2f(logo_poly, NORMALS_UP), GROUND_Z+0.02f))
			BOOST_LOG_TRIVIAL(error) << __FUNCTION__ << ":Unable to create logo triangles\n";
		else {
			;
		}

		ExPolygon poly;
		/*for (const Vec2d& p : m_shape) {
			poly.contour.append({ scale_(p(0)), scale_(p(1)) });
		}*/
		generate_print_polygon(poly);
		calc_triangles(poly);

		ExPolygon exclude_poly;
		/*for (const Vec2d& p : m_exclude_area) {
			exclude_poly.contour.append({ scale_(p(0)), scale_(p(1)) });
		}*/
		generate_exclude_polygon(exclude_poly);
		calc_exclude_triangles(exclude_poly);

		const BoundingBox& pp_bbox = poly.contour.bounding_box();
		calc_gridlines(poly, pp_bbox);

		//calc_vertex_for_icons_background(5, m_del_and_background_icon);
		//calc_vertex_for_icons(4, m_del_icon);
		calc_vertex_for_icons(0, m_del_icon);
		calc_vertex_for_icons(1, m_orient_icon);
		calc_vertex_for_icons(2, m_arrange_icon);
		calc_vertex_for_icons(3, m_lock_icon);
		calc_vertex_for_icons(4, m_plate_settings_icon);
		//calc_vertex_for_number(0, (m_plate_index < 9), m_plate_idx_icon);
		calc_vertex_for_number(0, false, m_plate_idx_icon);
		// calc vertex for plate name
		generate_plate_name_texture();
	}

	calc_height_limit();

	release_opengl_resource();

	return true;
}

const BoundingBox PartPlate::get_bounding_box_crd()
{
	const auto plate_shape = Slic3r::Polygon::new_scale(m_shape);

	return plate_shape.bounding_box();
}

bool PartPlate::contains(const Vec3d& point) const
{
	return m_bounding_box.contains(point);
}

bool PartPlate::contains(const GLVolume& v) const
{
	return m_bounding_box.contains(v.bounding_box());
}

bool PartPlate::contains(const BoundingBoxf3& bb) const
{
	// Allow the objects to protrude below the print bed
	BoundingBoxf3 print_volume(Vec3d(m_bounding_box.min(0), m_bounding_box.min(1), 0.0), Vec3d(m_bounding_box.max(0), m_bounding_box.max(1), 1e3));
	print_volume.min(2) = -1e10;
	print_volume.min(0) -= Slic3r::BuildVolume::BedEpsilon;
	print_volume.min(1) -= Slic3r::BuildVolume::BedEpsilon;
	print_volume.max(0) += Slic3r::BuildVolume::BedEpsilon;
	print_volume.max(1) += Slic3r::BuildVolume::BedEpsilon;
	return print_volume.contains(bb);
}

bool PartPlate::intersects(const BoundingBoxf3& bb) const
{
	// Allow the objects to protrude below the print bed
	BoundingBoxf3 print_volume(Vec3d(m_bounding_box.min(0), m_bounding_box.min(1), 0.0), Vec3d(m_bounding_box.max(0), m_bounding_box.max(1), 1e3));
	print_volume.min(2) = -1e10;
	print_volume.min(0) -= Slic3r::BuildVolume::BedEpsilon;
	print_volume.min(1) -= Slic3r::BuildVolume::BedEpsilon;
	print_volume.max(0) += Slic3r::BuildVolume::BedEpsilon;
	print_volume.max(1) += Slic3r::BuildVolume::BedEpsilon;
	return print_volume.intersects(bb);
}

void PartPlate::render(bool bottom, bool only_body, bool force_background_color, HeightLimitMode mode, int hover_id, bool render_cali)
{
	glsafe(::glEnable(GL_DEPTH_TEST));
	glsafe(::glEnable(GL_BLEND));
	glsafe(::glBlendFunc(GL_SRC_ALPHA, GL_ONE_MINUS_SRC_ALPHA));
	glsafe(::glEnableClientState(GL_VERTEX_ARRAY));

	if (!bottom) {
		// draw background
		render_background(force_background_color);

		render_exclude_area(force_background_color);
	}

	render_grid(bottom);

	if (!bottom && m_selected && !force_background_color) {
		if (m_partplate_list)
           render_logo(bottom, m_partplate_list->render_cali_logo && render_cali);
		else
		   render_logo(bottom);
	}

	render_height_limit(mode);

	render_icons(bottom, only_body, hover_id);
	if (!force_background_color){
		render_only_numbers(bottom);
	}
	glsafe(::glDisableClientState(GL_VERTEX_ARRAY));
	glsafe(::glDisable(GL_BLEND));

	//if (with_label) {
	//	render_label(canvas);
	//}
	glsafe(::glDisable(GL_DEPTH_TEST));
}

void PartPlate::set_selected() {
	m_selected = true;
}

void PartPlate::set_unselected() {
	m_selected = false;
}


/*status related functions*/
//update status
void PartPlate::update_states()
{
	//currently let judge outside partplate when plate is empty
	/*if (obj_to_instance_set.size() == 0)
	{
		m_ready_for_slice = false;
		return;
	}*/
	m_ready_for_slice = true;
	for (std::set<std::pair<int, int>>::iterator it = obj_to_instance_set.begin(); it != obj_to_instance_set.end(); ++it) {
		int obj_id = it->first;
		int instance_id = it->second;

		//if (check_outside(obj_id, instance_id))
		if (instance_outside_set.find(std::pair(obj_id, instance_id)) != instance_outside_set.end())
		{
			m_ready_for_slice = false;
			//currently only check whether ready to slice
			break;
		}
	}

	BOOST_LOG_TRIVIAL(info) << __FUNCTION__ << boost::format(": plate %1% , m_ready_for_slice changes to %2%") % m_plate_index %m_ready_for_slice;
	return;
}

/*slice related functions*/
//invalid sliced result
void PartPlate::update_slice_result_valid_state(bool valid)
{
    BOOST_LOG_TRIVIAL(info) << __FUNCTION__ << boost::format(": plate %1% , update slice result from %2% to %3%") % m_plate_index %m_slice_result_valid %valid;
    m_slice_result_valid = valid;
    if (valid)
        m_slice_percent = 100.0f;
    else {
        m_slice_percent = -1.0f;
    }
}

//update current slice context into backgroud slicing process
void PartPlate::update_slice_context(BackgroundSlicingProcess & process)
{
	auto statuscb = [this](const Slic3r::PrintBase::SlicingStatus& status) {
		Slic3r::SlicingStatusEvent *event = new Slic3r::SlicingStatusEvent(EVT_SLICING_UPDATE, 0, status);
		//BBS: GUI refactor: add plate info befor message
		if (status.message_type == Slic3r::PrintStateBase::SlicingDefaultNotification) {
			auto temp = Slic3r::format(_u8L(" plate %1%:"), std::to_string(m_plate_index + 1));
			event->status.text = temp + event->status.text;
		}
		wxQueueEvent(m_plater, event);
	};

	process.set_fff_print(m_print);
	process.set_gcode_result(m_gcode_result);
	process.select_technology(this->printer_technology);
	process.set_current_plate(this);
	m_print->set_status_callback(statuscb);
	process.switch_print_preprocess();

	return;
}

// BBS: delay calc gcode path in backup dir
std::string PartPlate::get_tmp_gcode_path()
{
    if (m_tmp_gcode_path.empty()) {
        boost::filesystem::path temp_path(m_model->get_backup_path("Metadata"));
        temp_path /= (boost::format(".%1%.%2%.gcode") % get_current_pid() %
                      GLOBAL_PLATE_INDEX++).str();
        m_tmp_gcode_path = temp_path.string();
    }
    return m_tmp_gcode_path;
}

std::string PartPlate::get_temp_config_3mf_path()
{
	if (m_temp_config_3mf_path.empty()) {
		boost::filesystem::path temp_path(m_model->get_backup_path("Metadata"));
		temp_path /= (boost::format(".%1%.%2%_config.3mf") % get_current_pid() %
			GLOBAL_PLATE_INDEX++).str();
		m_temp_config_3mf_path = temp_path.string();

	}
	return m_temp_config_3mf_path;
}

// load gcode from file
int PartPlate::load_gcode_from_file(const std::string& filename)
{
	int ret = 0;

	// process gcode
	DynamicPrintConfig full_config = wxGetApp().preset_bundle->full_config();
	full_config.apply(m_config, true);
	m_print->apply(*m_model, full_config);
	//BBS: need to apply two times, for after the first apply, the m_print got its object,
	//which will affect the config when new_full_config.normalize_fdm(used_filaments);
	m_print->apply(*m_model, full_config);

	// BBS: use backup path to save temp gcode
    // auto path = get_tmp_gcode_path();
    // if (boost::filesystem::exists(boost::filesystem::path(path))) {
    //	BOOST_LOG_TRIVIAL(info) << __FUNCTION__ << boost::format(": file %1% exists, delete it firstly") % filename.c_str();
    //	boost::nowide::remove(path.c_str());
    //}

    // std::error_code error = rename_file(filename, path);
    // if (error) {
    //	BOOST_LOG_TRIVIAL(info) << __FUNCTION__ << boost::format("Failed to rename the output G-code file from %1% to %2%, error code %3%") % filename.c_str() % path.c_str() %
    //error.message(); 	return -1;
    //}
	if (boost::filesystem::exists(filename)) {
		assert(m_tmp_gcode_path.empty());
		m_tmp_gcode_path = filename;
		m_gcode_result->filename = filename;
		m_print->set_gcode_file_ready();

		update_slice_result_valid_state(true);

		BOOST_LOG_TRIVIAL(info) << __FUNCTION__ << boost::format(": found valid gcode file %1%") % filename.c_str();
	}
	else {
		BOOST_LOG_TRIVIAL(warning) << __FUNCTION__ << boost::format(": can not find gcode file %1%") % filename.c_str();
		ret = -1;
	}

	m_ready_for_slice = true;
	return ret;
}

int PartPlate::load_thumbnail_data(std::string filename, ThumbnailData& thumb_data)
{
	bool result = true;
	wxImage img;
	if (boost::algorithm::iends_with(filename, ".png")) {
		result = img.LoadFile(wxString::FromUTF8(filename.c_str()), wxBITMAP_TYPE_PNG);
		img = img.Mirror(false);
	}
	if (result) {
		thumb_data.set(img.GetWidth(), img.GetHeight());
		for (int i = 0; i < img.GetWidth() * img.GetHeight(); i++) {
			memcpy(&thumb_data.pixels[4 * i], (unsigned char*)(img.GetData() + 3 * i), 3);
			if (img.HasAlpha()) {
				thumb_data.pixels[4 * i + 3] = *(unsigned char*)(img.GetAlpha() + i);
			}
		}
	} else {
		return -1;
	}
	return 0;
}

int PartPlate::load_pattern_thumbnail_data(std::string filename)
{
	/*bool result = true;
	wxImage img;
	result = load_image(filename, img);
	if (result) {
		cali_thumbnail_data.set(img.GetWidth(), img.GetHeight());
		for (int i = 0; i < img.GetWidth() * img.GetHeight(); i++) {
			memcpy(&cali_thumbnail_data.pixels[4 * i], (unsigned char*)(img.GetData() + 3 * i), 3);
			if (img.HasAlpha()) {
				cali_thumbnail_data.pixels[4 * i + 3] = *(unsigned char*)(img.GetAlpha() + i);
			}
		}
	}
	else {
		return -1;
	}*/
	return 0;
}

//load pattern box data from file
int PartPlate::load_pattern_box_data(std::string filename)
{
    try {
        nlohmann::json j;
        boost::nowide::ifstream ifs(filename);
        ifs >> j;

        PlateBBoxData bbox_data;
        bbox_data.from_json(j);
        cali_bboxes_data = bbox_data;
        return 0;
    }
    catch(std::exception &ex) {
        BOOST_LOG_TRIVIAL(trace) << boost::format("catch an exception %1%")%ex.what();
        return -1;
    }
}

std::vector<int> PartPlate::get_first_layer_print_sequence() const
{
    const ConfigOptionInts *op_print_sequence_1st = m_config.option<ConfigOptionInts>("first_layer_print_sequence");
    if (op_print_sequence_1st)
        return op_print_sequence_1st->values;
    else
        return std::vector<int>();
}

void PartPlate::set_first_layer_print_sequence(const std::vector<int>& sorted_filaments)
{
    if (sorted_filaments.size() > 0) {
		if (sorted_filaments.size() == 1 && sorted_filaments[0] == 0) {
            m_config.erase("first_layer_print_sequence");
        }
		else {
            ConfigOptionInts *op_print_sequence_1st = m_config.option<ConfigOptionInts>("first_layer_print_sequence");
            if (op_print_sequence_1st)
                op_print_sequence_1st->values = sorted_filaments;
            else
                m_config.set_key_value("first_layer_print_sequence", new ConfigOptionInts(sorted_filaments));
        }
    }
	else {
        m_config.erase("first_layer_print_sequence");
	}
}

void PartPlate::update_first_layer_print_sequence(size_t filament_nums)
{
    ConfigOptionInts * op_print_sequence_1st = m_config.option<ConfigOptionInts>("first_layer_print_sequence");
    if (!op_print_sequence_1st) {
		return;
	}

    std::vector<int> &print_sequence_1st = op_print_sequence_1st->values;
    if (print_sequence_1st.size() == 0 || print_sequence_1st[0] == 0)
		return;

	if (print_sequence_1st.size() > filament_nums) {
        print_sequence_1st.erase(std::remove_if(print_sequence_1st.begin(), print_sequence_1st.end(), [filament_nums](int n) { return n > filament_nums; }),
                                 print_sequence_1st.end());
    }
	else if (print_sequence_1st.size() < filament_nums) {
        for (size_t extruder_id = print_sequence_1st.size(); extruder_id < filament_nums; ++extruder_id) {
            print_sequence_1st.push_back(extruder_id + 1);
		}
    }
}

void PartPlate::print() const
{
	unsigned int count=0;

	BOOST_LOG_TRIVIAL(trace) << __FUNCTION__ << boost::format(": plate index %1%, pointer %2%, print_index %3% print pointer %4%") % m_plate_index % this % m_print_index % m_print;
	BOOST_LOG_TRIVIAL(trace) << boost::format("\t origin {%1%,%2%,%3%}, width %4%,  depth %5%, height %6%") % m_origin.x() % m_origin.y() % m_origin.z() % m_width % m_depth % m_height;
	BOOST_LOG_TRIVIAL(trace) << boost::format("\t m_printable %1%, m_locked %2%, m_ready_for_slice %3%, m_slice_result_valid %4%,  m_tmp_gcode_path %5%, set size %6%")\
		% m_printable % m_locked % m_ready_for_slice % m_slice_result_valid % m_tmp_gcode_path % obj_to_instance_set.size();
	/*for (std::set<std::pair<int, int>>::iterator it = obj_to_instance_set.begin(); it != obj_to_instance_set.end(); ++it) {
		int obj_id = it->first;
		int instance_id = it->second;

		BOOST_LOG_TRIVIAL(trace) << boost::format("\t the %1%th instance, obj_id %2%, instance id %3%") % count++ % obj_id % instance_id;
	}*/
	BOOST_LOG_TRIVIAL(trace) << boost::format("excluded instance set size %1%")%instance_outside_set.size();
	/*for (std::set<std::pair<int, int>>::iterator it = instance_outside_set.begin(); it != instance_outside_set.end(); ++it) {
		int obj_id = it->first;
		int instance_id = it->second;

		BOOST_LOG_TRIVIAL(trace) << boost::format("\t obj_id %1%, instance id %2%") % obj_id % instance_id;
	}*/

	return;
}

/* PartPlate List related functions*/
PartPlateList::PartPlateList(int width, int depth, int height, Plater* platerObj, Model* modelObj, PrinterTechnology tech)
	:m_plate_width(width), m_plate_depth(depth), m_plate_height(height), m_plater(platerObj), m_model(modelObj), printer_technology(tech),
	unprintable_plate(this, Vec3d(0.0 + width * (1. + LOGICAL_PART_PLATE_GAP), 0.0, 0.0), width, depth, height, platerObj, modelObj, false, tech)
{
	BOOST_LOG_TRIVIAL(info) << __FUNCTION__ << boost::format(":plate_width %1%, plate_depth %2%, plate_height %3%") % width % depth % height;

	init();
}
PartPlateList::PartPlateList(Plater* platerObj, Model* modelObj, PrinterTechnology tech)
	:m_plate_width(0), m_plate_depth(0), m_plate_height(0), m_plater(platerObj), m_model(modelObj), printer_technology(tech),
	unprintable_plate(this, Vec3d(0.0, 0.0, 0.0), m_plate_width, m_plate_depth, m_plate_height, platerObj, modelObj, false, tech)
{
	init();
}

PartPlateList::~PartPlateList()
{
	clear(true, true);
	release_icon_textures();
}

void PartPlateList::init()
{
	m_intialized = false;
	PartPlate* first_plate = NULL;
	first_plate = new PartPlate(this, Vec3d(0.0, 0.0, 0.0), m_plate_width, m_plate_depth, m_plate_height, m_plater, m_model, true, printer_technology);
	assert(first_plate != NULL);
	m_plate_list.push_back(first_plate);

	m_print_index = 0;
	if (printer_technology == ptFFF)
	{
		Print* print = new Print();
		GCodeResult* gcode = new GCodeResult();
		m_print_list.emplace(m_print_index, print);
		m_gcode_result_list.emplace(m_print_index, gcode);
		first_plate->set_print(print, gcode, m_print_index);
		m_print_index++;
	}
	first_plate->set_index(0);

	m_plate_count = 1;
	m_plate_cols = 1;
	m_current_plate = 0;

	select_plate(0);
	unprintable_plate.set_index(1);

	m_intialized = true;
}

//compute the origin for printable plate with index i
Vec3d PartPlateList::compute_origin(int i, int cols)
{
	Vec3d origin;
	int row, col;

	row = i / cols;
	col = i % cols;

	origin(0) = col * (m_plate_width * (1. + LOGICAL_PART_PLATE_GAP));
	origin(1) = -row * (m_plate_depth * (1. + LOGICAL_PART_PLATE_GAP));
	origin(2) = 0;

	return origin;
}

//compute the origin for printable plate with index i using new width
Vec3d PartPlateList::compute_origin_using_new_size(int i, int new_width, int new_depth)
{
	Vec3d origin;
	int row, col;

	row = i / m_plate_cols;
	col = i % m_plate_cols;

	origin(0) = col * (new_width * (1. + LOGICAL_PART_PLATE_GAP));
	origin(1) = -row * (new_depth * (1. + LOGICAL_PART_PLATE_GAP));
	origin(2) = 0;

	return origin;
}


//compute the origin for printable plate with index i
Vec3d PartPlateList::compute_origin_for_unprintable()
{
	int max_count = m_plate_cols * m_plate_cols;
	if (m_plate_count == max_count)
		return compute_origin(max_count + m_plate_cols - 1, m_plate_cols + 1);
	else
		return compute_origin(m_plate_count, m_plate_cols);
}

//compute shape position
Vec2d PartPlateList::compute_shape_position(int index, int cols)
{
	Vec2d pos;
	int row, col;

	row = index / cols;
	col = index % cols;

	pos(0) = col * plate_stride_x();
	pos(1) = -row * plate_stride_y();

	return pos;
}

//generate icon textures
void PartPlateList::generate_icon_textures()
{
	// use higher resolution images if graphic card and opengl version allow
	GLint max_tex_size = OpenGLManager::get_gl_info().get_max_tex_size(), icon_size = max_tex_size / 8;
	std::string path = resources_dir() + "/images/";
	std::string file_name;

	if (icon_size > 256)
		icon_size = 256;
	//if (m_del_texture.get_id() == 0)
	{
		file_name = path + (m_is_dark ? "plate_close_dark.svg" : "plate_close.svg");
		if (!m_del_texture.load_from_svg_file(file_name, true, false, false, icon_size)) {
			BOOST_LOG_TRIVIAL(error) << __FUNCTION__ << boost::format(":load file %1% failed") % file_name;
		}
	}

	//if (m_del_hovered_texture.get_id() == 0)
	{
		file_name = path + (m_is_dark ? "plate_close_hover_dark.svg" : "plate_close_hover.svg");
		if (!m_del_hovered_texture.load_from_svg_file(file_name, true, false, false, icon_size)) {
			BOOST_LOG_TRIVIAL(error) << __FUNCTION__ << boost::format(":load file %1% failed") % file_name;
		}
	}

	//if (m_arrange_texture.get_id() == 0)
	{
		file_name = path + (m_is_dark ? "plate_arrange_dark.svg" : "plate_arrange.svg");
		if (!m_arrange_texture.load_from_svg_file(file_name, true, false, false, icon_size)) {
			BOOST_LOG_TRIVIAL(error) << __FUNCTION__ << boost::format(":load file %1% failed") % file_name;
		}
	}

	//if (m_arrange_hovered_texture.get_id() == 0)
	{
		file_name = path + (m_is_dark ? "plate_arrange_hover_dark.svg" : "plate_arrange_hover.svg");
		if (!m_arrange_hovered_texture.load_from_svg_file(file_name, true, false, false, icon_size)) {
			BOOST_LOG_TRIVIAL(error) << __FUNCTION__ << boost::format(":load file %1% failed") % file_name;
		}
	}

	//if (m_orient_texture.get_id() == 0)
	{
		file_name = path + (m_is_dark ? "plate_orient_dark.svg" : "plate_orient.svg");
		if (!m_orient_texture.load_from_svg_file(file_name, true, false, false, icon_size)) {
			BOOST_LOG_TRIVIAL(error) << __FUNCTION__ << boost::format(":load file %1% failed") % file_name;
		}
	}

	//if (m_orient_hovered_texture.get_id() == 0)
	{
		file_name = path + (m_is_dark ? "plate_orient_hover_dark.svg" : "plate_orient_hover.svg");
		if (!m_orient_hovered_texture.load_from_svg_file(file_name, true, false, false, icon_size)) {
			BOOST_LOG_TRIVIAL(error) << __FUNCTION__ << boost::format(":load file %1% failed") % file_name;
		}
	}

	//if (m_locked_texture.get_id() == 0)
	{
		file_name = path + (m_is_dark ? "plate_locked_dark.svg" : "plate_locked.svg");
		if (!m_locked_texture.load_from_svg_file(file_name, true, false, false, icon_size)) {
			BOOST_LOG_TRIVIAL(error) << __FUNCTION__ << boost::format(":load file %1% failed") % file_name;
		}
	}

	//if (m_locked_hovered_texture.get_id() == 0)
	{
		file_name = path + (m_is_dark ? "plate_locked_hover_dark.svg" : "plate_locked_hover.svg");
		if (!m_locked_hovered_texture.load_from_svg_file(file_name, true, false, false, icon_size)) {
			BOOST_LOG_TRIVIAL(error) << __FUNCTION__ << boost::format(":load file %1% failed") % file_name;
		}
	}

	//if (m_lockopen_texture.get_id() == 0)
	{
		file_name = path + (m_is_dark ? "plate_unlocked_dark.svg" : "plate_unlocked.svg");
		if (!m_lockopen_texture.load_from_svg_file(file_name, true, false, false, icon_size)) {
			BOOST_LOG_TRIVIAL(error) << __FUNCTION__ << boost::format(":load file %1% failed") % file_name;
		}
	}

	//if (m_lockopen_hovered_texture.get_id() == 0)
	{
		file_name = path + (m_is_dark ? "plate_unlocked_hover_dark.svg" : "plate_unlocked_hover.svg");
		if (!m_lockopen_hovered_texture.load_from_svg_file(file_name, true, false, false, icon_size)) {
			BOOST_LOG_TRIVIAL(error) << __FUNCTION__ << boost::format(":load file %1% failed") % file_name;
		}
	}

	//if (m_bedtype_texture.get_id() == 0)
	{
		file_name = path + (m_is_dark ? "plate_settings_dark.svg" : "plate_settings.svg");
		if (!m_plate_settings_texture.load_from_svg_file(file_name, true, false, false, icon_size)) {
			BOOST_LOG_TRIVIAL(error) << __FUNCTION__ << boost::format(":load file %1% failed") % file_name;
		}
	}

	//if (m_bedtype_changed_texture.get_id() == 0)
	{
		file_name = path + (m_is_dark ? "plate_settings_changed_dark.svg" : "plate_settings_changed.svg");
		if (!m_plate_settings_changed_texture.load_from_svg_file(file_name, true, false, false, icon_size)) {
			BOOST_LOG_TRIVIAL(error) << __FUNCTION__ << boost::format(":load file %1% failed") % file_name;
		}
	}

	//if (m_bedtype_hovered_texture.get_id() == 0)
	{
		file_name = path + (m_is_dark ? "plate_settings_hover_dark.svg" : "plate_settings_hover.svg");
		if (!m_plate_settings_hovered_texture.load_from_svg_file(file_name, true, false, false, icon_size)) {
			BOOST_LOG_TRIVIAL(error) << __FUNCTION__ << boost::format(":load file %1% failed") % file_name;
		}
	}

	//if (m_bedtype_changed_hovered_texture.get_id() == 0)
	{
		file_name = path + (m_is_dark ? "plate_settings_changed_hover_dark.svg" : "plate_settings_changed_hover.svg");
		if (!m_plate_settings_changed_hovered_texture.load_from_svg_file(file_name, true, false, false, icon_size)) {
			BOOST_LOG_TRIVIAL(error) << __FUNCTION__ << boost::format(":load file %1% failed") % file_name;
		}
	}


	std::string text_str = "01";
	wxFont* font = find_font(text_str,32);

	for (int i = 0; i < MAX_PLATE_COUNT; i++) {
		if (m_idx_textures[i].get_id() == 0) {
			//file_name = path + (boost::format("plate_%1%.svg") % (i + 1)).str();
			if ( i < 9 )
				file_name = std::string("0") + std::to_string(i+1);
			else
				file_name = std::to_string(i+1);

			wxColour foreground(0xf2, 0x75, 0x4e, 0xff);
			if (!m_idx_textures[i].generate_from_text_string(file_name, *font, *wxBLACK, foreground)) {
				BOOST_LOG_TRIVIAL(error) << __FUNCTION__ << boost::format(":load file %1% failed") % file_name;
			}
		}
	}
}

void PartPlateList::release_icon_textures()
{
	m_logo_texture.reset();
	m_del_texture.reset();
	m_del_hovered_texture.reset();
	m_arrange_texture.reset();
	m_arrange_hovered_texture.reset();
	m_orient_texture.reset();
	m_orient_hovered_texture.reset();
	m_locked_texture.reset();
	m_locked_hovered_texture.reset();
	m_lockopen_texture.reset();
	m_lockopen_hovered_texture.reset();
	m_plate_settings_texture.reset();
	m_plate_settings_texture.reset();
	m_plate_settings_texture.reset();
	m_plate_settings_hovered_texture.reset();

	for (int i = 0;i < MAX_PLATE_COUNT; i++) {
		m_idx_textures[i].reset();
	}
	//reset
	PartPlateList::is_load_bedtype_textures = false;
	PartPlateList::is_load_cali_texture = false;
	for (int i = 0; i < btCount; i++) {
		for (auto& part: bed_texture_info[i].parts) {
			if (part.texture) {
				part.texture->reset();
				delete part.texture;
			}
			if (part.vbo_id != 0) {
				glsafe(::glDeleteBuffers(1, &part.vbo_id));
				part.vbo_id = 0;
			}
			if (part.buffer) {
				delete part.buffer;
			}
		}
	}
}

//this may be happened after machine changed
void PartPlateList::reset_size(int width, int depth, int height, bool reload_objects, bool update_shapes)
{
	Vec3d origin1, origin2;

	BOOST_LOG_TRIVIAL(info) << __FUNCTION__ << boost::format(":before size: plate_width %1%, plate_depth %2%, plate_height %3%") % m_plate_width % m_plate_depth % m_plate_height;
	BOOST_LOG_TRIVIAL(info) << __FUNCTION__ << boost::format(":after size: plate_width %1%, plate_depth %2%, plate_height %3%") % width % depth % height;
	if ((m_plate_width != width) || (m_plate_depth != depth) || (m_plate_height != height))
	{
		m_plate_width = width;
		m_plate_depth = depth;
		m_plate_height = height;
		update_all_plates_pos_and_size(false, false);
		if (update_shapes) {
			set_shapes(m_shape, m_exclude_areas, m_logo_texture_filename, m_height_to_lid, m_height_to_rod);
		}
		if (reload_objects)
			reload_all_objects();
		else
			clear(false, false, false, -1);
	}

	return;
}

//clear all the instances in the plate, but keep the plates
void PartPlateList::clear(bool delete_plates, bool release_print_list, bool except_locked, int plate_index)
{
	for (unsigned int i = 0; i < (unsigned int)m_plate_list.size(); ++i)
	{
		PartPlate* plate = m_plate_list[i];
		assert(plate != NULL);

		if (except_locked && plate->is_locked())
			plate->clear(false);
		else if ((plate_index != -1) && (plate_index != i))
			plate->clear(false);
		else
			plate->clear();
		if (delete_plates)
			delete plate;
	}

	if (delete_plates)
	{
		//also delete print related to the plate
		m_plate_list.clear();
		m_current_plate = 0;
	}

	if (release_print_list)
	{
		for (std::map<int, PrintBase*>::iterator it = m_print_list.begin(); it != m_print_list.end(); ++it)
		{
			PrintBase* print = it->second;
			assert(print != NULL);

			delete print;
		}
		m_print_list.clear();
		for (std::map<int, GCodeResult*>::iterator it = m_gcode_result_list.begin(); it != m_gcode_result_list.end(); ++it)
		{
			GCodeResult* gcode = it->second;
			assert(gcode != NULL);

			delete gcode;
		}
		m_gcode_result_list.clear();
	}

	unprintable_plate.clear();
}

//clear all the instances in the plate, and delete the plates, only keep the first default plate
void PartPlateList::reset(bool do_init)
{
	clear(true, false);

	//m_plate_list.clear();

	if (do_init)
		init();

	return;
}

//reset partplate to init states
void PartPlateList::reinit()
{
	clear(true, true);

	init();

	//reset plate 0's position
	Vec2d pos = compute_shape_position(0, m_plate_cols);
	m_plate_list[0]->set_shape(m_shape, m_exclude_areas, pos, m_height_to_lid, m_height_to_rod);
	//reset unprintable plate's position
	Vec3d origin2 = compute_origin_for_unprintable();
	unprintable_plate.set_pos_and_size(origin2, m_plate_width, m_plate_depth, m_plate_height, false);
	//re-calc the bounding boxes
	calc_bounding_boxes();

	return;
}

/*basic plate operations*/
//create an empty plate, and return its index
//these model instances which are not in any plates should not be affected also
int PartPlateList::create_plate(bool adjust_position)
{
	PartPlate* plate = NULL;
	Vec3d origin;
	int new_index;

	new_index = m_plate_list.size();
	if (new_index >= MAX_PLATES_COUNT)
		return -1;
	int cols = compute_colum_count(new_index + 1);
	int old_cols = compute_colum_count(new_index);

	origin = compute_origin(new_index, cols);
	plate = new PartPlate(this, origin, m_plate_width, m_plate_depth, m_plate_height, m_plater, m_model, true, printer_technology);
	assert(plate != NULL);

	if (printer_technology == ptFFF)
	{
		Print* print = new Print();
		GCodeResult* gcode = new GCodeResult();
		m_print_list.emplace(m_print_index, print);
		m_gcode_result_list.emplace(m_print_index, gcode);
		plate->set_print(print, gcode, m_print_index);
		m_print_index++;
	}

	plate->set_index(new_index);
	Vec2d pos = compute_shape_position(new_index, cols);
	plate->set_shape(m_shape, m_exclude_areas, pos, m_height_to_lid, m_height_to_rod);
	m_plate_list.emplace_back(plate);
	update_plate_cols();
	if (old_cols != cols)
	{
		BOOST_LOG_TRIVIAL(debug) << __FUNCTION__ << boost::format(":old_cols %1% -> new_cols %2%") % old_cols % cols;
		//update the origin of each plate
		update_all_plates_pos_and_size(adjust_position, false);
		set_shapes(m_shape, m_exclude_areas, m_logo_texture_filename, m_height_to_lid, m_height_to_rod);

		if (m_plater) {
			Vec2d pos = compute_shape_position(m_current_plate, cols);
			m_plater->set_bed_position(pos);
		}
	}
	else
	{
		BOOST_LOG_TRIVIAL(debug) << __FUNCTION__ << boost::format(": the same cols %1%") % old_cols;
		Vec3d origin2 = compute_origin_for_unprintable();
		unprintable_plate.set_pos_and_size(origin2, m_plate_width, m_plate_depth, m_plate_height, false);

		//update bounding_boxes
		calc_bounding_boxes();
	}

	// update wipe tower config
	if (m_plater) {
		// In GUI mode
		DynamicConfig& proj_cfg = wxGetApp().preset_bundle->project_config;
		ConfigOptionFloats* wipe_tower_x = proj_cfg.opt<ConfigOptionFloats>("wipe_tower_x");
		ConfigOptionFloats* wipe_tower_y = proj_cfg.opt<ConfigOptionFloats>("wipe_tower_y");
		wipe_tower_x->values.resize(m_plate_list.size(), wipe_tower_x->values.front());
		wipe_tower_y->values.resize(m_plate_list.size(), wipe_tower_y->values.front());
	}

	unprintable_plate.set_index(new_index+1);

	//reload all objects here
	if (adjust_position)
		construct_objects_list_for_new_plate(new_index);

	if (m_plater) {
		// In GUI mode
		wxGetApp().obj_list()->on_plate_added(plate);
	}

	BOOST_LOG_TRIVIAL(debug) << __FUNCTION__ << boost::format(":created a new plate %1%") % new_index;
	return new_index;
}

//destroy print's objects and results
int PartPlateList::destroy_print(int print_index)
{
	int result = 0;

	if (print_index >= 0)
	{
		std::map<int, PrintBase*>::iterator it = m_print_list.find(print_index);
		if (it != m_print_list.end())
		{
			BOOST_LOG_TRIVIAL(debug) << __FUNCTION__ << boost::format(":delete Print %1% for print_index %2%") % it->second % print_index;
			delete it->second;
			m_print_list.erase(it);
		}
		else
		{
			BOOST_LOG_TRIVIAL(warning) << __FUNCTION__ << boost::format(":can not find Print for print_index %1%") % print_index;
			result = -1;
		}
		std::map<int, GCodeResult*>::iterator it2 = m_gcode_result_list.find(print_index);
		if (it2 != m_gcode_result_list.end())
		{
			BOOST_LOG_TRIVIAL(debug) << __FUNCTION__ << boost::format(":delete GCodeResult %1% for print_index %2%") % it2->second % print_index;
			delete it2->second;
			m_gcode_result_list.erase(it2);
		}
		else
		{
			BOOST_LOG_TRIVIAL(warning) << __FUNCTION__ << boost::format(":can not find GCodeResult for print_index %1%") % print_index;
			result = -1;
		}
	}

	return result;
}

//delete a plate by index
//keep its instance at origin position and add them into next plate if have
//update the plate index and position after it
int PartPlateList::delete_plate(int index)
{
	int ret = 0;
	PartPlate* plate = NULL;

	BOOST_LOG_TRIVIAL(debug) << __FUNCTION__ << boost::format(":delete plate %1%, count %2%") % index % m_plate_list.size();
	if (index >= m_plate_list.size())
	{
		BOOST_LOG_TRIVIAL(warning) << __FUNCTION__ << boost::format(":can not find plate");
		return -1;
	}
	if (m_plate_list.size() <= 1)
	{
		BOOST_LOG_TRIVIAL(warning) << __FUNCTION__ << boost::format(":only one plate left, can not delete");
		return -1;
	}

	plate = m_plate_list[index];
	if (index != plate->get_index())
	{
		BOOST_LOG_TRIVIAL(warning) << __FUNCTION__ << boost::format(":plate %1%, has an invalid index %2%") % index % plate->get_index();
		return -1;
	}

	if (m_plater) {
		// In GUI mode
		// BBS: add wipe tower logic
		DynamicConfig& proj_cfg = wxGetApp().preset_bundle->project_config;
		ConfigOptionFloats* wipe_tower_x = proj_cfg.opt<ConfigOptionFloats>("wipe_tower_x");
		ConfigOptionFloats* wipe_tower_y = proj_cfg.opt<ConfigOptionFloats>("wipe_tower_y");
		// wipe_tower_x and wip_tower_y may be less than plate count in the following case:
		// 1. wipe_tower is enabled after creating new plates
		// 2. wipe tower is not enabled
		if (index < wipe_tower_x->values.size())
			wipe_tower_x->values.erase(wipe_tower_x->values.begin() + index);
		if (index < wipe_tower_y->values.size())
			wipe_tower_y->values.erase(wipe_tower_y->values.begin() + index);
	}

	int cols = compute_colum_count(m_plate_list.size() - 1);
	int old_cols = compute_colum_count(m_plate_list.size());

	m_plate_list.erase(m_plate_list.begin() + index);
	update_plate_cols();
	//update this plate
	//move this plate's instance to the end
	Vec3d current_origin;
	current_origin = compute_origin_for_unprintable();
	plate->set_pos_and_size(current_origin, m_plate_width, m_plate_depth, m_plate_height, true);

	//update the plates after it
	for (unsigned int i = index; i < (unsigned int)m_plate_list.size(); ++i)
	{
		PartPlate* plate = m_plate_list[i];
		assert(plate != NULL);

		plate->set_index(i);
		Vec3d origin = compute_origin(i, m_plate_cols);
		plate->set_pos_and_size(origin, m_plate_width, m_plate_depth, m_plate_height, true);

		//update render shapes
		Vec2d pos = compute_shape_position(i, m_plate_cols);
		plate->set_shape(m_shape, m_exclude_areas, pos, m_height_to_lid, m_height_to_rod);
	}

	//update current_plate if delete current
	if (m_current_plate == index && index == 0) {
		select_plate(0);
	}
	else if (m_current_plate >= index) {
		select_plate(m_current_plate - 1);
	}
	else {
		//delete the plate behind current, just need to update the position of Bed3D
		Vec2d pos = compute_shape_position(m_current_plate, m_plate_cols);
		if (m_plater)
			m_plater->set_bed_position(pos);
	}

	unprintable_plate.set_index(m_plate_list.size());

	if (old_cols != cols)
	{
		//update the origin of each plate
		update_all_plates_pos_and_size();
		set_shapes(m_shape, m_exclude_areas, m_logo_texture_filename, m_height_to_lid, m_height_to_rod);
	}
	else
	{
		//update the position of the unprintable plate
		Vec3d origin2 = compute_origin_for_unprintable();
		unprintable_plate.set_pos_and_size(origin2, m_plate_width, m_plate_depth, m_plate_height, true);

		//update bounding_boxes
		calc_bounding_boxes();
	}

	plate->move_instances_to(*(m_plate_list[m_plate_list.size()-1]), unprintable_plate);
	//destroy the print object
	int print_index;
	plate->get_print(nullptr, nullptr, &print_index);
	destroy_print(print_index);

	delete plate;

    // FIX: context of BackgroundSliceProcess and gcode preview need to be updated before ObjectList::reload_all_plates().
#if 0
	if (m_plater != nullptr) {
		// In GUI mode
		wxGetApp().obj_list()->reload_all_plates();
	}
#endif
	return ret;
}

void PartPlateList::delete_selected_plate()
{
	delete_plate(m_current_plate);
}

//get a plate pointer by index
PartPlate* PartPlateList::get_plate(int index)
{
	PartPlate* plate = NULL;

	if (index >= m_plate_list.size())
	{
		BOOST_LOG_TRIVIAL(warning) << __FUNCTION__ << boost::format(":can not find index %1%, size %2%") % index % m_plate_list.size();
		return NULL;
	}

	plate = m_plate_list[index];
	assert(plate != NULL);

	return plate;
}

PartPlate* PartPlateList::get_selected_plate()
{
	if (m_current_plate < 0 || m_current_plate >= m_plate_list.size()) {
		BOOST_LOG_TRIVIAL(warning) << __FUNCTION__ << boost::format(":can not find m_current_plate  %1%, size %2%") % m_current_plate % m_plate_list.size();
		return NULL;
	}
	return m_plate_list[m_current_plate];
}

std::vector<PartPlate*> PartPlateList::get_nonempty_plate_list()
{
	std::vector<PartPlate*> nonempty_plate_list;
	for (auto plate : m_plate_list){
		if (plate->get_extruders().size() != 0) {
			nonempty_plate_list.push_back(plate);
		}
	}
	return nonempty_plate_list;
}

std::vector<const GCodeProcessorResult*> PartPlateList::get_nonempty_plates_slice_results() {
	std::vector<const GCodeProcessorResult*> nonempty_plates_slice_result;
	for (auto plate : get_nonempty_plate_list()) {
		nonempty_plates_slice_result.push_back(plate->get_slice_result());
	}
	return nonempty_plates_slice_result;
}

//select plate
int PartPlateList::select_plate(int index)
{
	const std::lock_guard<std::mutex> local_lock(m_plates_mutex);
	if (m_plate_list.empty() || index >= m_plate_list.size()) {
		return -1;
	}

	// BBS: erase unnecessary snapshot
	if (get_curr_plate_index() != index && m_intialized) {
		if (m_plater)
			m_plater->take_snapshot("select partplate!");
	}

	std::vector<PartPlate *>::iterator it = m_plate_list.begin();
	for (it = m_plate_list.begin(); it != m_plate_list.end(); it++) {
		(*it)->set_unselected();
	}

	m_current_plate = index;
	m_plate_list[m_current_plate]->set_selected();

	//BBS
	if(m_model)
		m_model->curr_plate_index = index;

	//BBS update bed origin
	if (m_intialized && m_plater) {
		Vec2d pos = compute_shape_position(index, m_plate_cols);
        m_plater->set_bed_position(pos);
		//wxQueueEvent(m_plater, new SimpleEvent(EVT_GLCANVAS_PLATE_SELECT));
	}

	return 0;
}

void PartPlateList::set_hover_id(int id)
{
	int index = id / PartPlate::GRABBER_COUNT;
	int sub_hover_id = id % PartPlate::GRABBER_COUNT;
	m_plate_list[index]->set_hover_id(sub_hover_id);
}

void PartPlateList::reset_hover_id()
{
	const std::lock_guard<std::mutex> local_lock(m_plates_mutex);
	std::vector<PartPlate*>::iterator it = m_plate_list.begin();
	for (it = m_plate_list.begin(); it != m_plate_list.end(); it++) {
		(*it)->set_hover_id(-1);
	}
}

bool PartPlateList::intersects(const BoundingBoxf3& bb)
{
	bool result = false;
	std::vector<PartPlate*>::iterator it = m_plate_list.begin();
	for (it = m_plate_list.begin(); it != m_plate_list.end(); it++) {
		if ((*it)->intersects(bb)) {
			result = true;
		}
	}
	return result;
}

bool PartPlateList::contains(const BoundingBoxf3& bb)
{
	bool result = false;
	std::vector<PartPlate*>::iterator it = m_plate_list.begin();
	for (it = m_plate_list.begin(); it != m_plate_list.end(); it++) {
		if ((*it)->contains(bb)) {
			result = true;
		}
	}
	return result;
}

double PartPlateList::plate_stride_x()
{
	//const auto plate_shape = Slic3r::Polygon::new_scale(m_shape);
	//double plate_width = plate_shape.bounding_box().size().x();
	//return unscaled<double>((1. + LOGICAL_PART_PLATE_GAP) * plate_width);
	return m_plate_width * (1. + LOGICAL_PART_PLATE_GAP);
}

double PartPlateList::plate_stride_y()
{
	//const auto plate_shape = Slic3r::Polygon::new_scale(m_shape);
	//double plate_depth = plate_shape.bounding_box().size().y();
	//return unscaled<double>((1. + LOGICAL_PART_PLATE_GAP) * plate_depth);
	return m_plate_depth * (1. + LOGICAL_PART_PLATE_GAP);
}

//get the plate counts, not including the invalid plate
int PartPlateList::get_plate_count() const
{
	int ret = 0;

	ret = m_plate_list.size();

	return ret;
}

//update the plate cols due to plate count change
void PartPlateList::update_plate_cols()
{
	m_plate_count = m_plate_list.size();

	m_plate_cols = compute_colum_count(m_plate_count);
	BOOST_LOG_TRIVIAL(info) << __FUNCTION__ << boost::format(":m_plate_count %1%, m_plate_cols change to %2%") % m_plate_count % m_plate_cols;
	return;
}

void PartPlateList::update_all_plates_pos_and_size(bool adjust_position, bool with_unprintable_move)
{
	Vec3d origin1, origin2;
	for (unsigned int i = 0; i < (unsigned int)m_plate_list.size(); ++i)
	{
		PartPlate* plate = m_plate_list[i];
		assert(plate != NULL);

		//compute origin1 for PartPlate
		origin1 = compute_origin(i, m_plate_cols);
		plate->set_pos_and_size(origin1, m_plate_width, m_plate_depth, m_plate_height, adjust_position);
	}

	origin2 = compute_origin_for_unprintable();
	unprintable_plate.set_pos_and_size(origin2, m_plate_width, m_plate_depth, m_plate_height, with_unprintable_move);
}

//move the plate to position index
int PartPlateList::move_plate_to_index(int old_index, int new_index)
{
	int ret = 0, delta;
	Vec3d origin;


	if (old_index == new_index)
	{
		BOOST_LOG_TRIVIAL(warning) << __FUNCTION__ << boost::format(":should not happen, the same index %1%") % old_index;
		return -1;
	}

	if (old_index < new_index)
	{
		delta = 1;
	}
	else
	{
		delta = -1;
	}

	PartPlate* plate = m_plate_list[old_index];
	//update the plates between old_index and new_index
	for (unsigned int i = (unsigned int)old_index; i != (unsigned int)new_index; i = i + delta)
	{
		m_plate_list[i] = m_plate_list[i + delta];
		m_plate_list[i]->set_index(i);

		origin = compute_origin(i, m_plate_cols);
		m_plate_list[i]->set_pos_and_size(origin, m_plate_width, m_plate_depth, m_plate_height, true);
	}
	origin = compute_origin(new_index, m_plate_cols);
	m_plate_list[new_index] = plate;
	plate->set_index(new_index);
	plate->set_pos_and_size(origin, m_plate_width, m_plate_depth, m_plate_height, true);

	//update the new plate index
	m_current_plate = new_index;

	return ret;
}

//lock plate
int PartPlateList::lock_plate(int index, bool state)
{
	int ret = 0;
	PartPlate* plate = NULL;

	plate = get_plate(index);
	if (!plate)
	{
		BOOST_LOG_TRIVIAL(error) << __FUNCTION__ << boost::format(":can not get plate for index %1%, size %2%") % index % m_plate_list.size();
		return -1;
	}
	BOOST_LOG_TRIVIAL(info) << __FUNCTION__ << boost::format(":lock plate %1%, to state %2%") % index % state;

	plate->lock(state);

	return ret;
}

//find plate by print index, return -1 if not found
int PartPlateList::find_plate_by_print_index(int print_index)
{
	int plate_index = -1;

	for (unsigned int i = 0; i < (unsigned int)m_plate_list.size(); ++i)
	{
		PartPlate* plate = m_plate_list[i];

		if (plate->m_print_index == print_index)
		{
			plate_index = i;
			break;
		}
	}

	return plate_index;
}

/*instance related operations*/
//find instance in which plate, return -1 when not found
//this function only judges whether it is intersect with plate
int PartPlateList::find_instance(int obj_id, int instance_id)
{
	int ret = -1;

	//update the plates after it
	for (unsigned int i = 0; i < (unsigned int)m_plate_list.size(); ++i)
	{
		PartPlate* plate = m_plate_list[i];
		assert(plate != NULL);

		if (plate->contain_instance(obj_id, instance_id))
			return i;
	}

	//return -1 for not found
	return ret;
}

/*instance related operations*/
//find instance in which plate, return -1 when not found
//this function only judges whether it is intersect with plate
int PartPlateList::find_instance(BoundingBoxf3& bounding_box)
{
	int ret = -1;

	//update the plates after it
	for (unsigned int i = 0; i < (unsigned int)m_plate_list.size(); ++i)
	{
		PartPlate* plate = m_plate_list[i];
		assert(plate != NULL);

		if (plate->intersects(bounding_box))
			return i;
	}

	//return -1 for not found
	return ret;
}

//this function not only judges whether it is intersect with plate, but also judges whether it is fully included in plate
//returns -1 when can not find any plate
int PartPlateList::find_instance_belongs(int obj_id, int instance_id)
{
	int ret = -1;

	//update the plates after it
	for (unsigned int i = 0; i < (unsigned int)m_plate_list.size(); ++i)
	{
		PartPlate* plate = m_plate_list[i];
		assert(plate != NULL);

		if (plate->contain_instance_totally(obj_id, instance_id))
			return i;
	}

	//return -1 for not found
	return ret;
}

//notify instance's update, need to refresh the instance in plates
//newly added or modified
int PartPlateList::notify_instance_update(int obj_id, int instance_id)
{
	int ret = 0, index;
	PartPlate* plate = NULL;
	ModelObject* object = NULL;

	if ((obj_id >= 0) && (obj_id < m_model->objects.size()))
	{
		object = m_model->objects[obj_id];
	}
	else if (obj_id >= 1000 && obj_id < 1000 + m_plate_count) {
		//wipe tower updates
		PartPlate* plate = m_plate_list[obj_id - 1000];
		plate->update_slice_result_valid_state( false );
		plate->thumbnail_data.reset();
		plate->top_thumbnail_data.reset();
		plate->pick_thumbnail_data.reset();

		return 0;
	}
    else
		return -1;

	BoundingBoxf3 boundingbox = object->instance_convex_hull_bounding_box(instance_id);

	BOOST_LOG_TRIVIAL(debug) << __FUNCTION__ << boost::format(": obj_id %1%, instance_id %2%") % obj_id % instance_id;
	index = find_instance(obj_id, instance_id);
	if (index != -1)
	{
		//found it added before
		BOOST_LOG_TRIVIAL(debug) << __FUNCTION__ << boost::format(": found it in previous plate %1%") % index;
		plate = m_plate_list[index];
		if (!plate->intersect_instance(obj_id, instance_id, &boundingbox))
		{
			//not include anymore, remove it from original plate
			BOOST_LOG_TRIVIAL(debug) << __FUNCTION__ << boost::format(": not in plate %1% anymore, remove it") % index;
			plate->remove_instance(obj_id, instance_id);
		}
		else
		{
			BOOST_LOG_TRIVIAL(debug) << __FUNCTION__ << boost::format(": still in original plate %1%, no need to be updated") % index;
			plate->update_instance_exclude_status(obj_id, instance_id, &boundingbox);
			plate->update_states();
			plate->update_slice_result_valid_state();
			plate->thumbnail_data.reset();
			plate->top_thumbnail_data.reset();
			plate->pick_thumbnail_data.reset();
			return 0;
		}
		plate->update_slice_result_valid_state();
		plate->thumbnail_data.reset();
		plate->top_thumbnail_data.reset();
		plate->pick_thumbnail_data.reset();
	}
	else if (unprintable_plate.contain_instance(obj_id, instance_id))
	{
		//found it in the unprintable plate
		BOOST_LOG_TRIVIAL(debug) << __FUNCTION__ << boost::format(": found it in unprintable plate");
		if (!unprintable_plate.intersect_instance(obj_id, instance_id, &boundingbox))
		{
			//not include anymore, remove it from original plate
			BOOST_LOG_TRIVIAL(debug) << __FUNCTION__ << boost::format(": not in unprintable plate anymore, remove it");
			unprintable_plate.remove_instance(obj_id, instance_id);
		}
		else
		{
			BOOST_LOG_TRIVIAL(debug) << __FUNCTION__ << boost::format(": still in unprintable plate, no need to be updated");
			return 0;
		}
	}

	//try to find a new plate
	for (unsigned int i = 0; i < (unsigned int)m_plate_list.size(); ++i)
	{
		PartPlate* plate = m_plate_list[i];
		assert(plate != NULL);

		if (plate->intersect_instance(obj_id, instance_id, &boundingbox))
		{
			//found a new plate, add it to plate
			plate->add_instance(obj_id, instance_id, false, &boundingbox);
			plate->update_slice_result_valid_state();
			plate->thumbnail_data.reset();
			plate->top_thumbnail_data.reset();
			plate->pick_thumbnail_data.reset();
			BOOST_LOG_TRIVIAL(debug) << __FUNCTION__ << boost::format(": add it to new plate %1%") % i;
			return 0;
		}
	}

	if (unprintable_plate.intersect_instance(obj_id, instance_id, &boundingbox))
	{
		//found in unprintable plate, add it to plate
		unprintable_plate.add_instance(obj_id, instance_id, false, &boundingbox);
		BOOST_LOG_TRIVIAL(debug) << __FUNCTION__ << boost::format(": add it to unprintable plate");
		return 0;
	}

	return 0;
}

//notify instance is removed
int PartPlateList::notify_instance_removed(int obj_id, int instance_id)
{
	int ret = 0, index, instance_to_delete = instance_id;
	PartPlate* plate = NULL;

	BOOST_LOG_TRIVIAL(debug) << __FUNCTION__ << boost::format(": obj_id %1%, instance_id %2%") % obj_id % instance_id;
	if (instance_id == -1) {
		instance_to_delete = 0;
	}
	index = find_instance(obj_id, instance_to_delete);
	if (index != -1)
	{
		//found it added before
		BOOST_LOG_TRIVIAL(debug) << __FUNCTION__ << boost::format(": found it in plate %1%, remove it") % index;
		plate = m_plate_list[index];
		plate->remove_instance(obj_id, instance_to_delete);
		plate->update_slice_result_valid_state();
		plate->thumbnail_data.reset();
		plate->top_thumbnail_data.reset();
		plate->pick_thumbnail_data.reset();
	}

	if (unprintable_plate.contain_instance(obj_id, instance_to_delete))
	{
		//found in unprintable plate, add it to plate
		unprintable_plate.remove_instance(obj_id, instance_to_delete);
		BOOST_LOG_TRIVIAL(debug) << __FUNCTION__ << boost::format(": found it in unprintable plate, remove it");
	}

	if (instance_id == -1) {
		//update all the obj_ids which is bigger
		for (unsigned int i = 0; i < (unsigned int)m_plate_list.size(); ++i)
		{
			PartPlate* plate = m_plate_list[i];
			assert(plate != NULL);

			plate->update_object_index(obj_id, m_model->objects.size());
		}
		unprintable_plate.update_object_index(obj_id, m_model->objects.size());
	}

	return 0;
}

//add instance to special plate, need to remove from the original plate
//called from the right-mouse menu when a instance selected
int PartPlateList::add_to_plate(int obj_id, int instance_id, int plate_id)
{
	int ret = 0, index;
	PartPlate* plate = NULL;

	BOOST_LOG_TRIVIAL(debug) << __FUNCTION__ << boost::format(": plate_id %1%, found obj_id %2%, instance_id %3%") % plate_id % obj_id % instance_id;
	index = find_instance(obj_id, instance_id);
	if (index != -1)
	{
		//found it added before
		BOOST_LOG_TRIVIAL(debug) << __FUNCTION__ << boost::format(": found it in previous plate %1%") % index;
		if (index != plate_id)
		{
			//remove it from original plate first
			plate = m_plate_list[index];
			plate->remove_instance(obj_id, instance_id);
		}
		else
		{
			BOOST_LOG_TRIVIAL(debug) << __FUNCTION__ << boost::format(": already in this plate, no need to be added");
			return 0;
		}
	}
	else
	{
		BOOST_LOG_TRIVIAL(debug) << __FUNCTION__ << boost::format(": not added to plate before, add it to center");
	}
	plate = get_plate(plate_id);
	if (!plate)
	{
		BOOST_LOG_TRIVIAL(error) << __FUNCTION__ << boost::format(":can not get plate for index %1%, size %2%") % index % m_plate_list.size();
		return -1;
	}
	ret = plate->add_instance(obj_id, instance_id, true);

	return ret;
}

//reload all objects
int PartPlateList::reload_all_objects(bool except_locked, int plate_index)
{
	int ret = 0;
	unsigned int i, j, k;

	clear(false, false, except_locked, plate_index);

	BOOST_LOG_TRIVIAL(debug) << __FUNCTION__ << boost::format(": m_model->objects.size() is %1%") % m_model->objects.size();
	//try to find a new plate
	for (i = 0; i < (unsigned int)m_model->objects.size(); ++i)
	{
		ModelObject* object = m_model->objects[i];
		for (j = 0; j < (unsigned int)object->instances.size(); ++j)
		{
			ModelInstance* instance = object->instances[j];
			BoundingBoxf3 boundingbox = object->instance_convex_hull_bounding_box(j);
			for (k = 0; k < (unsigned int)m_plate_list.size(); ++k)
			{
				PartPlate* plate = m_plate_list[k];
				assert(plate != NULL);

				if (plate->intersect_instance(i, j, &boundingbox))
				{
					//found a new plate, add it to plate
					plate->add_instance(i, j, false, &boundingbox);
					BOOST_LOG_TRIVIAL(debug) << __FUNCTION__ << boost::format(": found plate_id %1%, for obj_id %2%, instance_id %3%") % k % i % j;

					//need to judge whether this instance has an outer part
					/*if (plate->check_outside(i, j))
					{
						plate->m_ready_for_slice = false;
					}*/
					break;
				}
			}

			if ((k == m_plate_list.size()) && (unprintable_plate.intersect_instance(i, j, &boundingbox)))
			{
				//found in unprintable plate, add it to plate
				unprintable_plate.add_instance(i, j, false, &boundingbox);
				BOOST_LOG_TRIVIAL(debug) << __FUNCTION__ << boost::format(": found in unprintable plate, obj_id %1%, instance_id %2%") % i % j;
			}
		}

	}

	return ret;
}

//reload objects for newly created plate
int PartPlateList::construct_objects_list_for_new_plate(int plate_index)
{
	int ret = 0;
	unsigned int i, j, k;
	PartPlate* new_plate = m_plate_list[plate_index];
	bool already_included;

	BOOST_LOG_TRIVIAL(debug) << __FUNCTION__ << boost::format(": m_model->objects.size() is %1%") % m_model->objects.size();
	unprintable_plate.clear();
	//try to find a new plate
	for (i = 0; i < (unsigned int)m_model->objects.size(); ++i)
	{
		ModelObject* object = m_model->objects[i];
		for (j = 0; j < (unsigned int)object->instances.size(); ++j)
		{
			ModelInstance* instance = object->instances[j];
			already_included = false;

			for (k = 0; k < (unsigned int)plate_index; ++k)
			{
				PartPlate* plate = m_plate_list[k];
				if (plate->contain_instance(i, j))
				{
					already_included = true;
					break;
				}
			}

			if (already_included)
				continue;

			BoundingBoxf3 boundingbox = object->instance_convex_hull_bounding_box(j);
			if (new_plate->intersect_instance(i, j, &boundingbox))
			{
				//found a new plate, add it to plate
				ret |= new_plate->add_instance(i, j, false, &boundingbox);
				BOOST_LOG_TRIVIAL(debug) << __FUNCTION__ << boost::format(": added to plate_id %1%, for obj_id %2%, instance_id %3%") % plate_index % i % j;

				continue;
			}

			if ( (unprintable_plate.intersect_instance(i, j, &boundingbox)))
			{
				//found in unprintable plate, add it to plate
				unprintable_plate.add_instance(i, j, false, &boundingbox);
				BOOST_LOG_TRIVIAL(debug) << __FUNCTION__ << boost::format(": found in unprintable plate, obj_id %1%, instance_id %2%") % i % j;
			}
		}
	}

	return ret;
}


//compute the plate index
int PartPlateList::compute_plate_index(arrangement::ArrangePolygon& arrange_polygon)
{
	int row, col;

	float col_value = (unscale<double>(arrange_polygon.translation(X))) / plate_stride_x();
	float row_value = (plate_stride_y() - unscale<double>(arrange_polygon.translation(Y))) / plate_stride_y();

	row = round(row_value);
	col = round(col_value);

	return row * m_plate_cols + col;
}

//preprocess a arrangement::ArrangePolygon, return true if it is in a locked plate
bool PartPlateList::preprocess_arrange_polygon(int obj_index, int instance_index, arrangement::ArrangePolygon& arrange_polygon, bool selected)
{
	bool locked = false;
	int lockplate_cnt = 0;

	for (unsigned int i = 0; i < (unsigned int)m_plate_list.size(); ++i)
	{
		if (m_plate_list[i]->contain_instance(obj_index, instance_index))
		{
			if (m_plate_list[i]->is_locked())
			{
				locked = true;
				arrange_polygon.bed_idx = i;
				arrange_polygon.row = i / m_plate_cols;
				arrange_polygon.col = i % m_plate_cols;
				arrange_polygon.translation(X) -= scaled<double>(plate_stride_x() * arrange_polygon.col);
				arrange_polygon.translation(Y) += scaled<double>(plate_stride_y() * arrange_polygon.row);
			}
			else
			{
				if (!selected)
				{
					//will be treated as fixeditem later
					arrange_polygon.bed_idx = i - lockplate_cnt;
					arrange_polygon.row = i / m_plate_cols;
					arrange_polygon.col = i % m_plate_cols;
					arrange_polygon.translation(X) -= scaled<double>(plate_stride_x() * arrange_polygon.col);
					arrange_polygon.translation(Y) += scaled<double>(plate_stride_y() * arrange_polygon.row);
				}
			}
			BOOST_LOG_TRIVIAL(debug) << __FUNCTION__ << boost::format(": obj_id %1% instance_id %2% already in plate %3%, locked %4%, row %5%, col %6%\n") % obj_index % instance_index % i % locked % arrange_polygon.row % arrange_polygon.col;
			return locked;
		}
		if (m_plate_list[i]->is_locked())
			lockplate_cnt++;
	}
	//not be contained by any plates
	if (!selected)
		arrange_polygon.bed_idx = PartPlateList::MAX_PLATES_COUNT;

	BOOST_LOG_TRIVIAL(debug) << __FUNCTION__ << boost::format(": not in any plates, bed_idx %1%, translation(x) %2%, (y) %3%") % arrange_polygon.bed_idx % unscale<double>(arrange_polygon.translation(X)) % unscale<double>(arrange_polygon.translation(Y));

	return locked;
}

//preprocess a arrangement::ArrangePolygon, return true if it is not in current plate
bool PartPlateList::preprocess_arrange_polygon_other_locked(int obj_index, int instance_index, arrangement::ArrangePolygon& arrange_polygon, bool selected)
{
	bool locked = false;

	if (selected)
	{
		//arrange_polygon.translation(X) -= scaled<double>(plate_stride_x() * m_current_plate);
	}
	else
	{
		locked = true;
		for (unsigned int i = 0; i < (unsigned int)m_plate_list.size(); ++i)
		{
			if (m_plate_list[i]->contain_instance(obj_index, instance_index))
			{
				arrange_polygon.bed_idx = i;
				arrange_polygon.row = i / m_plate_cols;
				arrange_polygon.col = i % m_plate_cols;
				arrange_polygon.translation(X) -= scaled<double>(plate_stride_x() * arrange_polygon.col);
				arrange_polygon.translation(Y) += scaled<double>(plate_stride_y() * arrange_polygon.row);
				BOOST_LOG_TRIVIAL(debug) << __FUNCTION__ << boost::format(": obj_id %1% instance_id %2% in plate %3%, locked %4%, row %5%, col %6%\n") % obj_index % instance_index % i % locked % arrange_polygon.row % arrange_polygon.col;
				return locked;
			}
		}
		arrange_polygon.bed_idx = PartPlateList::MAX_PLATES_COUNT;
	}
	return locked;
}

bool PartPlateList::preprocess_exclude_areas(arrangement::ArrangePolygons& unselected, int num_plates, float inflation)
{
	bool added = false;

	if (m_exclude_areas.size() > 0)
	{
		//has exclude areas
		PartPlate *plate = m_plate_list[0];

		for (int index = 0; index < plate->m_exclude_bounding_box.size(); index ++)
		{
			Polygon ap({
				{scaled(plate->m_exclude_bounding_box[index].min.x()), scaled(plate->m_exclude_bounding_box[index].min.y())},
				{scaled(plate->m_exclude_bounding_box[index].max.x()), scaled(plate->m_exclude_bounding_box[index].min.y())},
				{scaled(plate->m_exclude_bounding_box[index].max.x()), scaled(plate->m_exclude_bounding_box[index].max.y())},
				{scaled(plate->m_exclude_bounding_box[index].min.x()), scaled(plate->m_exclude_bounding_box[index].max.y())}
				});

			for (int j = 0; j < num_plates; j++)
			{
				arrangement::ArrangePolygon ret;
				ret.poly.contour = ap;
				ret.translation  = Vec2crd(0, 0);
				ret.rotation     = 0.0f;
				ret.is_virt_object = true;
				ret.bed_idx      = j;
				ret.height      = 1;
				ret.name = "ExcludedRegion" + std::to_string(index);
				ret.inflation = inflation;

				unselected.emplace_back(std::move(ret));
			}
			added = true;
		}
	}

	return added;
}

bool PartPlateList::preprocess_nonprefered_areas(arrangement::ArrangePolygons& regions, int num_plates, float inflation)
{
	bool added = false;

	std::vector<BoundingBoxf> nonprefered_regions;
	nonprefered_regions.emplace_back(Vec2d{ 18,0 }, Vec2d{ 240,15 }); // new extrusion & hand-eye calibration region

	//has exclude areas
	PartPlate* plate = m_plate_list[0];
	for (int index = 0; index < nonprefered_regions.size(); index++)
	{
		Polygon ap = scaled(nonprefered_regions[index]).polygon();
		for (int j = 0; j < num_plates; j++)
		{
			arrangement::ArrangePolygon ret;
			ret.poly.contour = ap;
			ret.translation = Vec2crd(0, 0);
			ret.rotation = 0.0f;
			ret.is_virt_object = true;
            ret.is_extrusion_cali_object = true;
			ret.bed_idx = j;
			ret.height = 1;
			ret.name = "NonpreferedRegion" + std::to_string(index);
			ret.inflation = inflation;

			regions.emplace_back(std::move(ret));
		}
		added = true;
	}
	return added;
}


//postprocess an arrangement::ArrangePolygon's bed index
void PartPlateList::postprocess_bed_index_for_selected(arrangement::ArrangePolygon& arrange_polygon)
{
	BOOST_LOG_TRIVIAL(debug) << __FUNCTION__ << boost::format(": bed_idx %1%, locked_plate %2%, translation(x) %3%, (y) %4%") % arrange_polygon.bed_idx % arrange_polygon.locked_plate % unscale<double>(arrange_polygon.translation(X)) % unscale<double>(arrange_polygon.translation(Y));

	if (arrange_polygon.bed_idx == -1)
	{
		//outarea for large object, can not process here for the plate number maybe increased later
		BOOST_LOG_TRIVIAL(warning) << __FUNCTION__ << boost::format(": can not be arranged inside plate!");
		return;
	}

	for (unsigned int i = 0; i < (unsigned int)m_plate_list.size(); ++i)
	{
		if (m_plate_list[i]->is_locked())
		{
			BOOST_LOG_TRIVIAL(debug) << __FUNCTION__ << boost::format(": found locked_plate %1%, increate index by 1") % i;
			//arrange_polygon.translation(X) += scaled<double>(plate_stride_x());
			arrange_polygon.bed_idx += 1;
			//offset_x += scaled<double>(plate_stride_x());
		}
		else
		{
			//judge whether it is at the left side of the plate border
			if (arrange_polygon.bed_idx <= i)
			{
				BOOST_LOG_TRIVIAL(debug) << __FUNCTION__ << boost::format(":found in plate_index %1%, bed_idx %2%") % i % arrange_polygon.bed_idx;
				return;
			}
		}
	}

	//create a new plate which can hold this arrange_polygon
	int plate_index = create_plate(false);

	while (plate_index != -1)
	{
		if (arrange_polygon.bed_idx <= plate_index)
		{
			BOOST_LOG_TRIVIAL(debug) << __FUNCTION__ << boost::format(":new plate_index %1%, matches bed_idx %2%") % plate_index % arrange_polygon.bed_idx;
			break;
		}

		plate_index = create_plate(false);
	}

	return;
}

//postprocess an arrangement::ArrangePolygon's bed index
void PartPlateList::postprocess_bed_index_for_unselected(arrangement::ArrangePolygon& arrange_polygon)
{
	BOOST_LOG_TRIVIAL(debug) << __FUNCTION__ << boost::format(": bed_idx %1%, locked_plate %2%, translation(x) %3%, (y) %4%") % arrange_polygon.bed_idx % arrange_polygon.locked_plate % unscale<double>(arrange_polygon.translation(X)) % unscale<double>(arrange_polygon.translation(Y));

	if (arrange_polygon.bed_idx == PartPlateList::MAX_PLATES_COUNT)
		return;

	for (unsigned int i = 0; i < (unsigned int)m_plate_list.size(); ++i)
	{
		if (m_plate_list[i]->is_locked())
		{
			BOOST_LOG_TRIVIAL(debug) << __FUNCTION__ << boost::format(": found locked_plate %1%, increate index by 1") % i;
			//arrange_polygon.translation(X) += scaled<double>(plate_stride_x());
			arrange_polygon.bed_idx += 1;
			//offset_x += scaled<double>(plate_stride_x());
		}
		else
		{
			//judge whether it is at the left side of the plate border
			if (arrange_polygon.bed_idx <= i)
			{
				BOOST_LOG_TRIVIAL(debug) << __FUNCTION__ << boost::format(":found in plate_index %1%, bed_idx %2%") % i % arrange_polygon.bed_idx;
				return;
			}
		}
	}

	return;
}

//postprocess an arrangement::ArrangePolygon, other instances are under locked states
void PartPlateList::postprocess_bed_index_for_current_plate(arrangement::ArrangePolygon& arrange_polygon)
{
	BOOST_LOG_TRIVIAL(debug) << __FUNCTION__ << boost::format(": bed_idx %1%, locked_plate %2%, translation(x) %3%, (y) %4%") % arrange_polygon.bed_idx % arrange_polygon.locked_plate % unscale<double>(arrange_polygon.translation(X)) % unscale<double>(arrange_polygon.translation(Y));

	if (arrange_polygon.bed_idx == -1)
	{
		//outarea for large object
		BOOST_LOG_TRIVIAL(warning) << __FUNCTION__ << boost::format(": can not be arranged inside plate!");
	}
	else if (arrange_polygon.bed_idx == 0)
		arrange_polygon.bed_idx += m_current_plate;
	else
		arrange_polygon.bed_idx = m_plate_list.size();

	return;
}

//postprocess an arrangement::ArrangePolygon
void PartPlateList::postprocess_arrange_polygon(arrangement::ArrangePolygon& arrange_polygon, bool selected)
{
	BOOST_LOG_TRIVIAL(debug) << __FUNCTION__ << boost::format(": bed_idx %1%, selected %2%, translation(x) %3%, (y) %4%") % arrange_polygon.bed_idx % selected % unscale<double>(arrange_polygon.translation(X)) % unscale<double>(arrange_polygon.translation(Y));

	if ((selected) || (arrange_polygon.bed_idx != PartPlateList::MAX_PLATES_COUNT))
	{
		if (arrange_polygon.bed_idx == -1)
		{
			// outarea for large object
			arrange_polygon.bed_idx = m_plate_list.size();
			BoundingBox apbox = get_extents(arrange_polygon.poly);
			auto        apbox_size = apbox.size();

			//arrange_polygon.translation(X) = scaled<double>(0.5 * plate_stride_x());
			//arrange_polygon.translation(Y) = scaled<double>(0.5 * plate_stride_y());
			arrange_polygon.translation(X) = 0.5 * apbox_size[0];
			arrange_polygon.translation(Y) = scaled<double>(static_cast<double>(m_plate_depth)) - 0.5 * apbox_size[1];
		}

		arrange_polygon.row = arrange_polygon.bed_idx / m_plate_cols;
		arrange_polygon.col = arrange_polygon.bed_idx % m_plate_cols;
		arrange_polygon.translation(X) += scaled<double>(plate_stride_x() * arrange_polygon.col);
		arrange_polygon.translation(Y) -= scaled<double>(plate_stride_y() * arrange_polygon.row);
	}

	return;
}

/*rendering related functions*/
//render
void PartPlateList::render(bool bottom, bool only_current, bool only_body, int hover_id, bool render_cali)
{
	const std::lock_guard<std::mutex> local_lock(m_plates_mutex);
	std::vector<PartPlate*>::iterator it = m_plate_list.begin();

	int plate_hover_index = -1;
	int plate_hover_action = -1;
	if (hover_id != -1) {
		plate_hover_index = hover_id / PartPlate::GRABBER_COUNT;
		plate_hover_action = hover_id % PartPlate::GRABBER_COUNT;
	}

	static bool last_dark_mode_status = m_is_dark;
	if (m_is_dark != last_dark_mode_status) {
		last_dark_mode_status = m_is_dark;
		generate_icon_textures();
	}else if(m_del_texture.get_id() == 0)
		generate_icon_textures();
	for (it = m_plate_list.begin(); it != m_plate_list.end(); it++) {
		int current_index = (*it)->get_index();
		if (only_current && (current_index != m_current_plate))
			continue;
		if (current_index == m_current_plate) {
			PartPlate::HeightLimitMode height_mode = (only_current)?PartPlate::HEIGHT_LIMIT_NONE:m_height_limit_mode;
			if (plate_hover_index == current_index)
				(*it)->render(bottom, only_body, false, height_mode, plate_hover_action, render_cali);
			else
				(*it)->render(bottom, only_body, false, height_mode, -1, render_cali);
		}
		else {
			if (plate_hover_index == current_index)
				(*it)->render(bottom, only_body, false, PartPlate::HEIGHT_LIMIT_NONE, plate_hover_action, render_cali);
			else
				(*it)->render(bottom, only_body, false, PartPlate::HEIGHT_LIMIT_NONE, -1, render_cali);
		}
	}
}

void PartPlateList::render_for_picking_pass()
{
	const std::lock_guard<std::mutex> local_lock(m_plates_mutex);
	std::vector<PartPlate*>::iterator it = m_plate_list.begin();
	for (it = m_plate_list.begin(); it != m_plate_list.end(); it++) {
		(*it)->render_for_picking();
	}
}

/*int PartPlateList::select_plate_by_hover_id(int hover_id)
{
	int index = hover_id / PartPlate::GRABBER_COUNT;
	int sub_hover_id = hover_id % PartPlate::GRABBER_COUNT;
	if (sub_hover_id == 0) {
		select_plate(index);
	}
	else if (sub_hover_id == 1) {
		if (m_current_plate == 0) {
			select_plate(0);
		}
		else {
			select_plate(index - 1);
		}
	}
	else if (sub_hover_id == 2) {
		if (m_current_plate == (get_plate_count() - 1)) {
			select_plate(m_current_plate);
		}
		else {
			select_plate(index + 1);
		}
	}
	else {
		return -1;
	}
	return 0;
}*/

void PartPlateList::set_render_option(bool bedtype_texture, bool plate_settings)
{
    render_bedtype_logo = bedtype_texture;
    render_plate_settings = plate_settings;
}

int PartPlateList::select_plate_by_obj(int obj_index, int instance_index)
{
	int ret = 0, index;
	PartPlate* plate = NULL;

	BOOST_LOG_TRIVIAL(debug) << __FUNCTION__ << boost::format(": obj_id %1%, instance_id %2%") % obj_index % instance_index;
	index = find_instance(obj_index, instance_index);
	if (index != -1)
	{
		//found it in plate
		BOOST_LOG_TRIVIAL(debug) << __FUNCTION__ << boost::format(": found it in plate %1%") % index;
		select_plate(index);
		return 0;
	}
	return -1;
}

void PartPlateList::calc_bounding_boxes()
{
	m_bounding_box.reset();
	std::vector<PartPlate*>::iterator it = m_plate_list.begin();
	for (it = m_plate_list.begin(); it != m_plate_list.end(); it++) {
		m_bounding_box.merge((*it)->get_bounding_box(true));
	}
}

void PartPlateList::select_plate_view()
{
	if (m_current_plate < 0 || m_current_plate >= m_plate_list.size()) return;

	Vec3d target = m_plate_list[m_current_plate]->get_bounding_box(false).center();
	Vec3d position(target.x(), target.y(), m_plater->get_camera().get_distance());
	m_plater->get_camera().look_at(position, target, Vec3d::UnitY());
	m_plater->get_camera().select_view("topfront");
}

bool PartPlateList::set_shapes(const Pointfs& shape, const Pointfs& exclude_areas, const std::string& texture_filename, float height_to_lid, float height_to_rod)
{
	const std::lock_guard<std::mutex> local_lock(m_plates_mutex);
	m_shape = shape;
	m_exclude_areas = exclude_areas;
	m_height_to_lid = height_to_lid;
	m_height_to_rod = height_to_rod;

	double stride_x = plate_stride_x();
	double stride_y = plate_stride_y();
	for (unsigned int i = 0; i < (unsigned int)m_plate_list.size(); ++i)
	{
		PartPlate* plate = m_plate_list[i];
		assert(plate != NULL);

		Vec2d pos;

		pos = compute_shape_position(i, m_plate_cols);
		plate->set_shape(shape, exclude_areas, pos, height_to_lid, height_to_rod);
	}
	is_load_bedtype_textures = false;//reload textures
	calc_bounding_boxes();

	auto check_texture = [](const std::string& texture) {
		boost::system::error_code ec; // so the exists call does not throw (e.g. after a permission problem)
		return !texture.empty() && (boost::algorithm::iends_with(texture, ".png") || boost::algorithm::iends_with(texture, ".svg")) && boost::filesystem::exists(texture, ec);
	};
	if (! texture_filename.empty() && ! check_texture(texture_filename)) {
		BOOST_LOG_TRIVIAL(error) << "Unable to load bed texture: " << texture_filename;
	}
	else
		m_logo_texture_filename = texture_filename;

	return true;
}

/*slice related functions*/
//update current slice context into backgroud slicing process
void PartPlateList::update_slice_context_to_current_plate(BackgroundSlicingProcess& process)
{
	PartPlate* current_plate;

	current_plate = m_plate_list[m_current_plate];
	assert(current_plate != NULL);

	current_plate->update_slice_context(process);

	return;
}

//return the current fff print object
Print& PartPlateList::get_current_fff_print() const
{
	PartPlate* current_plate;
	Print* print;

	current_plate = m_plate_list[m_current_plate];
	//BOOST_LOG_TRIVIAL(info) << __FUNCTION__ << boost::format(":m_current_plate %1%, current_plate %2%") % m_current_plate % current_plate;
	assert(current_plate != NULL);

	current_plate->get_print((PrintBase **)&print, nullptr, nullptr);

	return *print;
}

//return the slice result
GCodeProcessorResult* PartPlateList::get_current_slice_result() const
{
	PartPlate* current_plate;

	current_plate = m_plate_list[m_current_plate];
	BOOST_LOG_TRIVIAL(info) << __FUNCTION__ << boost::format(":m_current_plate %1%, current_plate %2%") % m_current_plate % current_plate;
	assert(current_plate != NULL);

	return current_plate->get_slice_result();
}

//invalid all the plater's slice result
void PartPlateList::invalid_all_slice_result()
{
	BOOST_LOG_TRIVIAL(debug) << __FUNCTION__ << boost::format(": plates count %1%") % m_plate_list.size();
	for (unsigned int i = 0; i < (unsigned int)m_plate_list.size(); ++i)
	{
		m_plate_list[i]->update_slice_result_valid_state(false);
	}

	return;
}

//check whether all plates's slice result valid
bool PartPlateList::is_all_slice_results_valid() const
{
	for (unsigned int i = 0; i < (unsigned int)m_plate_list.size(); ++i)
	{
		if (!m_plate_list[i]->is_slice_result_valid())
			return false;
	}
	return true;
}

//check whether all plates's slice result valid for print
bool PartPlateList::is_all_slice_results_ready_for_print() const
{
    bool res = false;

    for (unsigned int i = 0; i < (unsigned int) m_plate_list.size(); ++i) {
        if (!m_plate_list[i]->empty()) {
            if (m_plate_list[i]->is_all_instances_unprintable()) {
				continue;
			}
            if (!m_plate_list[i]->is_slice_result_ready_for_print()) {
				return false;
			}
        }
        if (m_plate_list[i]->is_slice_result_ready_for_print()) {
			res = true;
		}
    }

    return res;
}


//check whether all plates ready for slice
bool PartPlateList::is_all_plates_ready_for_slice() const
{
    for (unsigned int i = 0; i < (unsigned int)m_plate_list.size(); ++i)
	{
		if (m_plate_list[i]->can_slice())
			return true;
	}
	return false;
}

//will create a plate and load gcode, return the plate index
int PartPlateList::create_plate_from_gcode_file(const std::string& filename)
{
	int ret = 0;

	return ret;
}

void PartPlateList::get_sliced_result(std::vector<bool>& sliced_result, std::vector<std::string>& gcode_paths)
{
	sliced_result.resize(m_plate_list.size());
	gcode_paths.resize(m_plate_list.size());

	for (unsigned int i = 0; i < (unsigned int)m_plate_list.size(); ++i)
	{
		sliced_result[i] = m_plate_list[i]->m_slice_result_valid;
		gcode_paths[i] = m_plate_list[i]->m_tmp_gcode_path;
	}
}
//rebuild data which are not serialized after de-serialize
int PartPlateList::rebuild_plates_after_deserialize(std::vector<bool>& previous_sliced_result, std::vector<std::string>& previous_gcode_paths)
{
	int ret = 0;

	BOOST_LOG_TRIVIAL(debug) << __FUNCTION__ << boost::format(": plates count %1%") % m_plate_list.size();
	// SoftFever: assign plater info first
    for (auto partplate : m_plate_list) {
        partplate->m_plater = this->m_plater;
        partplate->m_partplate_list = this;
        partplate->m_model = this->m_model;
        partplate->printer_technology = this->printer_technology;
    }
	update_plate_cols();
	set_shapes(m_shape, m_exclude_areas, m_logo_texture_filename, m_height_to_lid, m_height_to_rod);
	for (unsigned int i = 0; i < (unsigned int)m_plate_list.size(); ++i)
	{
		bool need_reset_print = false;
		//check the previous sliced result
		if (m_plate_list[i]->m_slice_result_valid) {
			if ((i >= previous_sliced_result.size()) || !previous_sliced_result[i])
				m_plate_list[i]->update_slice_result_valid_state(false);
		}
		if ((i < previous_gcode_paths.size())
			&& !previous_gcode_paths[i].empty()
			&& (m_plate_list[i]->m_tmp_gcode_path != previous_gcode_paths[i])) {
			if (boost::filesystem::exists(previous_gcode_paths[i])) {
				boost::nowide::remove(previous_gcode_paths[i].c_str());
				need_reset_print = true;
			}
		}

		std::map<int, PrintBase*>::iterator it = m_print_list.find(m_plate_list[i]->m_print_index);
		std::map<int, GCodeResult*>::iterator it2 = m_gcode_result_list.find(m_plate_list[i]->m_print_index);
		if (it != m_print_list.end())
		{
			//find it
			if (it2 == m_gcode_result_list.end())
			{
				//should not happen
				assert(0);
				BOOST_LOG_TRIVIAL(error) << __FUNCTION__ << boost::format(":can not find gcode result for plate %1%, print index %2%") % i % m_plate_list[i]->m_print_index;
				delete it->second;
				m_print_list.erase(it);
			}
			else
			{
				m_plate_list[i]->set_print(it->second, it2->second, m_plate_list[i]->m_print_index);
				it->second->set_plate_index(i);
				if (need_reset_print) {
					Print *print = dynamic_cast<Print*>(it->second);
					it2->second->reset();
					print->set_gcode_file_invalidated();
					if ((i == m_current_plate)&&m_plater)
						m_plater->reset_gcode_toolpaths();
				}
				continue;
			}
		}

		//can not find, create a new one
		Print* print = new Print();
		GCodeResult* gcode = new GCodeResult();
		m_print_list.emplace(m_print_index, print);
		m_gcode_result_list.emplace(m_print_index, gcode);
		m_plate_list[i]->set_print(print, gcode, m_print_index);
		print->set_plate_index(i);
		m_print_index++;
	}

	//go through the print list, and delete the one not used by plate
	std::map<int, PrintBase*>::iterator it = m_print_list.begin();
	int print_index;
	std::vector<int> delete_list;
	while (it != m_print_list.end())
	{
		print_index = it->first;

		int plate_index = find_plate_by_print_index(print_index);
		if (plate_index < 0)
		{
			delete_list.push_back(print_index);
		}
		it++;
	}

	for (unsigned int index = 0; index < delete_list.size(); index++)
	{
		destroy_print(delete_list[index]);
	}

	//update the bed's position
	Vec2d pos = compute_shape_position(m_current_plate, m_plate_cols);
	m_plater->set_bed_position(pos);

	//not used
	/*if (m_plate_width == 0)
	{
		BOOST_LOG_TRIVIAL(info) << __FUNCTION__ << boost::format(": jump to the first init state, need to re-set size!");
		Vec3d max = m_plater->get_bed().get_bounding_box(false).max;
		Vec3d min = m_plater->get_bed().get_bounding_box(false).min;
		double z = m_plater->config()->opt_float("printable_height");
		reset_size(max.x() - min.x(), max.y() - min.y(), z);
	}*/
	return ret;
}

//retruct plates structures after auto-arrangement
int PartPlateList::rebuild_plates_after_arrangement(bool recycle_plates, bool except_locked, int plate_index)
{
	int ret = 0;

	BOOST_LOG_TRIVIAL(info) << __FUNCTION__ << boost::format(":before rebuild, plates count %1%, recycle_plates %2%") % m_plate_list.size() % recycle_plates;

	// sort by arrange_order
	std::sort(m_model->objects.begin(), m_model->objects.end(), [](auto a, auto b) {return a->instances[0]->arrange_order < b->instances[0]->arrange_order; });
	//for (auto object : m_model->objects)
	//	std::sort(object->instances.begin(), object->instances.end(), [](auto a, auto b) {return a->arrange_order < b->arrange_order; });

	ret = reload_all_objects(except_locked, plate_index);

	if (recycle_plates)
	{
		for (unsigned int i = (unsigned int)m_plate_list.size() - 1; i > 0; --i)
		{
			if (m_plate_list[i]->empty()
				|| !m_plate_list[i]->has_printable_instances())
			{
				//delete it
				BOOST_LOG_TRIVIAL(info) << __FUNCTION__ << boost::format(":delete plate %1% for empty") % i;
				delete_plate(i);
			}
			else if (m_plate_list[i]->is_locked()) {
				continue;
			}
			else
			{
				break;
			}
		}
	}

#if 0
	if (m_plater != nullptr) {
		// In GUI mode
		wxGetApp().obj_list()->reload_all_plates();
	}
#endif

	BOOST_LOG_TRIVIAL(info) << __FUNCTION__ << boost::format(":after rebuild, plates count %1%") % m_plate_list.size();
	return ret;
}

int PartPlateList::store_to_3mf_structure(PlateDataPtrs& plate_data_list, bool with_slice_info, int plate_idx)
{
	int ret = 0;

	plate_data_list.clear();
	plate_data_list.reserve(m_plate_list.size());
	for (unsigned int i = 0; i < (unsigned int)m_plate_list.size(); ++i)
	{
		PlateData* plate_data_item = new PlateData();
		plate_data_item->locked = m_plate_list[i]->m_locked;
		plate_data_item->plate_index = m_plate_list[i]->m_plate_index;
		plate_data_item->plate_name = m_plate_list[i]->get_plate_name();
		BOOST_LOG_TRIVIAL(info) << __FUNCTION__ << boost::format(": plate %1% before load, width %2%, height %3%, size %4%!")
			%(i+1) %m_plate_list[i]->thumbnail_data.width %m_plate_list[i]->thumbnail_data.height %m_plate_list[i]->thumbnail_data.pixels.size();
		plate_data_item->plate_thumbnail.load_from(m_plate_list[i]->thumbnail_data);
		BOOST_LOG_TRIVIAL(info) << __FUNCTION__ << boost::format(": plate %1% after load, width %2%, height %3%, size %4%!")
			%(i+1) %plate_data_item->plate_thumbnail.width %plate_data_item->plate_thumbnail.height %plate_data_item->plate_thumbnail.pixels.size();
		plate_data_item->config.apply(*m_plate_list[i]->config());

		if (m_plate_list[i]->top_thumbnail_data.is_valid())
			plate_data_item->top_file = "valid_top";
		if (m_plate_list[i]->pick_thumbnail_data.is_valid())
			plate_data_item->pick_file = "valid_pick";

		if (m_plate_list[i]->obj_to_instance_set.size() > 0)
		{
			for (std::set<std::pair<int, int>>::iterator it = m_plate_list[i]->obj_to_instance_set.begin(); it != m_plate_list[i]->obj_to_instance_set.end(); ++it)
				plate_data_item->objects_and_instances.emplace_back(it->first, it->second);
		}

		BOOST_LOG_TRIVIAL(info) << __FUNCTION__ <<boost::format(": plate %1%, gcode_filename=%2%, with_slice_info=%3%, slice_valid %4%, object item count %5%.")
			%i %m_plate_list[i]->m_gcode_result->filename % with_slice_info %m_plate_list[i]->is_slice_result_valid()%plate_data_item->objects_and_instances.size();

		if (with_slice_info) {
			if (m_plate_list[i]->get_slice_result() && m_plate_list[i]->is_slice_result_valid()) {
				// BBS only include current palte_idx
				if (plate_idx == i || plate_idx == PLATE_CURRENT_IDX || plate_idx == PLATE_ALL_IDX) {
					//load calibration thumbnail
					//if (m_plate_list[i]->cali_thumbnail_data.is_valid())
					//	plate_data_item->pattern_file = "valid_pattern";
					if (m_plate_list[i]->cali_bboxes_data.is_valid())
						plate_data_item->pattern_bbox_file = "valid_pattern_bbox";
					plate_data_item->gcode_file       = m_plate_list[i]->m_gcode_result->filename;
					plate_data_item->is_sliced_valid  = true;
					plate_data_item->gcode_prediction = std::to_string(
						(int) m_plate_list[i]->get_slice_result()->print_statistics.modes[static_cast<size_t>(PrintEstimatedStatistics::ETimeMode::Normal)].time);
					plate_data_item->toolpath_outside = m_plate_list[i]->m_gcode_result->toolpath_outside;
                    plate_data_item->timelapse_warning_code = m_plate_list[i]->m_gcode_result->timelapse_warning_code;
                    m_plate_list[i]->set_timelapse_warning_code(plate_data_item->timelapse_warning_code);
					plate_data_item->is_label_object_enabled = m_plate_list[i]->m_gcode_result->label_object_enabled;
					Print *print                      = nullptr;
					m_plate_list[i]->get_print((PrintBase **) &print, nullptr, nullptr);
					if (print) {
						const PrintStatistics &ps = print->print_statistics();
						if (ps.total_weight != 0.0) {
							CNumericLocalesSetter locales_setter;
							plate_data_item->gcode_weight =wxString::Format("%.2f", ps.total_weight).ToStdString();
						}
						plate_data_item->is_support_used = print->is_support_used();
					} else {
						BOOST_LOG_TRIVIAL(info) << __FUNCTION__ << boost::format("print is null!");
					}
					//parse filament info
					plate_data_item->parse_filament_info(m_plate_list[i]->get_slice_result());
				} else {
					BOOST_LOG_TRIVIAL(info) << __FUNCTION__ << "slice result = " << m_plate_list[i]->get_slice_result()
										<< ", result valid = " << m_plate_list[i]->is_slice_result_valid();
				}
			}
		}

		plate_data_list.push_back(plate_data_item);
	}
	BOOST_LOG_TRIVIAL(info) << __FUNCTION__ << boost::format(":stored %1% plates!") % m_plate_list.size();

	return ret;
}

int PartPlateList::load_from_3mf_structure(PlateDataPtrs& plate_data_list)
{
	int ret = 0;

	if (plate_data_list.size() <= 0)
	{
		BOOST_LOG_TRIVIAL(error) << __FUNCTION__ << boost::format(":no plates, should not happen!");
		return -1;
	}
	clear(true, true);
	for (unsigned int i = 0; i < (unsigned int)plate_data_list.size(); ++i)
	{
		int index = create_plate(false);
		m_plate_list[index]->m_locked = plate_data_list[i]->locked;
		m_plate_list[index]->config()->apply(plate_data_list[i]->config);
		m_plate_list[index]->set_plate_name(plate_data_list[i]->plate_name);
		if (plate_data_list[i]->plate_index != index)
		{
			BOOST_LOG_TRIVIAL(warning) << __FUNCTION__ << boost::format(":plate index %1% seems invalid, skip it")% plate_data_list[i]->plate_index;
		}
		BOOST_LOG_TRIVIAL(info) << __FUNCTION__ << boost::format(": plate %1%, gcode_file %2%, is_sliced_valid %3%, toolpath_outside %4%, is_support_used %5% is_label_object_enabled %6%")
			%i %plate_data_list[i]->gcode_file %plate_data_list[i]->is_sliced_valid %plate_data_list[i]->toolpath_outside %plate_data_list[i]->is_support_used %plate_data_list[i]->is_label_object_enabled;
		//load object and instance from 3mf
		//just test for file correct or not, we will rebuild later
		/*for (std::vector<std::pair<int, int>>::iterator it = plate_data_list[i]->objects_and_instances.begin(); it != plate_data_list[i]->objects_and_instances.end(); ++it)
			m_plate_list[index]->obj_to_instance_set.insert(std::pair(it->first, it->second));*/
		if (!plate_data_list[i]->gcode_file.empty()) {
			m_plate_list[index]->m_gcode_path_from_3mf = plate_data_list[i]->gcode_file;
		}
		GCodeResult* gcode_result = nullptr;
		PrintBase* fff_print = nullptr;
		m_plate_list[index]->get_print(&fff_print, &gcode_result, nullptr);
		PrintStatistics& ps = (dynamic_cast<Print*>(fff_print))->print_statistics();
		gcode_result->print_statistics.modes[static_cast<size_t>(PrintEstimatedStatistics::ETimeMode::Normal)].time = atoi(plate_data_list[i]->gcode_prediction.c_str());
		ps.total_weight = atof(plate_data_list[i]->gcode_weight.c_str());
		ps.total_used_filament = 0.f;
		for (auto filament_item: plate_data_list[i]->slice_filaments_info)
		{
			ps.total_used_filament += filament_item.used_m;
		}
		ps.total_used_filament *= 1000; //koef
		gcode_result->toolpath_outside = plate_data_list[i]->toolpath_outside;
		gcode_result->label_object_enabled = plate_data_list[i]->is_label_object_enabled;
        gcode_result->timelapse_warning_code = plate_data_list[i]->timelapse_warning_code;
        m_plate_list[index]->set_timelapse_warning_code(plate_data_list[i]->timelapse_warning_code);
		m_plate_list[index]->slice_filaments_info = plate_data_list[i]->slice_filaments_info;
		gcode_result->warnings = plate_data_list[i]->warnings;
		if (m_plater && !plate_data_list[i]->thumbnail_file.empty()) {
			BOOST_LOG_TRIVIAL(info) << __FUNCTION__ << boost::format(": plate %1%, load thumbnail from %2%.")%(i+1) %plate_data_list[i]->thumbnail_file;
			if (boost::filesystem::exists(plate_data_list[i]->thumbnail_file)) {
				m_plate_list[index]->load_thumbnail_data(plate_data_list[i]->thumbnail_file, m_plate_list[index]->thumbnail_data);
				BOOST_LOG_TRIVIAL(info) << __FUNCTION__ <<boost::format(": plate %1% after load, width %2%, height %3%, size %4%!")
					%(i+1) %m_plate_list[index]->thumbnail_data.width %m_plate_list[index]->thumbnail_data.height %m_plate_list[index]->thumbnail_data.pixels.size();
			}
		}

		/*if (m_plater && !plate_data_list[i]->pattern_file.empty()) {
			if (boost::filesystem::exists(plate_data_list[i]->pattern_file)) {
				//no need to load pattern data currently
				//m_plate_list[index]->load_pattern_thumbnail_data(plate_data_list[i]->pattern_file);
			}
		}*/
		if (m_plater && !plate_data_list[i]->top_file.empty()) {
			if (boost::filesystem::exists(plate_data_list[i]->top_file)) {
				BOOST_LOG_TRIVIAL(info) << __FUNCTION__ << boost::format(": plate %1%, load top_thumbnail from %2%.")%(i+1) %plate_data_list[i]->top_file;
				m_plate_list[index]->load_thumbnail_data(plate_data_list[i]->top_file, m_plate_list[index]->top_thumbnail_data);
			}
		}
		if (m_plater && !plate_data_list[i]->pick_file.empty()) {
			if (boost::filesystem::exists(plate_data_list[i]->pick_file)) {
				BOOST_LOG_TRIVIAL(info) << __FUNCTION__ << boost::format(": plate %1%, load pick_thumbnail from %2%.")%(i+1) %plate_data_list[i]->pick_file;
				m_plate_list[index]->load_thumbnail_data(plate_data_list[i]->pick_file, m_plate_list[index]->pick_thumbnail_data);
			}
		}
		if (m_plater && !plate_data_list[i]->pattern_bbox_file.empty()) {
			if (boost::filesystem::exists(plate_data_list[i]->pattern_bbox_file)) {
				m_plate_list[index]->load_pattern_box_data(plate_data_list[i]->pattern_bbox_file);
			}
		}

	}
	print();
	ret = reload_all_objects();
	print();

	return ret;
}

//load gcode files
int PartPlateList::load_gcode_files()
{
	int ret = 0;

	//only do this while m_plater valid for gui mode
	if (!m_plater)
		return ret;

	for (unsigned int i = 0; i < (unsigned int)m_plate_list.size(); ++i)
	{
		if (!m_plate_list[i]->m_gcode_path_from_3mf.empty()) {
			//the same as plater::priv::update_print_volume_state();
			//BoundingBoxf3   print_volume = m_plate_list[i]->get_bounding_box(false);
			//print_volume.max(2) = this->m_plate_height;
			//print_volume.min(2) = -1e10;
			m_model->update_print_volume_state({m_plate_list[i]->get_shape(), (double)this->m_plate_height });

			if (!m_plate_list[i]->load_gcode_from_file(m_plate_list[i]->m_gcode_path_from_3mf))
				ret ++;
		}
	}

	BOOST_LOG_TRIVIAL(trace) << boost::format("totally got %1% gcode files") % ret;

	return ret;
}

void PartPlateList::print() const
{
	BOOST_LOG_TRIVIAL(trace) << __FUNCTION__ << boost::format("PartPlateList %1%, m_plate_count %2%, current_plate %3%, print_count %4%, current print index %5%, plate cols %6%") % this % m_plate_count % m_current_plate % m_print_list.size() % m_print_index % m_plate_cols;
	BOOST_LOG_TRIVIAL(trace) << boost::format("m_plate_width %1%, m_plate_depth %2%, m_plate_height %3%, plate count %4%\nplate list:") % m_plate_width % m_plate_depth % m_plate_height % m_plate_list.size();
	for (unsigned int i = 0; i < (unsigned int)m_plate_list.size(); ++i)
	{
		BOOST_LOG_TRIVIAL(trace) << boost::format("the %1%th plate") % i;
		m_plate_list[i]->print();
	}
	BOOST_LOG_TRIVIAL(trace) << boost::format("the unprintable plate:");
	unprintable_plate.print();

	flush_logs();
	return;
}

bool PartPlateList::is_load_bedtype_textures = false;
bool PartPlateList::is_load_cali_texture = false;

void PartPlateList::BedTextureInfo::TexturePart::update_buffer()
{
	if (w == 0 || h == 0) {
		return;
	}

	Pointfs rectangle;
	rectangle.push_back(Vec2d(x, y));
	rectangle.push_back(Vec2d(x+w, y));
	rectangle.push_back(Vec2d(x+w, y+h));
	rectangle.push_back(Vec2d(x, y+h));
	ExPolygon poly;

	for (int i = 0; i < 4; i++) {
		const Vec2d & p = rectangle[i];
		for (auto& p : rectangle) {
			Vec2d pp = Vec2d(p.x() + offset.x(), p.y() + offset.y());
			poly.contour.append({ scale_(pp(0)), scale_(pp(1)) });
		}
	}

	if (!buffer)
		buffer = new GeometryBuffer();

	if (buffer->set_from_triangles(triangulate_expolygon_2f(poly, NORMALS_UP), GROUND_Z + 0.02f)) {
		if (vbo_id != 0) {
			glsafe(::glDeleteBuffers(1, &vbo_id));
			vbo_id = 0;
		}
		unsigned int* vbo_id_ptr = const_cast<unsigned int*>(&vbo_id);
		glsafe(::glGenBuffers(1, vbo_id_ptr));
		glsafe(::glBindBuffer(GL_ARRAY_BUFFER, *vbo_id_ptr));
		glsafe(::glBufferData(GL_ARRAY_BUFFER, (GLsizeiptr)buffer->get_vertices_data_size(), (const GLvoid*)buffer->get_vertices_data(), GL_STATIC_DRAW));
		glsafe(::glBindBuffer(GL_ARRAY_BUFFER, 0));
	} else {
		BOOST_LOG_TRIVIAL(error) << __FUNCTION__ << ":Unable to create buffer triangles\n";
	}
}

void PartPlateList::init_bed_type_info()
{
	BedTextureInfo::TexturePart pc_part1(10, 130,  10, 110, "bbl_bed_pc_left.svg");
	BedTextureInfo::TexturePart pc_part2(74, -10, 148, 12, "bbl_bed_pc_bottom.svg");
	BedTextureInfo::TexturePart ep_part1(7.5, 90, 12.5, 150, "bbl_bed_ep_left.svg");
	BedTextureInfo::TexturePart ep_part2(74, -10, 148, 12, "bbl_bed_ep_bottom.svg");
	BedTextureInfo::TexturePart pei_part1(7.5, 50, 12.5, 190, "bbl_bed_pei_left.svg");
	BedTextureInfo::TexturePart pei_part2(74, -10, 148, 12, "bbl_bed_pei_bottom.svg");
	BedTextureInfo::TexturePart pte_part1(10, 80, 10, 160, "bbl_bed_pte_left.svg");
	BedTextureInfo::TexturePart pte_part2(74, -10, 148,  12, "bbl_bed_pte_bottom.svg");
	for (size_t i = 0; i < btCount; i++) {
		bed_texture_info[i].parts.clear();
	}
	bed_texture_info[btPC].parts.push_back(pc_part1);
	bed_texture_info[btPC].parts.push_back(pc_part2);
	bed_texture_info[btEP].parts.push_back(ep_part1);
	bed_texture_info[btEP].parts.push_back(ep_part2);
	bed_texture_info[btPEI].parts.push_back(pei_part1);
	bed_texture_info[btPEI].parts.push_back(pei_part2);
	bed_texture_info[btPTE].parts.push_back(pte_part1);
	bed_texture_info[btPTE].parts.push_back(pte_part2);

	auto  bed_ext     = get_extents(m_shape);
	int   bed_width   = bed_ext.size()(0);
	int   bed_height  = bed_ext.size()(1);
	float base_width  = 256;
	float base_height = 256;
	float x_rate      = bed_width / base_width;
	float y_rate      = bed_height / base_height;
	for (int i = 0; i < btCount; i++) {
		for (int j = 0; j < bed_texture_info[i].parts.size(); j++) {
			bed_texture_info[i].parts[j].x *= x_rate;
			bed_texture_info[i].parts[j].y *= y_rate;
			bed_texture_info[i].parts[j].w *= x_rate;
			bed_texture_info[i].parts[j].h *= y_rate;
			bed_texture_info[i].parts[j].update_buffer();
		}
	}
}

void PartPlateList::load_bedtype_textures()
{
	if (PartPlateList::is_load_bedtype_textures) return;

	init_bed_type_info();
	GLint max_tex_size = OpenGLManager::get_gl_info().get_max_tex_size();
	GLint logo_tex_size = (max_tex_size < 2048) ? max_tex_size : 2048;
	for (int i = 0; i < (unsigned int)btCount; ++i) {
		for (int j = 0; j < bed_texture_info[i].parts.size(); j++) {
			std::string filename = resources_dir() + "/images/" + bed_texture_info[i].parts[j].filename;
			if (boost::filesystem::exists(filename)) {
				PartPlateList::bed_texture_info[i].parts[j].texture = new GLTexture();
				if (!PartPlateList::bed_texture_info[i].parts[j].texture->load_from_svg_file(filename, true, true, true, logo_tex_size)) {
					BOOST_LOG_TRIVIAL(warning) << __FUNCTION__ << boost::format(": load logo texture from %1% failed!") % filename;
				}
			} else {
				BOOST_LOG_TRIVIAL(warning) << __FUNCTION__ << boost::format(": load logo texture from %1% failed!") % filename;
			}
		}
	}
	PartPlateList::is_load_bedtype_textures = true;
}

void PartPlateList::init_cali_texture_info()
{
	BedTextureInfo::TexturePart cali_line(18, 2, 224, 16, "bbl_cali_lines.svg");
	cali_texture_info.parts.push_back(cali_line);

	for (int j = 0; j < cali_texture_info.parts.size(); j++) {
		cali_texture_info.parts[j].update_buffer();
	}
}

void PartPlateList::load_cali_textures()
{
	if (PartPlateList::is_load_cali_texture) return;

	init_cali_texture_info();
	GLint max_tex_size = OpenGLManager::get_gl_info().get_max_tex_size();
	GLint logo_tex_size = (max_tex_size < 2048) ? max_tex_size : 2048;
	for (int i = 0; i < (unsigned int)btCount; ++i) {
		for (int j = 0; j < cali_texture_info.parts.size(); j++) {
			std::string filename = resources_dir() + "/images/" + cali_texture_info.parts[j].filename;
			if (boost::filesystem::exists(filename)) {
				PartPlateList::cali_texture_info.parts[j].texture = new GLTexture();
				if (!PartPlateList::cali_texture_info.parts[j].texture->load_from_svg_file(filename, true, true, true, logo_tex_size)) {
					BOOST_LOG_TRIVIAL(warning) << __FUNCTION__ << boost::format(": load cali texture from %1% failed!") % filename;
				}
			}
			else {
				BOOST_LOG_TRIVIAL(warning) << __FUNCTION__ << boost::format(": load cali texture from %1% failed!") % filename;
			}
		}
	}
	PartPlateList::is_load_cali_texture = true;
}

}//end namespace GUI
}//end namespace slic3r<|MERGE_RESOLUTION|>--- conflicted
+++ resolved
@@ -1732,17 +1732,6 @@
 
 void PartPlate::generate_plate_name_texture()
 {
-<<<<<<< HEAD
-=======
-	auto     bed_ext        = get_extents(m_shape);
-	int      bed_width      = bed_ext.size()(0);
-	wxString cur_plate_name = from_u8(m_name);
-	wxGCDC   dc;
-	wxString limitTextWidth = wxControl::Ellipsize(cur_plate_name, dc, wxELLIPSIZE_END, bed_width);
-	if (limitTextWidth.Length()==0) {
-		return false;
-	}
->>>>>>> 5250dc6f
 	// generate m_name_texture texture from m_name with generate_from_text_string
 	m_name_texture.reset();
 	auto text = m_name.empty()? _L("Untitled") : from_u8(m_name);
