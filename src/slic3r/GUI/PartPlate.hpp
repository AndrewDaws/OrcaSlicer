--- conflicted
+++ resolved
@@ -150,23 +150,12 @@
     // BBS
     DynamicPrintConfig m_config;
 
-<<<<<<< HEAD
-    // SoftFever
-    // part plate name
-    std::string m_name;
-    GeometryBuffer m_plate_name_icon;
-    mutable unsigned int m_plate_name_vbo_id{ 0 };
-    GLTexture m_name_texture;
-    wxCoord m_name_texture_width;
-    wxCoord m_name_texture_height;
-=======
     // part plate name
     std::string          m_name;        // utf8 string
     bool                 m_name_change = false;
     GeometryBuffer       m_plate_name_icon;
     mutable unsigned int m_plate_name_vbo_id{0};
     GLTexture            m_name_texture;
->>>>>>> 2f9434a8
 
     void init();
     bool valid_instance(int obj_id, int instance_id);
@@ -197,14 +186,9 @@
     void render_left_arrow(const float* render_color, bool use_lighting) const;
     void render_right_arrow(const float* render_color, bool use_lighting) const;
     void render_icon_texture(int position_id, int tex_coords_id, const GeometryBuffer &buffer, GLTexture &texture, unsigned int &vbo_id) const;
-<<<<<<< HEAD
-    void render_icons(bool bottom, bool only_name = false, int hover_id = -1);
-=======
     void render_plate_name_texture(int position_id, int tex_coords_id);
     void render_icons(bool bottom, bool only_body = false, int hover_id = -1);
->>>>>>> 2f9434a8
     void render_only_numbers(bool bottom) const;
-    void render_plate_name_texture(int position_id, int tex_coords_id);
     void render_rectangle_for_picking(const GeometryBuffer &buffer, const float* render_color) const;
     void on_render_for_picking() const;
     std::array<float, 4> picking_color_component(int idx) const;
@@ -273,14 +257,6 @@
     // get the plate's index
     int get_index() { return m_plate_index; }
 
-<<<<<<< HEAD
-    // SoftFever
-    //get the plate's name
-    std::string get_plate_name() const { return m_name; }
-    void generate_plate_name_texture();
-    //set the plate's name
-    void set_plate_name(const std::string& name);
-=======
     // get the plate's name
     std::string get_plate_name() const { return m_name; }
     bool        generate_plate_name_texture();
@@ -288,7 +264,6 @@
     void set_plate_name(const std::string &name);
 
 
->>>>>>> 2f9434a8
 
     //get the print's object, result and index
     void get_print(PrintBase **print, GCodeResult **result, int *index);
@@ -381,8 +356,8 @@
     const BoundingBox get_bounding_box_crd();
     BoundingBoxf3 get_build_volume()
     {
-        Vec3d up_point = m_bounding_box.max + Vec3d(0, 0, m_origin.z() + m_height);
-        Vec3d low_point = m_bounding_box.min + Vec3d(0, 0, m_origin.z());
+        Vec3d up_point(m_origin.x() + m_width, m_origin.y() + m_depth, m_origin.z() + m_height);
+        Vec3d low_point(m_origin.x(), m_origin.y(), m_origin.z());
         BoundingBoxf3 plate_box(low_point, up_point);
         return plate_box;
     }
@@ -483,11 +458,7 @@
         std::vector<std::pair<int, int>>	objects_and_instances;
         std::vector<std::pair<int, int>>	instances_outside;
 
-<<<<<<< HEAD
-        ar(m_plate_index, m_name, m_print_index, m_origin, m_width, m_depth, m_height, m_locked, m_selected, m_ready_for_slice, m_slice_result_valid, m_apply_invalid, m_printable, m_tmp_gcode_path, objects_and_instances, instances_outside, m_config);
-=======
         ar(m_plate_index, m_print_index, m_origin, m_width, m_depth, m_height, m_locked, m_selected, m_ready_for_slice, m_slice_result_valid, m_apply_invalid, m_printable, m_tmp_gcode_path, objects_and_instances, instances_outside, m_config, m_name);
->>>>>>> 2f9434a8
 
         for (std::vector<std::pair<int, int>>::iterator it = objects_and_instances.begin(); it != objects_and_instances.end(); ++it)
             obj_to_instance_set.insert(std::pair(it->first, it->second));
@@ -505,11 +476,7 @@
         for (std::set<std::pair<int, int>>::iterator it = obj_to_instance_set.begin(); it != obj_to_instance_set.end(); ++it)
             objects_and_instances.emplace_back(it->first, it->second);
 
-<<<<<<< HEAD
-        ar(m_plate_index, m_name, m_print_index, m_origin, m_width, m_depth, m_height, m_locked, m_selected, m_ready_for_slice, m_slice_result_valid, m_apply_invalid, m_printable, m_tmp_gcode_path, objects_and_instances, instances_outside, m_config);
-=======
         ar(m_plate_index, m_print_index, m_origin, m_width, m_depth, m_height, m_locked, m_selected, m_ready_for_slice, m_slice_result_valid, m_apply_invalid, m_printable,m_tmp_gcode_path, objects_and_instances, instances_outside, m_config, m_name);
->>>>>>> 2f9434a8
     }
     /*template<class Archive> void serialize(Archive& ar)
     {
@@ -689,18 +656,9 @@
         m_height_limit_mode = mode;
     }
 
-    // SoftFever
-    const std::string& get_logo_texture_filename() const { 
-        return m_logo_texture_filename;
-    }
-
     int get_curr_plate_index() const { return m_current_plate; }
     PartPlate* get_curr_plate() { return m_plate_list[m_current_plate]; }
-<<<<<<< HEAD
-    const PartPlate* get_curr_plate() const { return m_plate_list[m_current_plate]; }
-=======
     const PartPlate *get_curr_plate() const { return m_plate_list[m_current_plate]; }
->>>>>>> 2f9434a8
 
     std::vector<PartPlate*>& get_plate_list() { return m_plate_list; };
 
@@ -718,7 +676,7 @@
     int select_plate(int index);
 
     //get the plate counts, not including the invalid plate
-    int get_plate_count() const;
+    int get_plate_count();
 
     //update the plate cols due to plate count change
     void update_plate_cols();
