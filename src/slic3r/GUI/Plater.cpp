--- conflicted
+++ resolved
@@ -5408,12 +5408,8 @@
             this->set_printer_technology(config.opt_enum<PrinterTechnology>(opt_key));
             // print technology is changed, so we should to update a search list
             p->sidebar->update_searcher();
-<<<<<<< HEAD
-            }
-=======
             p->reset_gcode_toolpaths();
         }
->>>>>>> ce06fc6c
         else if ((opt_key == "bed_shape") || (opt_key == "bed_custom_texture") || (opt_key == "bed_custom_model")) {
             bed_shape_changed = true;
             update_scheduled = true;
