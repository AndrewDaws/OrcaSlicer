#include "TriangleMesh.hpp"
#include "ClipperUtils.hpp"
#include "Geometry.hpp"
#include "qhull/src/libqhullcpp/Qhull.h"
#include "qhull/src/libqhullcpp/QhullFacetList.h"
#include "qhull/src/libqhullcpp/QhullVertexSet.h"
#include <cmath>
#include <deque>
#include <queue>
#include <set>
#include <vector>
#include <map>
#include <utility>
#include <algorithm>
#include <math.h>
#include <type_traits>

#include <boost/log/trivial.hpp>

#include <tbb/parallel_for.h>

#include <Eigen/Dense>

#if 0
    #define DEBUG
    #define _DEBUG
    #undef NDEBUG
#endif

#include <assert.h>

#ifdef SLIC3R_DEBUG
// #define SLIC3R_TRIANGLEMESH_DEBUG
#include "SVG.hpp"
#endif

namespace Slic3r {

TriangleMesh::TriangleMesh(const Pointf3s &points, const std::vector<Vec3crd>& facets )
    : repaired(false)
{
    stl_initialize(&this->stl);
    stl_file &stl = this->stl;
    stl.error = 0;
    stl.stats.type = inmemory;

    // count facets and allocate memory
    stl.stats.number_of_facets = facets.size();
    stl.stats.original_num_facets = stl.stats.number_of_facets;
    stl_allocate(&stl);

    for (int i = 0; i < stl.stats.number_of_facets; i++) {
        stl_facet facet;
        facet.vertex[0] = points[facets[i](0)].cast<float>();
        facet.vertex[1] = points[facets[i](1)].cast<float>();
        facet.vertex[2] = points[facets[i](2)].cast<float>();
        facet.extra[0] = 0;
        facet.extra[1] = 0;

        stl_normal normal;
        stl_calculate_normal(normal, &facet);
        stl_normalize_vector(normal);
        facet.normal = normal;

        stl.facet_start[i] = facet;
    }
    stl_get_size(&stl);
}

TriangleMesh& TriangleMesh::operator=(const TriangleMesh &other)
{
    stl_close(&this->stl);
    this->stl       = other.stl;
    this->repaired  = other.repaired;
    this->stl.heads = nullptr;
    this->stl.tail  = nullptr;
    this->stl.error = other.stl.error;
    if (other.stl.facet_start != nullptr) {
        this->stl.facet_start = (stl_facet*)calloc(other.stl.stats.number_of_facets, sizeof(stl_facet));
        std::copy(other.stl.facet_start, other.stl.facet_start + other.stl.stats.number_of_facets, this->stl.facet_start);
    }
    if (other.stl.neighbors_start != nullptr) {
        this->stl.neighbors_start = (stl_neighbors*)calloc(other.stl.stats.number_of_facets, sizeof(stl_neighbors));
        std::copy(other.stl.neighbors_start, other.stl.neighbors_start + other.stl.stats.number_of_facets, this->stl.neighbors_start);
    }
    if (other.stl.v_indices != nullptr) {
        this->stl.v_indices = (v_indices_struct*)calloc(other.stl.stats.number_of_facets, sizeof(v_indices_struct));
        std::copy(other.stl.v_indices, other.stl.v_indices + other.stl.stats.number_of_facets, this->stl.v_indices);
    }
    if (other.stl.v_shared != nullptr) {
        this->stl.v_shared = (stl_vertex*)calloc(other.stl.stats.shared_vertices, sizeof(stl_vertex));
        std::copy(other.stl.v_shared, other.stl.v_shared + other.stl.stats.shared_vertices, this->stl.v_shared);
    }
    return *this;
}

void TriangleMesh::repair()
{
    if (this->repaired) return;
    
    // admesh fails when repairing empty meshes
    if (this->stl.stats.number_of_facets == 0) return;

    BOOST_LOG_TRIVIAL(debug) << "TriangleMesh::repair() started";
    
    // checking exact
    stl_check_facets_exact(&stl);
    stl.stats.facets_w_1_bad_edge = (stl.stats.connected_facets_2_edge - stl.stats.connected_facets_3_edge);
    stl.stats.facets_w_2_bad_edge = (stl.stats.connected_facets_1_edge - stl.stats.connected_facets_2_edge);
    stl.stats.facets_w_3_bad_edge = (stl.stats.number_of_facets - stl.stats.connected_facets_1_edge);
    
    // checking nearby
    //int last_edges_fixed = 0;
    float tolerance = stl.stats.shortest_edge;
    float increment = stl.stats.bounding_diameter / 10000.0;
    int iterations = 2;
    if (stl.stats.connected_facets_3_edge < stl.stats.number_of_facets) {
        for (int i = 0; i < iterations; i++) {
            if (stl.stats.connected_facets_3_edge < stl.stats.number_of_facets) {
                //printf("Checking nearby. Tolerance= %f Iteration=%d of %d...", tolerance, i + 1, iterations);
                stl_check_facets_nearby(&stl, tolerance);
                //printf("  Fixed %d edges.\n", stl.stats.edges_fixed - last_edges_fixed);
                //last_edges_fixed = stl.stats.edges_fixed;
                tolerance += increment;
            } else {
                break;
            }
        }
    }
    
    // remove_unconnected
    if (stl.stats.connected_facets_3_edge <  stl.stats.number_of_facets) {
        stl_remove_unconnected_facets(&stl);
    }
    
    // fill_holes
    if (stl.stats.connected_facets_3_edge < stl.stats.number_of_facets) {
        stl_fill_holes(&stl);
        stl_clear_error(&stl);
    }

    // normal_directions
    stl_fix_normal_directions(&stl);

    // normal_values
    stl_fix_normal_values(&stl);
    
    // always calculate the volume and reverse all normals if volume is negative
    stl_calculate_volume(&stl);
    
    // neighbors
    stl_verify_neighbors(&stl);

    this->repaired = true;

    BOOST_LOG_TRIVIAL(debug) << "TriangleMesh::repair() finished";
}


float TriangleMesh::volume()
{
    if (this->stl.stats.volume == -1) 
        stl_calculate_volume(&this->stl);
    return this->stl.stats.volume;
}

void TriangleMesh::check_topology()
{
    // checking exact
    stl_check_facets_exact(&stl);
    stl.stats.facets_w_1_bad_edge = (stl.stats.connected_facets_2_edge - stl.stats.connected_facets_3_edge);
    stl.stats.facets_w_2_bad_edge = (stl.stats.connected_facets_1_edge - stl.stats.connected_facets_2_edge);
    stl.stats.facets_w_3_bad_edge = (stl.stats.number_of_facets - stl.stats.connected_facets_1_edge);
    
    // checking nearby
    //int last_edges_fixed = 0;
    float tolerance = stl.stats.shortest_edge;
    float increment = stl.stats.bounding_diameter / 10000.0;
    int iterations = 2;
    if (stl.stats.connected_facets_3_edge < stl.stats.number_of_facets) {
        for (int i = 0; i < iterations; i++) {
            if (stl.stats.connected_facets_3_edge < stl.stats.number_of_facets) {
                //printf("Checking nearby. Tolerance= %f Iteration=%d of %d...", tolerance, i + 1, iterations);
                stl_check_facets_nearby(&stl, tolerance);
                //printf("  Fixed %d edges.\n", stl.stats.edges_fixed - last_edges_fixed);
                //last_edges_fixed = stl.stats.edges_fixed;
                tolerance += increment;
            } else {
                break;
            }
        }
    }
}

void TriangleMesh::reset_repair_stats() {
    this->stl.stats.degenerate_facets   = 0;
    this->stl.stats.edges_fixed         = 0;
    this->stl.stats.facets_removed      = 0;
    this->stl.stats.facets_added        = 0;
    this->stl.stats.facets_reversed     = 0;
    this->stl.stats.backwards_edges     = 0;
    this->stl.stats.normals_fixed       = 0;
}

bool TriangleMesh::needed_repair() const
{
    return this->stl.stats.degenerate_facets    > 0
        || this->stl.stats.edges_fixed          > 0
        || this->stl.stats.facets_removed       > 0
        || this->stl.stats.facets_added         > 0
        || this->stl.stats.facets_reversed      > 0
        || this->stl.stats.backwards_edges      > 0;
}

void TriangleMesh::WriteOBJFile(char* output_file)
{
    stl_generate_shared_vertices(&stl);
    stl_write_obj(&stl, output_file);
}

void TriangleMesh::scale(float factor)
{
    stl_scale(&(this->stl), factor);
    stl_invalidate_shared_vertices(&this->stl);
}

void TriangleMesh::scale(const Vec3d &versor)
{
    stl_scale_versor(&this->stl, versor.cast<float>());
    stl_invalidate_shared_vertices(&this->stl);
}

void TriangleMesh::translate(float x, float y, float z)
{
    if (x == 0.f && y == 0.f && z == 0.f)
        return;
    stl_translate_relative(&(this->stl), x, y, z);
    stl_invalidate_shared_vertices(&this->stl);
}

void TriangleMesh::rotate(float angle, Pointf3 axis)
{
    if (angle == 0.f)
        return;

    axis = normalize(axis);
    Eigen::Transform<float, 3, Eigen::Affine> m = Eigen::Transform<float, 3, Eigen::Affine>::Identity();
    m.rotate(Eigen::AngleAxisf(angle, Eigen::Vector3f(axis.x, axis.y, axis.z)));
    stl_transform(&stl, (float*)m.data());
}

void TriangleMesh::rotate(float angle, const Axis &axis)
{
    if (angle == 0.f)
        return;

    // admesh uses degrees
    angle = Slic3r::Geometry::rad2deg(angle);
    
    if (axis == X) {
        stl_rotate_x(&(this->stl), angle);
    } else if (axis == Y) {
        stl_rotate_y(&(this->stl), angle);
    } else if (axis == Z) {
        stl_rotate_z(&(this->stl), angle);
    }
    stl_invalidate_shared_vertices(&this->stl);
}

void TriangleMesh::mirror(const Axis &axis)
{
    if (axis == X) {
        stl_mirror_yz(&this->stl);
    } else if (axis == Y) {
        stl_mirror_xz(&this->stl);
    } else if (axis == Z) {
        stl_mirror_xy(&this->stl);
    }
    stl_invalidate_shared_vertices(&this->stl);
}

void TriangleMesh::transform(const float* matrix3x4)
{
    if (matrix3x4 == nullptr)
        return;

    stl_transform(&stl, const_cast<float*>(matrix3x4));
    stl_invalidate_shared_vertices(&stl);
}

void TriangleMesh::align_to_origin()
{
    this->translate(
        - this->stl.stats.min(0),
        - this->stl.stats.min(1),
        - this->stl.stats.min(2));
}

void TriangleMesh::rotate(double angle, Point* center)
{
    if (angle == 0.)
        return;
    Vec2f c = center->cast<float>();
    this->translate(-c(0), -c(1), 0);
    stl_rotate_z(&(this->stl), (float)angle);
    this->translate(c(0), c(1), 0);
}

bool TriangleMesh::has_multiple_patches() const
{
    // we need neighbors
    if (!this->repaired) CONFESS("split() requires repair()");
    
    if (this->stl.stats.number_of_facets == 0)
        return false;

    std::vector<int>  facet_queue(this->stl.stats.number_of_facets, 0);
    std::vector<char> facet_visited(this->stl.stats.number_of_facets, false);
    int               facet_queue_cnt = 1;
    facet_queue[0] = 0;
    facet_visited[0] = true;
    while (facet_queue_cnt > 0) {
        int facet_idx = facet_queue[-- facet_queue_cnt];
        facet_visited[facet_idx] = true;
        for (int j = 0; j < 3; ++ j) {
            int neighbor_idx = this->stl.neighbors_start[facet_idx].neighbor[j];
            if (! facet_visited[neighbor_idx])
                facet_queue[facet_queue_cnt ++] = neighbor_idx;
        }
    }

    // If any of the face was not visited at the first time, return "multiple bodies".
    for (int facet_idx = 0; facet_idx < this->stl.stats.number_of_facets; ++ facet_idx)
        if (! facet_visited[facet_idx])
            return true;
    return false;
}

size_t TriangleMesh::number_of_patches() const
{
    // we need neighbors
    if (!this->repaired) CONFESS("split() requires repair()");
    
    if (this->stl.stats.number_of_facets == 0)
        return false;

    std::vector<int>  facet_queue(this->stl.stats.number_of_facets, 0);
    std::vector<char> facet_visited(this->stl.stats.number_of_facets, false);
    int               facet_queue_cnt = 0;
    size_t            num_bodies = 0;
    for (;;) {
        // Find a seeding triangle for a new body.
        int facet_idx = 0;
        for (; facet_idx < this->stl.stats.number_of_facets; ++ facet_idx)
            if (! facet_visited[facet_idx]) {
                // A seed triangle was found.
                facet_queue[facet_queue_cnt ++] = facet_idx;
                facet_visited[facet_idx] = true;
                break;
            }
        if (facet_idx == this->stl.stats.number_of_facets)
            // No seed found.
            break;
        ++ num_bodies;
        while (facet_queue_cnt > 0) {
            int facet_idx = facet_queue[-- facet_queue_cnt];
            facet_visited[facet_idx] = true;
            for (int j = 0; j < 3; ++ j) {
                int neighbor_idx = this->stl.neighbors_start[facet_idx].neighbor[j];
                if (! facet_visited[neighbor_idx])
                    facet_queue[facet_queue_cnt ++] = neighbor_idx;
            }
        }
    }

    return num_bodies;
}

TriangleMeshPtrs TriangleMesh::split() const
{
    TriangleMeshPtrs            meshes;
    std::vector<unsigned char>  facet_visited(this->stl.stats.number_of_facets, false);
    
    // we need neighbors
    if (!this->repaired)
        CONFESS("split() requires repair()");
    
    // loop while we have remaining facets
    for (;;) {
        // get the first facet
        std::queue<int> facet_queue;
        std::deque<int> facets;
        for (int facet_idx = 0; facet_idx < this->stl.stats.number_of_facets; facet_idx++) {
            if (! facet_visited[facet_idx]) {
                // if facet was not seen put it into queue and start searching
                facet_queue.push(facet_idx);
                break;
            }
        }
        if (facet_queue.empty())
            break;

        while (! facet_queue.empty()) {
            int facet_idx = facet_queue.front();
            facet_queue.pop();
            if (! facet_visited[facet_idx]) {
                facets.emplace_back(facet_idx);
                for (int j = 0; j < 3; ++ j)
                    facet_queue.push(this->stl.neighbors_start[facet_idx].neighbor[j]);
                facet_visited[facet_idx] = true;
            }
        }

        TriangleMesh* mesh = new TriangleMesh;
        meshes.emplace_back(mesh);
        mesh->stl.stats.type = inmemory;
        mesh->stl.stats.number_of_facets = facets.size();
        mesh->stl.stats.original_num_facets = mesh->stl.stats.number_of_facets;
        stl_clear_error(&mesh->stl);
        stl_allocate(&mesh->stl);
        
        bool first = true;
        for (std::deque<int>::const_iterator facet = facets.begin(); facet != facets.end(); ++ facet) {
            mesh->stl.facet_start[facet - facets.begin()] = this->stl.facet_start[*facet];
            stl_facet_stats(&mesh->stl, this->stl.facet_start[*facet], first);
        }
    }
    
    return meshes;
}

void TriangleMesh::merge(const TriangleMesh &mesh)
{
    // reset stats and metadata
    int number_of_facets = this->stl.stats.number_of_facets;
    stl_invalidate_shared_vertices(&this->stl);
    this->repaired = false;
    
    // update facet count and allocate more memory
    this->stl.stats.number_of_facets = number_of_facets + mesh.stl.stats.number_of_facets;
    this->stl.stats.original_num_facets = this->stl.stats.number_of_facets;
    stl_reallocate(&this->stl);
    
    // copy facets
    for (int i = 0; i < mesh.stl.stats.number_of_facets; i++) {
        this->stl.facet_start[number_of_facets + i] = mesh.stl.facet_start[i];
    }
    
    // update size
    stl_get_size(&this->stl);
}

// Calculate projection of the mesh into the XY plane, in scaled coordinates.
//FIXME This could be extremely slow! Use it for tiny meshes only!
ExPolygons TriangleMesh::horizontal_projection() const
{
    Polygons pp;
    pp.reserve(this->stl.stats.number_of_facets);
    for (int i = 0; i < this->stl.stats.number_of_facets; i++) {
        stl_facet* facet = &this->stl.facet_start[i];
        Polygon p;
        p.points.resize(3);
        p.points[0] = Point::new_scale(facet->vertex[0](0), facet->vertex[0](1));
        p.points[1] = Point::new_scale(facet->vertex[1](0), facet->vertex[1](1));
        p.points[2] = Point::new_scale(facet->vertex[2](0), facet->vertex[2](1));
        p.make_counter_clockwise();  // do this after scaling, as winding order might change while doing that
        pp.emplace_back(p);
    }
    
    // the offset factor was tuned using groovemount.stl
    return union_ex(offset(pp, scale_(0.01)), true);
}

Polygon TriangleMesh::convex_hull()
{
    this->require_shared_vertices();
    Points pp;
    pp.reserve(this->stl.stats.shared_vertices);
    for (int i = 0; i < this->stl.stats.shared_vertices; ++ i) {
        const stl_vertex &v = this->stl.v_shared[i];
        pp.emplace_back(Point::new_scale(v(0), v(1)));
    }
    return Slic3r::Geometry::convex_hull(pp);
}

BoundingBoxf3 TriangleMesh::bounding_box() const
{
    BoundingBoxf3 bb;
    bb.defined = true;
    bb.min = this->stl.stats.min.cast<double>();
    bb.max = this->stl.stats.max.cast<double>();
    return bb;
}

<<<<<<< HEAD
BoundingBoxf3 TriangleMesh::transformed_bounding_box(const Transform3d& t) const
=======
BoundingBoxf3 TriangleMesh::transformed_bounding_box(const std::vector<float>& matrix) const
>>>>>>> 4522811f
{
    bool has_shared = (stl.v_shared != nullptr);
    if (!has_shared)
        stl_generate_shared_vertices(&stl);

    unsigned int vertices_count = (stl.stats.shared_vertices > 0) ? (unsigned int)stl.stats.shared_vertices : 3 * (unsigned int)stl.stats.number_of_facets;

    if (vertices_count == 0)
        return BoundingBoxf3();

<<<<<<< HEAD
    Eigen::MatrixXd src_vertices(3, vertices_count);
=======
    Eigen::MatrixXf src_vertices(3, vertices_count);
>>>>>>> 4522811f

    if (stl.stats.shared_vertices > 0)
    {
        stl_vertex* vertex_ptr = stl.v_shared;
        for (int i = 0; i < stl.stats.shared_vertices; ++i)
        {
<<<<<<< HEAD
            src_vertices(0, i) = (double)(*vertex_ptr)(0);
            src_vertices(1, i) = (double)(*vertex_ptr)(1);
            src_vertices(2, i) = (double)(*vertex_ptr)(2);
=======
            src_vertices(0, i) = vertex_ptr->x;
            src_vertices(1, i) = vertex_ptr->y;
            src_vertices(2, i) = vertex_ptr->z;
>>>>>>> 4522811f
            vertex_ptr += 1;
        }
    }
    else
    {
        stl_facet* facet_ptr = stl.facet_start;
        unsigned int v_id = 0;
        while (facet_ptr < stl.facet_start + stl.stats.number_of_facets)
        {
            for (int i = 0; i < 3; ++i)
            {
<<<<<<< HEAD
                src_vertices(0, v_id) = (double)facet_ptr->vertex[i](0);
                src_vertices(1, v_id) = (double)facet_ptr->vertex[i](1);
                src_vertices(2, v_id) = (double)facet_ptr->vertex[i](2);
=======
                src_vertices(0, v_id) = facet_ptr->vertex[i].x;
                src_vertices(1, v_id) = facet_ptr->vertex[i].y;
                src_vertices(2, v_id) = facet_ptr->vertex[i].z;
>>>>>>> 4522811f
            }
            facet_ptr += 1;
            ++v_id;
        }
    }

    if (!has_shared && (stl.stats.shared_vertices > 0))
        stl_invalidate_shared_vertices(&stl);

<<<<<<< HEAD
    Eigen::MatrixXd dst_vertices(3, vertices_count);
    dst_vertices = t * src_vertices.colwise().homogeneous();

    Vec3d v_min(dst_vertices(0, 0), dst_vertices(1, 0), dst_vertices(2, 0));
    Vec3d v_max = v_min;

    for (int i = 1; i < vertices_count; ++i)
    {
        for (int j = 0; j < 3; ++j)
        {
            v_min(j) = std::min(v_min(j), dst_vertices(j, i));
            v_max(j) = std::max(v_max(j), dst_vertices(j, i));
        }
    }

    return BoundingBoxf3(v_min, v_max);
=======
    Eigen::Transform<float, 3, Eigen::Affine> m;
    ::memcpy((void*)m.data(), (const void*)matrix.data(), 16 * sizeof(float));

    Eigen::MatrixXf dst_vertices(3, vertices_count);
    dst_vertices = m * src_vertices.colwise().homogeneous();

    float min_x = dst_vertices(0, 0);
    float max_x = dst_vertices(0, 0);
    float min_y = dst_vertices(1, 0);
    float max_y = dst_vertices(1, 0);
    float min_z = dst_vertices(2, 0);
    float max_z = dst_vertices(2, 0);

    for (int i = 1; i < vertices_count; ++i)
    {
        min_x = std::min(min_x, dst_vertices(0, i));
        max_x = std::max(max_x, dst_vertices(0, i));
        min_y = std::min(min_y, dst_vertices(1, i));
        max_y = std::max(max_y, dst_vertices(1, i));
        min_z = std::min(min_z, dst_vertices(2, i));
        max_z = std::max(max_z, dst_vertices(2, i));
    }

    return BoundingBoxf3(Pointf3((coordf_t)min_x, (coordf_t)min_y, (coordf_t)min_z), Pointf3((coordf_t)max_x, (coordf_t)max_y, (coordf_t)max_z));
>>>>>>> 4522811f
}

TriangleMesh TriangleMesh::convex_hull_3d() const
{
    // Helper struct for qhull:
    struct PointForQHull{
        PointForQHull(float x_p, float y_p, float z_p) : x((realT)x_p), y((realT)y_p), z((realT)z_p) {}
        realT x, y, z;
    };
    std::vector<PointForQHull> src_vertices;

    // We will now fill the vector with input points for computation:
    stl_facet* facet_ptr = stl.facet_start;
    while (facet_ptr < stl.facet_start + stl.stats.number_of_facets)
    {
        for (int i = 0; i < 3; ++i)
        {
            const stl_vertex& v = facet_ptr->vertex[i];
<<<<<<< HEAD
            src_vertices.emplace_back(v(0), v(1), v(2));
=======
            src_vertices.emplace_back(v.x, v.y, v.z);
>>>>>>> 4522811f
        }

        facet_ptr += 1;
    }

    // The qhull call:
    orgQhull::Qhull qhull;
    qhull.disableOutputStream(); // we want qhull to be quiet
    try
    {
        qhull.runQhull("", 3, (int)src_vertices.size(), (const realT*)(src_vertices.data()), "Qt");
    }
    catch (...)
    {
        std::cout << "Unable to create convex hull" << std::endl;
        return TriangleMesh();
    }

    // Let's collect results:
<<<<<<< HEAD
    Pointf3s dst_vertices;
    std::vector<Vec3crd> facets;
=======
    Pointf3s det_vertices;
    std::vector<Point3> facets;
>>>>>>> 4522811f
    auto facet_list = qhull.facetList().toStdVector();
    for (const orgQhull::QhullFacet& facet : facet_list)
    {   // iterate through facets
        orgQhull::QhullVertexSet vertices = facet.vertices();
        for (int i = 0; i < 3; ++i)
        {   // iterate through facet's vertices

            orgQhull::QhullPoint p = vertices[i].point();
            const float* coords = p.coordinates();
<<<<<<< HEAD
            dst_vertices.emplace_back(coords[0], coords[1], coords[2]);
        }
        unsigned int size = (unsigned int)dst_vertices.size();
        facets.emplace_back(size - 3, size - 2, size - 1);
    }

    TriangleMesh output_mesh(dst_vertices, facets);
    output_mesh.repair();
    return output_mesh;
}

void TriangleMesh::require_shared_vertices()
=======
            det_vertices.emplace_back(coords[0], coords[1], coords[2]);
        }
        unsigned int size = (unsigned int)det_vertices.size();
        facets.emplace_back(size - 3, size - 2, size - 1);
    }

    TriangleMesh output_mesh(det_vertices, facets);
    output_mesh.repair();
    output_mesh.require_shared_vertices();
    return output_mesh;
}

const float* TriangleMesh::first_vertex() const
{
    return stl.facet_start ? &stl.facet_start->vertex[0].x : nullptr;
}

void
TriangleMesh::require_shared_vertices()
>>>>>>> 4522811f
{
    BOOST_LOG_TRIVIAL(trace) << "TriangleMeshSlicer::require_shared_vertices - start";
    if (!this->repaired) 
        this->repair();
    if (this->stl.v_shared == NULL) {
        BOOST_LOG_TRIVIAL(trace) << "TriangleMeshSlicer::require_shared_vertices - stl_generate_shared_vertices";
        stl_generate_shared_vertices(&(this->stl));
    }
    BOOST_LOG_TRIVIAL(trace) << "TriangleMeshSlicer::require_shared_vertices - end";
}


TriangleMeshSlicer::TriangleMeshSlicer(TriangleMesh* _mesh) : 
    mesh(_mesh)
{
    _mesh->require_shared_vertices();
    facets_edges.assign(_mesh->stl.stats.number_of_facets * 3, -1);
    v_scaled_shared.assign(_mesh->stl.v_shared, _mesh->stl.v_shared + _mesh->stl.stats.shared_vertices);
    // Scale the copied vertices.
    for (int i = 0; i < this->mesh->stl.stats.shared_vertices; ++ i)
        this->v_scaled_shared[i] *= float(1. / SCALING_FACTOR);

    // Create a mapping from triangle edge into face.
    struct EdgeToFace {
        // Index of the 1st vertex of the triangle edge. vertex_low <= vertex_high.
        int  vertex_low;
        // Index of the 2nd vertex of the triangle edge.
        int  vertex_high;
        // Index of a triangular face.
        int  face;
        // Index of edge in the face, starting with 1. Negative indices if the edge was stored reverse in (vertex_low, vertex_high).
        int  face_edge;
        bool operator==(const EdgeToFace &other) const { return vertex_low == other.vertex_low && vertex_high == other.vertex_high; }
        bool operator<(const EdgeToFace &other) const { return vertex_low < other.vertex_low || (vertex_low == other.vertex_low && vertex_high < other.vertex_high); }
    };
    std::vector<EdgeToFace> edges_map;
    edges_map.assign(this->mesh->stl.stats.number_of_facets * 3, EdgeToFace());
    for (int facet_idx = 0; facet_idx < this->mesh->stl.stats.number_of_facets; ++ facet_idx)
        for (int i = 0; i < 3; ++ i) {
            EdgeToFace &e2f = edges_map[facet_idx*3+i];
            e2f.vertex_low  = this->mesh->stl.v_indices[facet_idx].vertex[i];
            e2f.vertex_high = this->mesh->stl.v_indices[facet_idx].vertex[(i + 1) % 3];
            e2f.face        = facet_idx;
            // 1 based indexing, to be always strictly positive.
            e2f.face_edge   = i + 1;
            if (e2f.vertex_low > e2f.vertex_high) {
                // Sort the vertices
                std::swap(e2f.vertex_low, e2f.vertex_high);
                // and make the face_edge negative to indicate a flipped edge.
                e2f.face_edge = - e2f.face_edge;
            }
        }
    std::sort(edges_map.begin(), edges_map.end());

    // Assign a unique common edge id to touching triangle edges.
    int num_edges = 0;
    for (size_t i = 0; i < edges_map.size(); ++ i) {
        EdgeToFace &edge_i = edges_map[i];
        if (edge_i.face == -1)
            // This edge has been connected to some neighbor already.
            continue;
        // Unconnected edge. Find its neighbor with the correct orientation.
        size_t j;
        bool found = false;
        for (j = i + 1; j < edges_map.size() && edge_i == edges_map[j]; ++ j)
            if (edge_i.face_edge * edges_map[j].face_edge < 0 && edges_map[j].face != -1) {
                // Faces touching with opposite oriented edges and none of the edges is connected yet.
                found = true;
                break;
            }
        if (! found) {
            //FIXME Vojtech: Trying to find an edge with equal orientation. This smells.
            // admesh can assign the same edge ID to more than two facets (which is 
            // still topologically correct), so we have to search for a duplicate of 
            // this edge too in case it was already seen in this orientation
            for (j = i + 1; j < edges_map.size() && edge_i == edges_map[j]; ++ j)
                if (edges_map[j].face != -1) {
                    // Faces touching with equally oriented edges and none of the edges is connected yet.
                    found = true;
                    break;
                }
        }
        // Assign an edge index to the 1st face.
		this->facets_edges[edge_i.face * 3 + std::abs(edge_i.face_edge) - 1] = num_edges;
        if (found) {
            EdgeToFace &edge_j = edges_map[j];
			this->facets_edges[edge_j.face * 3 + std::abs(edge_j.face_edge) - 1] = num_edges;
			// Mark the edge as connected.
			edge_j.face = -1;
		}
        ++ num_edges;
    }
}

void TriangleMeshSlicer::slice(const std::vector<float> &z, std::vector<Polygons>* layers) const
{
    BOOST_LOG_TRIVIAL(debug) << "TriangleMeshSlicer::slice";

    /*
       This method gets called with a list of unscaled Z coordinates and outputs
       a vector pointer having the same number of items as the original list.
       Each item is a vector of polygons created by slicing our mesh at the 
       given heights.
       
       This method should basically combine the behavior of the existing
       Perl methods defined in lib/Slic3r/TriangleMesh.pm:
       
       - analyze(): this creates the 'facets_edges' and the 'edges_facets'
            tables (we don't need the 'edges' table)
       
       - slice_facet(): this has to be done for each facet. It generates 
            intersection lines with each plane identified by the Z list.
            The get_layer_range() binary search used to identify the Z range
            of the facet is already ported to C++ (see Object.xsp)
       
       - make_loops(): this has to be done for each layer. It creates polygons
            from the lines generated by the previous step.
        
        At the end, we free the tables generated by analyze() as we don't 
        need them anymore.
        
        NOTE: this method accepts a vector of floats because the mesh coordinate
        type is float.
    */
    
    BOOST_LOG_TRIVIAL(debug) << "TriangleMeshSlicer::_slice_do";
    std::vector<IntersectionLines> lines(z.size());
    {
        boost::mutex lines_mutex;
        tbb::parallel_for(
            tbb::blocked_range<int>(0,this->mesh->stl.stats.number_of_facets),
            [&lines, &lines_mutex, &z, this](const tbb::blocked_range<int>& range) {
                for (int facet_idx = range.begin(); facet_idx < range.end(); ++ facet_idx)
                    this->_slice_do(facet_idx, &lines, &lines_mutex, z);
            }
        );
    }
    
    // v_scaled_shared could be freed here
    
    // build loops
    BOOST_LOG_TRIVIAL(debug) << "TriangleMeshSlicer::_make_loops_do";
    layers->resize(z.size());
    tbb::parallel_for(
        tbb::blocked_range<size_t>(0, z.size()),
        [&lines, &layers, this](const tbb::blocked_range<size_t>& range) {
            for (size_t line_idx = range.begin(); line_idx < range.end(); ++ line_idx)
                this->make_loops(lines[line_idx], &(*layers)[line_idx]);
        }
    );
    BOOST_LOG_TRIVIAL(debug) << "TriangleMeshSlicer::slice finished";

#ifdef SLIC3R_DEBUG
    {
        static int iRun = 0;
        for (size_t i = 0; i < z.size(); ++ i) {
            Polygons &polygons = (*layers)[i];
            SVG::export_expolygons(debug_out_path("slice_%d_%d.svg", iRun, i).c_str(), union_ex(polygons, true));
            for (Polygon &poly : polygons) {
                for (size_t i = 1; i < poly.points.size(); ++ i)
                    assert(poly.points[i-1] != poly.points[i]);
                assert(poly.points.front() != poly.points.back());
            }
        }
        ++ iRun;
    }
#endif
}

void TriangleMeshSlicer::_slice_do(size_t facet_idx, std::vector<IntersectionLines>* lines, boost::mutex* lines_mutex, 
    const std::vector<float> &z) const
{
    const stl_facet &facet = this->mesh->stl.facet_start[facet_idx];
    
    // find facet extents
    const float min_z = fminf(facet.vertex[0](2), fminf(facet.vertex[1](2), facet.vertex[2](2)));
    const float max_z = fmaxf(facet.vertex[0](2), fmaxf(facet.vertex[1](2), facet.vertex[2](2)));
    
    #ifdef SLIC3R_DEBUG
    printf("\n==> FACET %d (%f,%f,%f - %f,%f,%f - %f,%f,%f):\n", facet_idx,
        facet.vertex[0].x, facet.vertex[0].y, facet.vertex[0](2),
        facet.vertex[1].x, facet.vertex[1].y, facet.vertex[1](2),
        facet.vertex[2].x, facet.vertex[2].y, facet.vertex[2](2));
    printf("z: min = %.2f, max = %.2f\n", min_z, max_z);
    #endif
    
    // find layer extents
    std::vector<float>::const_iterator min_layer, max_layer;
    min_layer = std::lower_bound(z.begin(), z.end(), min_z); // first layer whose slice_z is >= min_z
    max_layer = std::upper_bound(z.begin() + (min_layer - z.begin()), z.end(), max_z) - 1; // last layer whose slice_z is <= max_z
    #ifdef SLIC3R_DEBUG
    printf("layers: min = %d, max = %d\n", (int)(min_layer - z.begin()), (int)(max_layer - z.begin()));
    #endif
    
    for (std::vector<float>::const_iterator it = min_layer; it != max_layer + 1; ++it) {
        std::vector<float>::size_type layer_idx = it - z.begin();
        IntersectionLine il;
        if (this->slice_facet(*it / SCALING_FACTOR, facet, facet_idx, min_z, max_z, &il)) {
            boost::lock_guard<boost::mutex> l(*lines_mutex);
            if (il.edge_type == feHorizontal) {
                // Insert all three edges of the face.
                const int *vertices = this->mesh->stl.v_indices[facet_idx].vertex;
                const bool reverse  = this->mesh->stl.facet_start[facet_idx].normal(2) < 0;
                for (int j = 0; j < 3; ++ j) {
                    int               a_id     = vertices[j % 3];
                    int               b_id     = vertices[(j+1) % 3];
                    if (reverse)
                        std::swap(a_id, b_id);
                    const stl_vertex &a = this->v_scaled_shared[a_id];
                    const stl_vertex &b = this->v_scaled_shared[b_id];
                    il.a(0)    = a(0);
                    il.a(1)    = a(1);
                    il.b(0)    = b(0);
                    il.b(1)    = b(1);
                    il.a_id   = a_id;
                    il.b_id   = b_id;
                    (*lines)[layer_idx].emplace_back(il);
                }
            } else
                (*lines)[layer_idx].emplace_back(il);
        }
    }
}

void
TriangleMeshSlicer::slice(const std::vector<float> &z, std::vector<ExPolygons>* layers) const
{
    std::vector<Polygons> layers_p;
    this->slice(z, &layers_p);
    
	BOOST_LOG_TRIVIAL(debug) << "TriangleMeshSlicer::make_expolygons in parallel - start";
	layers->resize(z.size());
	tbb::parallel_for(
		tbb::blocked_range<size_t>(0, z.size()),
		[&layers_p, layers, this](const tbb::blocked_range<size_t>& range) {
    		for (size_t layer_id = range.begin(); layer_id < range.end(); ++ layer_id) {
#ifdef SLIC3R_TRIANGLEMESH_DEBUG
    			printf("Layer " PRINTF_ZU " (slice_z = %.2f):\n", layer_id, z[layer_id]);
#endif
    			this->make_expolygons(layers_p[layer_id], &(*layers)[layer_id]);
    		}
    	});
	BOOST_LOG_TRIVIAL(debug) << "TriangleMeshSlicer::make_expolygons in parallel - end";
}

// Return true, if the facet has been sliced and line_out has been filled.
bool TriangleMeshSlicer::slice_facet(
    float slice_z, const stl_facet &facet, const int facet_idx,
    const float min_z, const float max_z, 
    IntersectionLine *line_out) const
{
    IntersectionPoint points[3];
    size_t            num_points = 0;
    size_t            points_on_layer[3];
    size_t            num_points_on_layer = 0;
    
    // Reorder vertices so that the first one is the one with lowest Z.
    // This is needed to get all intersection lines in a consistent order
    // (external on the right of the line)
    int i = (facet.vertex[1](2) == min_z) ? 1 : ((facet.vertex[2](2) == min_z) ? 2 : 0);
    for (int j = i; j - i < 3; ++ j) {  // loop through facet edges
        int               edge_id  = this->facets_edges[facet_idx * 3 + (j % 3)];
        const int        *vertices = this->mesh->stl.v_indices[facet_idx].vertex;
        int               a_id     = vertices[j % 3];
        int               b_id     = vertices[(j+1) % 3];
        const stl_vertex &a = this->v_scaled_shared[a_id];
        const stl_vertex &b = this->v_scaled_shared[b_id];
        
        // Is edge or face aligned with the cutting plane?
        if (a(2) == slice_z && b(2) == slice_z) {
            // Edge is horizontal and belongs to the current layer.
            const stl_vertex &v0 = this->v_scaled_shared[vertices[0]];
            const stl_vertex &v1 = this->v_scaled_shared[vertices[1]];
            const stl_vertex &v2 = this->v_scaled_shared[vertices[2]];
            bool              swap = false;
            if (min_z == max_z) {
                // All three vertices are aligned with slice_z.
                line_out->edge_type = feHorizontal;
                if (this->mesh->stl.facet_start[facet_idx].normal(2) < 0) {
                    // If normal points downwards this is a bottom horizontal facet so we reverse its point order.
                    swap = true;
                }
            } else if (v0(2) < slice_z || v1(2) < slice_z || v2(2) < slice_z) {
                // Two vertices are aligned with the cutting plane, the third vertex is below the cutting plane.
                line_out->edge_type = feTop;
                swap = true;
            } else {
                // Two vertices are aligned with the cutting plane, the third vertex is above the cutting plane.
                line_out->edge_type = feBottom;
            }
            line_out->a = to_2d(swap ? b : a).cast<coord_t>();
            line_out->b = to_2d(swap ? a : b).cast<coord_t>();
            line_out->a_id = swap ? b_id : a_id;
            line_out->b_id = swap ? a_id : b_id;
            return true;
        }

        if (a(2) == slice_z) {
            // Only point a alings with the cutting plane.
            points_on_layer[num_points_on_layer ++] = num_points;
            IntersectionPoint &point = points[num_points ++];
            point(0)       = a(0);
            point(1)       = a(1);
            point.point_id  = a_id;
        } else if (b(2) == slice_z) {
            // Only point b alings with the cutting plane.
            points_on_layer[num_points_on_layer ++] = num_points;
            IntersectionPoint &point = points[num_points ++];
            point(0)       = b(0);
            point(1)       = b(1);
            point.point_id  = b_id;
        } else if ((a(2) < slice_z && b(2) > slice_z) || (b(2) < slice_z && a(2) > slice_z)) {
            // A general case. The face edge intersects the cutting plane. Calculate the intersection point.
            IntersectionPoint &point = points[num_points ++];
            point(0)       = b(0) + (a(0) - b(0)) * (slice_z - b(2)) / (a(2) - b(2));
            point(1)       = b(1) + (a(1) - b(1)) * (slice_z - b(2)) / (a(2) - b(2));
            point.edge_id   = edge_id;
        }
    }

    // We can't have only one point on layer because each vertex gets detected
    // twice (once for each edge), and we can't have three points on layer,
    // because we assume this code is not getting called for horizontal facets.
    assert(num_points_on_layer == 0 || num_points_on_layer == 2);
    if (num_points_on_layer > 0) {
        assert(points[points_on_layer[0]].point_id == points[points_on_layer[1]].point_id);
        assert(num_points == 2 || num_points == 3);
        if (num_points < 3)
            // This triangle touches the cutting plane with a single vertex. Ignore it.
            return false;
        // Erase one of the duplicate points.
        -- num_points;
        for (int i = points_on_layer[1]; i < num_points; ++ i)
            points[i] = points[i + 1];
    }
    
    // Facets must intersect each plane 0 or 2 times.
    assert(num_points == 0 || num_points == 2);
    if (num_points == 2) {
        line_out->edge_type  = feNone;
        line_out->a          = (Point)points[1];
        line_out->b          = (Point)points[0];
        line_out->a_id       = points[1].point_id;
        line_out->b_id       = points[0].point_id;
        line_out->edge_a_id  = points[1].edge_id;
        line_out->edge_b_id  = points[0].edge_id;
        return true;
    }
    return false;
}

void TriangleMeshSlicer::make_loops(std::vector<IntersectionLine> &lines, Polygons* loops) const
{
    // Remove tangent edges.
    //FIXME This is O(n^2) in rare cases when many faces intersect the cutting plane.
    for (IntersectionLines::iterator line = lines.begin(); line != lines.end(); ++ line)
        if (! line->skip && line->edge_type != feNone) {
            // This line is af facet edge. There may be a duplicate line with the same end vertices.
            // If the line is is an edge connecting two facets, find another facet edge
            // having the same endpoints but in reverse order.
            for (IntersectionLines::iterator line2 = line + 1; line2 != lines.end(); ++ line2)
                if (! line2->skip && line2->edge_type != feNone) {
                    // Are these facets adjacent? (sharing a common edge on this layer)
                    if (line->a_id == line2->a_id && line->b_id == line2->b_id) {
                        line2->skip = true;
                        /* if they are both oriented upwards or downwards (like a 'V')
                           then we can remove both edges from this layer since it won't 
                           affect the sliced shape */
                        /* if one of them is oriented upwards and the other is oriented
                           downwards, let's only keep one of them (it doesn't matter which
                           one since all 'top' lines were reversed at slicing) */
                        if (line->edge_type == line2->edge_type) {
                            line->skip = true;
                            break;
                        }
                    } else if (line->a_id == line2->b_id && line->b_id == line2->a_id) {
                        /* if this edge joins two horizontal facets, remove both of them */
                        if (line->edge_type == feHorizontal && line2->edge_type == feHorizontal) {
                            line->skip = true;
                            line2->skip = true;
                            break;
                        }
                    }
                }
        }

    struct OpenPolyline {
        OpenPolyline() {};
        OpenPolyline(const IntersectionReference &start, const IntersectionReference &end, Points &&points) : 
            start(start), end(end), points(std::move(points)), consumed(false) {}
        void reverse() {
            std::swap(start, end);
            std::reverse(points.begin(), points.end());
        }
        IntersectionReference   start;
        IntersectionReference   end;
        Points                  points;
        bool                    consumed;
    };
    std::vector<OpenPolyline> open_polylines;
    {
        // Build a map of lines by edge_a_id and a_id.
        std::vector<IntersectionLine*> by_edge_a_id;
        std::vector<IntersectionLine*> by_a_id;
        by_edge_a_id.reserve(lines.size());
        by_a_id.reserve(lines.size());
        for (IntersectionLine &line : lines) {
            if (! line.skip) {
                if (line.edge_a_id != -1)
                    by_edge_a_id.emplace_back(&line);
                if (line.a_id != -1)
                    by_a_id.emplace_back(&line);
            }
        }
        auto by_edge_lower = [](const IntersectionLine* il1, const IntersectionLine *il2) { return il1->edge_a_id < il2->edge_a_id; };
        auto by_vertex_lower = [](const IntersectionLine* il1, const IntersectionLine *il2) { return il1->a_id < il2->a_id; };
        std::sort(by_edge_a_id.begin(), by_edge_a_id.end(), by_edge_lower);
        std::sort(by_a_id.begin(), by_a_id.end(), by_vertex_lower);
        // Chain the segments with a greedy algorithm, collect the loops and unclosed polylines.
        IntersectionLines::iterator it_line_seed = lines.begin();
        for (;;) {
            // take first spare line and start a new loop
            IntersectionLine *first_line = nullptr;
            for (; it_line_seed != lines.end(); ++ it_line_seed)
                if (! it_line_seed->skip) {
                    first_line = &(*it_line_seed ++);
                    break;
                }
            if (first_line == nullptr)
                break;
            first_line->skip = true;
            Points loop_pts;
            loop_pts.emplace_back(first_line->a);
            IntersectionLine *last_line = first_line;
            
            /*
            printf("first_line edge_a_id = %d, edge_b_id = %d, a_id = %d, b_id = %d, a = %d,%d, b = %d,%d\n", 
                first_line->edge_a_id, first_line->edge_b_id, first_line->a_id, first_line->b_id,
                first_line->a.x, first_line->a.y, first_line->b.x, first_line->b.y);
            */
            
            IntersectionLine key;
            for (;;) {
                // find a line starting where last one finishes
                IntersectionLine* next_line = nullptr;
                if (last_line->edge_b_id != -1) {
                    key.edge_a_id = last_line->edge_b_id;
                    auto it_begin = std::lower_bound(by_edge_a_id.begin(), by_edge_a_id.end(), &key, by_edge_lower);
                    if (it_begin != by_edge_a_id.end()) {
                        auto it_end = std::upper_bound(it_begin, by_edge_a_id.end(), &key, by_edge_lower);
                        for (auto it_line = it_begin; it_line != it_end; ++ it_line)
                            if (! (*it_line)->skip) {
                                next_line = *it_line;
                                break;
                            }
                    }
                }
                if (next_line == nullptr && last_line->b_id != -1) {
                    key.a_id = last_line->b_id;
                    auto it_begin = std::lower_bound(by_a_id.begin(), by_a_id.end(), &key, by_vertex_lower);
                    if (it_begin != by_a_id.end()) {
                        auto it_end = std::upper_bound(it_begin, by_a_id.end(), &key, by_vertex_lower);
                        for (auto it_line = it_begin; it_line != it_end; ++ it_line)
                            if (! (*it_line)->skip) {
                                next_line = *it_line;
                                break;
                            }
                    }
                }
                if (next_line == nullptr) {
                    // Check whether we closed this loop.
                    if ((first_line->edge_a_id != -1 && first_line->edge_a_id == last_line->edge_b_id) || 
                        (first_line->a_id      != -1 && first_line->a_id      == last_line->b_id)) {
                        // The current loop is complete. Add it to the output.
                        loops->emplace_back(std::move(loop_pts));
                        #ifdef SLIC3R_TRIANGLEMESH_DEBUG
                        printf("  Discovered %s polygon of %d points\n", (p.is_counter_clockwise() ? "ccw" : "cw"), (int)p.points.size());
                        #endif
                    } else {
                        // This is an open polyline. Add it to the list of open polylines. These open polylines will processed later.
                        loop_pts.emplace_back(last_line->b);
                        open_polylines.emplace_back(OpenPolyline(
                            IntersectionReference(first_line->a_id, first_line->edge_a_id), 
                            IntersectionReference(last_line->b_id, last_line->edge_b_id), std::move(loop_pts)));
                    }
                    break;
                }
                /*
                printf("next_line edge_a_id = %d, edge_b_id = %d, a_id = %d, b_id = %d, a = %d,%d, b = %d,%d\n", 
                    next_line->edge_a_id, next_line->edge_b_id, next_line->a_id, next_line->b_id,
                    next_line->a.x, next_line->a.y, next_line->b.x, next_line->b.y);
                */
                loop_pts.emplace_back(next_line->a);
                last_line = next_line;
                next_line->skip = true;
            }
        }
    }

    // Now process the open polylines.
    if (! open_polylines.empty()) {
        // Store the end points of open_polylines into vectors sorted
        struct OpenPolylineEnd {
            OpenPolylineEnd(OpenPolyline *polyline, bool start) : polyline(polyline), start(start) {}
            OpenPolyline    *polyline;
            // Is it the start or end point?
            bool             start;
            const IntersectionReference& ipref() const { return start ? polyline->start : polyline->end; }
            int point_id() const { return ipref().point_id; }
            int edge_id () const { return ipref().edge_id; }
        };
        auto by_edge_lower = [](const OpenPolylineEnd &ope1, const OpenPolylineEnd &ope2) { return ope1.edge_id() < ope2.edge_id(); };
        auto by_point_lower = [](const OpenPolylineEnd &ope1, const OpenPolylineEnd &ope2) { return ope1.point_id() < ope2.point_id(); };
        std::vector<OpenPolylineEnd> by_edge_id;
        std::vector<OpenPolylineEnd> by_point_id;
        by_edge_id.reserve(2 * open_polylines.size());
        by_point_id.reserve(2 * open_polylines.size());
        for (OpenPolyline &opl : open_polylines) {
            if (opl.start.edge_id != -1)
                by_edge_id .emplace_back(OpenPolylineEnd(&opl, true));
            if (opl.end.edge_id != -1)
                by_edge_id .emplace_back(OpenPolylineEnd(&opl, false));
            if (opl.start.point_id != -1)
                by_point_id.emplace_back(OpenPolylineEnd(&opl, true));
            if (opl.end.point_id != -1)
                by_point_id.emplace_back(OpenPolylineEnd(&opl, false));
        }
        std::sort(by_edge_id .begin(), by_edge_id .end(), by_edge_lower);
        std::sort(by_point_id.begin(), by_point_id.end(), by_point_lower);

        // Try to connect the loops.
        for (OpenPolyline &opl : open_polylines) {
            if (opl.consumed)
                continue;
            opl.consumed = true;
            OpenPolylineEnd end(&opl, false);
            for (;;) {
                // find a line starting where last one finishes
                OpenPolylineEnd* next_start = nullptr;
                if (end.edge_id() != -1) {
                    auto it_begin = std::lower_bound(by_edge_id.begin(), by_edge_id.end(), end, by_edge_lower);
                    if (it_begin != by_edge_id.end()) {
                        auto it_end = std::upper_bound(it_begin, by_edge_id.end(), end, by_edge_lower);
                        for (auto it_edge = it_begin; it_edge != it_end; ++ it_edge)
                            if (! it_edge->polyline->consumed) {
                                next_start = &(*it_edge);
                                break;
                            }
                    }
                }
                if (next_start == nullptr && end.point_id() != -1) {
                    auto it_begin = std::lower_bound(by_point_id.begin(), by_point_id.end(), end, by_point_lower);
                    if (it_begin != by_point_id.end()) {
                        auto it_end = std::upper_bound(it_begin, by_point_id.end(), end, by_point_lower);
                        for (auto it_point = it_begin; it_point != it_end; ++ it_point)
                            if (! it_point->polyline->consumed) {
                                next_start = &(*it_point);
                                break;
                            }
                    }
                }
				if (next_start == nullptr) {
					// The current loop could not be closed. Unmark the segment.
					opl.consumed = false;
					break;
				}
				// Attach this polyline to the end of the initial polyline.
                if (next_start->start) {
                    auto it = next_start->polyline->points.begin();
                    std::copy(++ it, next_start->polyline->points.end(), back_inserter(opl.points));
                    //opl.points.insert(opl.points.back(), ++ it, next_start->polyline->points.end());
                } else {
                    auto it = next_start->polyline->points.rbegin();
                    std::copy(++ it, next_start->polyline->points.rend(), back_inserter(opl.points));
                    //opl.points.insert(opl.points.back(), ++ it, next_start->polyline->points.rend());
                }
                end = *next_start;
                end.start = !end.start;
                next_start->polyline->points.clear();
                next_start->polyline->consumed = true;
                // Check whether we closed this loop.
                const IntersectionReference &ip1 = opl.start;
                const IntersectionReference &ip2 = end.ipref();
                if ((ip1.edge_id  != -1 && ip1.edge_id  == ip2.edge_id) ||
                    (ip1.point_id != -1 && ip1.point_id == ip2.point_id)) {
                    // The current loop is complete. Add it to the output.
                    assert(opl.points.front().point_id == opl.points.back().point_id);
                    assert(opl.points.front().edge_id  == opl.points.back().edge_id);
                    // Remove the duplicate last point.
                    opl.points.pop_back();
                    if (opl.points.size() >= 3) {
                        // The closed polygon is patched from pieces with messed up orientation, therefore
                        // the orientation of the patched up polygon is not known.
                        // Orient the patched up polygons CCW. This heuristic may close some holes and cavities.
                        double area = 0.;
                        for (size_t i = 0, j = opl.points.size() - 1; i < opl.points.size(); j = i ++)
                            area += double(opl.points[j](0) + opl.points[i](0)) * double(opl.points[i](1) - opl.points[j](1));
                        if (area < 0)
                            std::reverse(opl.points.begin(), opl.points.end());
                        loops->emplace_back(std::move(opl.points));
                    }
                    opl.points.clear();
					break;
                }
				// Continue with the current loop.
            }
        }
    }
}

// Only used to cut the mesh into two halves.
void TriangleMeshSlicer::make_expolygons_simple(std::vector<IntersectionLine> &lines, ExPolygons* slices) const
{
    assert(slices->empty());

    Polygons loops;
    this->make_loops(lines, &loops);
    
    Polygons holes;
    for (Polygons::const_iterator loop = loops.begin(); loop != loops.end(); ++ loop) {
        if (loop->area() >= 0.) {
            ExPolygon ex;
            ex.contour = *loop;
            slices->emplace_back(ex);
        } else {
            holes.emplace_back(*loop);
        }
    }

    // If there are holes, then there should also be outer contours.
    assert(holes.empty() || ! slices->empty());
    if (slices->empty())
        return;
    
    // Assign holes to outer contours.
    for (Polygons::const_iterator hole = holes.begin(); hole != holes.end(); ++ hole) {
        // Find an outer contour to a hole.
        int     slice_idx            = -1;
        double  current_contour_area = std::numeric_limits<double>::max();
        for (ExPolygons::iterator slice = slices->begin(); slice != slices->end(); ++ slice) {
            if (slice->contour.contains(hole->points.front())) {
                double area = slice->contour.area();
                if (area < current_contour_area) {
                    slice_idx = slice - slices->begin();
                    current_contour_area = area;
                }
            }
        }
        // assert(slice_idx != -1);
        if (slice_idx == -1)
            // Ignore this hole.
            continue;
		assert(current_contour_area < std::numeric_limits<double>::max() && current_contour_area >= -hole->area());
		(*slices)[slice_idx].holes.emplace_back(std::move(*hole));
    }

#if 0
    // If the input mesh is not valid, the holes may intersect with the external contour.
    // Rather subtract them from the outer contour.
    Polygons poly;
	for (auto it_slice = slices->begin(); it_slice != slices->end(); ++ it_slice) {
        if (it_slice->holes.empty()) {
            poly.emplace_back(std::move(it_slice->contour));
        } else {
            Polygons contours;
            contours.emplace_back(std::move(it_slice->contour));
            for (auto it = it_slice->holes.begin(); it != it_slice->holes.end(); ++ it)
                it->reverse();
            polygons_append(poly, diff(contours, it_slice->holes));
        }
	}
    // If the input mesh is not valid, the input contours may intersect.
    *slices = union_ex(poly);
#endif

#if 0
    // If the input mesh is not valid, the holes may intersect with the external contour.
    // Rather subtract them from the outer contour.
    ExPolygons poly;
    for (auto it_slice = slices->begin(); it_slice != slices->end(); ++ it_slice) {
        Polygons contours;
        contours.emplace_back(std::move(it_slice->contour));
        for (auto it = it_slice->holes.begin(); it != it_slice->holes.end(); ++ it)
            it->reverse();
        expolygons_append(poly, diff_ex(contours, it_slice->holes));
    }
    // If the input mesh is not valid, the input contours may intersect.
    *slices = std::move(poly);
#endif
}

void TriangleMeshSlicer::make_expolygons(const Polygons &loops, ExPolygons* slices) const
{
    /*
        Input loops are not suitable for evenodd nor nonzero fill types, as we might get
        two consecutive concentric loops having the same winding order - and we have to 
        respect such order. In that case, evenodd would create wrong inversions, and nonzero
        would ignore holes inside two concentric contours.
        So we're ordering loops and collapse consecutive concentric loops having the same 
        winding order.
        TODO: find a faster algorithm for this, maybe with some sort of binary search.
        If we computed a "nesting tree" we could also just remove the consecutive loops
        having the same winding order, and remove the extra one(s) so that we could just
        supply everything to offset() instead of performing several union/diff calls.
    
        we sort by area assuming that the outermost loops have larger area;
        the previous sorting method, based on $b->contains($a->[0]), failed to nest
        loops correctly in some edge cases when original model had overlapping facets
    */

    /* The following lines are commented out because they can generate wrong polygons,
       see for example issue #661 */

    //std::vector<double> area;
    //std::vector<size_t> sorted_area;  // vector of indices
    //for (Polygons::const_iterator loop = loops.begin(); loop != loops.end(); ++ loop) {
    //    area.emplace_back(loop->area());
    //    sorted_area.emplace_back(loop - loops.begin());
    //}
    //
    //// outer first
    //std::sort(sorted_area.begin(), sorted_area.end(),
    //    [&area](size_t a, size_t b) { return std::abs(area[a]) > std::abs(area[b]); });

    //// we don't perform a safety offset now because it might reverse cw loops
    //Polygons p_slices;
    //for (std::vector<size_t>::const_iterator loop_idx = sorted_area.begin(); loop_idx != sorted_area.end(); ++ loop_idx) {
    //    /* we rely on the already computed area to determine the winding order
    //       of the loops, since the Orientation() function provided by Clipper
    //       would do the same, thus repeating the calculation */
    //    Polygons::const_iterator loop = loops.begin() + *loop_idx;
    //    if (area[*loop_idx] > +EPSILON)
    //        p_slices.emplace_back(*loop);
    //    else if (area[*loop_idx] < -EPSILON)
    //        //FIXME This is arbitrary and possibly very slow.
    //        // If the hole is inside a polygon, then there is no need to diff.
    //        // If the hole intersects a polygon boundary, then diff it, but then
    //        // there is no guarantee of an ordering of the loops.
    //        // Maybe we can test for the intersection before running the expensive diff algorithm?
    //        p_slices = diff(p_slices, *loop);
    //}

    // perform a safety offset to merge very close facets (TODO: find test case for this)
    double safety_offset = scale_(0.0499);
//FIXME see https://github.com/prusa3d/Slic3r/issues/520
//    double safety_offset = scale_(0.0001);

    /* The following line is commented out because it can generate wrong polygons,
       see for example issue #661 */
    //ExPolygons ex_slices = offset2_ex(p_slices, +safety_offset, -safety_offset);
    
    #ifdef SLIC3R_TRIANGLEMESH_DEBUG
    size_t holes_count = 0;
    for (ExPolygons::const_iterator e = ex_slices.begin(); e != ex_slices.end(); ++ e)
        holes_count += e->holes.size();
    printf(PRINTF_ZU " surface(s) having " PRINTF_ZU " holes detected from " PRINTF_ZU " polylines\n",
        ex_slices.size(), holes_count, loops.size());
    #endif
    
    // append to the supplied collection
    /* Fix for issue #661 { */
    expolygons_append(*slices, offset2_ex(union_(loops, false), +safety_offset, -safety_offset));
    //expolygons_append(*slices, ex_slices);
    /* } */
}

void TriangleMeshSlicer::make_expolygons(std::vector<IntersectionLine> &lines, ExPolygons* slices) const
{
    Polygons pp;
    this->make_loops(lines, &pp);
    this->make_expolygons(pp, slices);
}

void TriangleMeshSlicer::cut(float z, TriangleMesh* upper, TriangleMesh* lower) const
{
    IntersectionLines upper_lines, lower_lines;
    
    float scaled_z = scale_(z);
    for (int facet_idx = 0; facet_idx < this->mesh->stl.stats.number_of_facets; ++ facet_idx) {
        stl_facet* facet = &this->mesh->stl.facet_start[facet_idx];
        
        // find facet extents
        float min_z = std::min(facet->vertex[0](2), std::min(facet->vertex[1](2), facet->vertex[2](2)));
        float max_z = std::max(facet->vertex[0](2), std::max(facet->vertex[1](2), facet->vertex[2](2)));
        
        // intersect facet with cutting plane
        IntersectionLine line;
        if (this->slice_facet(scaled_z, *facet, facet_idx, min_z, max_z, &line)) {
            // Save intersection lines for generating correct triangulations.
            if (line.edge_type == feTop) {
                lower_lines.emplace_back(line);
            } else if (line.edge_type == feBottom) {
                upper_lines.emplace_back(line);
            } else if (line.edge_type != feHorizontal) {
                lower_lines.emplace_back(line);
                upper_lines.emplace_back(line);
            }
        }
        
        if (min_z > z || (min_z == z && max_z > z)) {
            // facet is above the cut plane and does not belong to it
            if (upper != NULL) stl_add_facet(&upper->stl, facet);
        } else if (max_z < z || (max_z == z && min_z < z)) {
            // facet is below the cut plane and does not belong to it
            if (lower != NULL) stl_add_facet(&lower->stl, facet);
        } else if (min_z < z && max_z > z) {
            // Facet is cut by the slicing plane.

            // look for the vertex on whose side of the slicing plane there are no other vertices
            int isolated_vertex;
            if ( (facet->vertex[0](2) > z) == (facet->vertex[1](2) > z) ) {
                isolated_vertex = 2;
            } else if ( (facet->vertex[1](2) > z) == (facet->vertex[2](2) > z) ) {
                isolated_vertex = 0;
            } else {
                isolated_vertex = 1;
            }
            
            // get vertices starting from the isolated one
            const stl_vertex &v0 = facet->vertex[isolated_vertex];
            const stl_vertex &v1 = facet->vertex[(isolated_vertex+1) % 3];
            const stl_vertex &v2 = facet->vertex[(isolated_vertex+2) % 3];
            
            // intersect v0-v1 and v2-v0 with cutting plane and make new vertices
            stl_vertex v0v1, v2v0;
            v0v1(0) = v1(0) + (v0(0) - v1(0)) * (z - v1(2)) / (v0(2) - v1(2));
            v0v1(1) = v1(1) + (v0(1) - v1(1)) * (z - v1(2)) / (v0(2) - v1(2));
            v0v1(2) = z;
            v2v0(0) = v2(0) + (v0(0) - v2(0)) * (z - v2(2)) / (v0(2) - v2(2));
            v2v0(1) = v2(1) + (v0(1) - v2(1)) * (z - v2(2)) / (v0(2) - v2(2));
            v2v0(2) = z;
            
            // build the triangular facet
            stl_facet triangle;
            triangle.normal = facet->normal;
            triangle.vertex[0] = v0;
            triangle.vertex[1] = v0v1;
            triangle.vertex[2] = v2v0;
            
            // build the facets forming a quadrilateral on the other side
            stl_facet quadrilateral[2];
            quadrilateral[0].normal = facet->normal;
            quadrilateral[0].vertex[0] = v1;
            quadrilateral[0].vertex[1] = v2;
            quadrilateral[0].vertex[2] = v0v1;
            quadrilateral[1].normal = facet->normal;
            quadrilateral[1].vertex[0] = v2;
            quadrilateral[1].vertex[1] = v2v0;
            quadrilateral[1].vertex[2] = v0v1;
            
            if (v0(2) > z) {
                if (upper != NULL) stl_add_facet(&upper->stl, &triangle);
                if (lower != NULL) {
                    stl_add_facet(&lower->stl, &quadrilateral[0]);
                    stl_add_facet(&lower->stl, &quadrilateral[1]);
                }
            } else {
                if (upper != NULL) {
                    stl_add_facet(&upper->stl, &quadrilateral[0]);
                    stl_add_facet(&upper->stl, &quadrilateral[1]);
                }
                if (lower != NULL) stl_add_facet(&lower->stl, &triangle);
            }
        }
    }
    
    // triangulate holes of upper mesh
    if (upper != NULL) {
        // compute shape of section
        ExPolygons section;
        this->make_expolygons_simple(upper_lines, &section);
        
        // triangulate section
        Polygons triangles;
        for (ExPolygons::const_iterator expolygon = section.begin(); expolygon != section.end(); ++expolygon)
            expolygon->triangulate_p2t(&triangles);
        
        // convert triangles to facets and append them to mesh
        for (Polygons::const_iterator polygon = triangles.begin(); polygon != triangles.end(); ++polygon) {
            Polygon p = *polygon;
            p.reverse();
            stl_facet facet;
            facet.normal = stl_normal(0, 0, -1.f);
            for (size_t i = 0; i <= 2; ++i) {
                facet.vertex[i](0) = unscale<float>(p.points[i](0));
                facet.vertex[i](1) = unscale<float>(p.points[i](1));
                facet.vertex[i](2) = z;
            }
            stl_add_facet(&upper->stl, &facet);
        }
    }
    
    // triangulate holes of lower mesh
    if (lower != NULL) {
        // compute shape of section
        ExPolygons section;
        this->make_expolygons_simple(lower_lines, &section);
        
        // triangulate section
        Polygons triangles;
        for (ExPolygons::const_iterator expolygon = section.begin(); expolygon != section.end(); ++expolygon)
            expolygon->triangulate_p2t(&triangles);
        
        // convert triangles to facets and append them to mesh
        for (Polygons::const_iterator polygon = triangles.begin(); polygon != triangles.end(); ++polygon) {
            stl_facet facet;
            facet.normal = stl_normal(0, 0, 1.f);
            for (size_t i = 0; i <= 2; ++i) {
                facet.vertex[i](0) = unscale<float>(polygon->points[i](0));
                facet.vertex[i](1) = unscale<float>(polygon->points[i](1));
                facet.vertex[i](2) = z;
            }
            stl_add_facet(&lower->stl, &facet);
        }
    }
    
    // Update the bounding box / sphere of the new meshes.
    stl_get_size(&upper->stl);
    stl_get_size(&lower->stl);
}

// Generate the vertex list for a cube solid of arbitrary size in X/Y/Z.
TriangleMesh make_cube(double x, double y, double z) {
    Vec3d pv[8] = { 
        Vec3d(x, y, 0), Vec3d(x, 0, 0), Vec3d(0, 0, 0), 
        Vec3d(0, y, 0), Vec3d(x, y, z), Vec3d(0, y, z), 
        Vec3d(0, 0, z), Vec3d(x, 0, z) 
    };
    Vec3crd fv[12] = { 
        Vec3crd(0, 1, 2), Vec3crd(0, 2, 3), Vec3crd(4, 5, 6), 
        Vec3crd(4, 6, 7), Vec3crd(0, 4, 7), Vec3crd(0, 7, 1), 
        Vec3crd(1, 7, 6), Vec3crd(1, 6, 2), Vec3crd(2, 6, 5), 
        Vec3crd(2, 5, 3), Vec3crd(4, 0, 3), Vec3crd(4, 3, 5) 
    };

    std::vector<Vec3crd> facets(&fv[0], &fv[0]+12);
    Pointf3s vertices(&pv[0], &pv[0]+8);

    TriangleMesh mesh(vertices ,facets);
    return mesh;
}

// Generate the mesh for a cylinder and return it, using 
// the generated angle to calculate the top mesh triangles.
// Default is 360 sides, angle fa is in radians.
TriangleMesh make_cylinder(double r, double h, double fa) {
    Pointf3s vertices;
    std::vector<Vec3crd> facets;

    // 2 special vertices, top and bottom center, rest are relative to this
    vertices.emplace_back(Vec3d(0.0, 0.0, 0.0));
    vertices.emplace_back(Vec3d(0.0, 0.0, h));

    // adjust via rounding to get an even multiple for any provided angle.
    double angle = (2*PI / floor(2*PI / fa));

    // for each line along the polygon approximating the top/bottom of the
    // circle, generate four points and four facets (2 for the wall, 2 for the
    // top and bottom.
    // Special case: Last line shares 2 vertices with the first line.
    unsigned id = vertices.size() - 1;
    vertices.emplace_back(Vec3d(sin(0) * r , cos(0) * r, 0));
    vertices.emplace_back(Vec3d(sin(0) * r , cos(0) * r, h));
    for (double i = 0; i < 2*PI; i+=angle) {
        Vec2d p = Eigen::Rotation2Dd(i) * Eigen::Vector2d(0, r);
        vertices.emplace_back(Vec3d(p(0), p(1), 0.));
        vertices.emplace_back(Vec3d(p(0), p(1), h));
        id = vertices.size() - 1;
        facets.emplace_back(Vec3crd( 0, id - 1, id - 3)); // top
        facets.emplace_back(Vec3crd(id,      1, id - 2)); // bottom
        facets.emplace_back(Vec3crd(id, id - 2, id - 3)); // upper-right of side
        facets.emplace_back(Vec3crd(id, id - 3, id - 1)); // bottom-left of side
    }
    // Connect the last set of vertices with the first.
    facets.emplace_back(Vec3crd( 2, 0, id - 1));
    facets.emplace_back(Vec3crd( 1, 3,     id));
    facets.emplace_back(Vec3crd(id, 3,      2));
    facets.emplace_back(Vec3crd(id, 2, id - 1));
    
    TriangleMesh mesh(vertices, facets);
    return mesh;
}

// Generates mesh for a sphere centered about the origin, using the generated angle
// to determine the granularity. 
// Default angle is 1 degree.
TriangleMesh make_sphere(double rho, double fa) {
    Pointf3s vertices;
    std::vector<Vec3crd> facets;

    // Algorithm: 
    // Add points one-by-one to the sphere grid and form facets using relative coordinates.
    // Sphere is composed effectively of a mesh of stacked circles.

    // adjust via rounding to get an even multiple for any provided angle.
    double angle = (2*PI / floor(2*PI / fa));

    // Ring to be scaled to generate the steps of the sphere
    std::vector<double> ring;
    for (double i = 0; i < 2*PI; i+=angle) {
        ring.emplace_back(i);
    }
    const size_t steps = ring.size(); 
    const double increment = (double)(1.0 / (double)steps);

    // special case: first ring connects to 0,0,0
    // insert and form facets.
    vertices.emplace_back(Vec3d(0.0, 0.0, -rho));
    size_t id = vertices.size();
    for (size_t i = 0; i < ring.size(); i++) {
        // Fixed scaling 
        const double z = -rho + increment*rho*2.0;
        // radius of the circle for this step.
        const double r = sqrt(abs(rho*rho - z*z));
        Vec2d b = Eigen::Rotation2Dd(ring[i]) * Eigen::Vector2d(0, r);
        vertices.emplace_back(Vec3d(b(0), b(1), z));
        facets.emplace_back((i == 0) ? Vec3crd(1, 0, ring.size()) : Vec3crd(id, 0, id - 1));
        ++ id;
    }

    // General case: insert and form facets for each step, joining it to the ring below it.
    for (size_t s = 2; s < steps - 1; s++) {
        const double z = -rho + increment*(double)s*2.0*rho;
        const double r = sqrt(abs(rho*rho - z*z));

        for (size_t i = 0; i < ring.size(); i++) {
            Vec2d b = Eigen::Rotation2Dd(ring[i]) * Eigen::Vector2d(0, r);
            vertices.emplace_back(Vec3d(b(0), b(1), z));
            if (i == 0) {
                // wrap around
                facets.emplace_back(Vec3crd(id + ring.size() - 1 , id, id - 1)); 
                facets.emplace_back(Vec3crd(id, id - ring.size(),  id - 1)); 
            } else {
                facets.emplace_back(Vec3crd(id , id - ring.size(), (id - 1) - ring.size())); 
                facets.emplace_back(Vec3crd(id, id - 1 - ring.size() ,  id - 1)); 
            }
            id++;
        } 
    }


    // special case: last ring connects to 0,0,rho*2.0
    // only form facets.
    vertices.emplace_back(Vec3d(0.0, 0.0, rho));
    for (size_t i = 0; i < ring.size(); i++) {
        if (i == 0) {
            // third vertex is on the other side of the ring.
            facets.emplace_back(Vec3crd(id, id - ring.size(),  id - 1));
        } else {
            facets.emplace_back(Vec3crd(id, id - ring.size() + i,  id - ring.size() + (i - 1)));
        }
    }
    id++;
    TriangleMesh mesh(vertices, facets);
    return mesh;
}
}<|MERGE_RESOLUTION|>--- conflicted
+++ resolved
@@ -238,17 +238,6 @@
     stl_invalidate_shared_vertices(&this->stl);
 }
 
-void TriangleMesh::rotate(float angle, Pointf3 axis)
-{
-    if (angle == 0.f)
-        return;
-
-    axis = normalize(axis);
-    Eigen::Transform<float, 3, Eigen::Affine> m = Eigen::Transform<float, 3, Eigen::Affine>::Identity();
-    m.rotate(Eigen::AngleAxisf(angle, Eigen::Vector3f(axis.x, axis.y, axis.z)));
-    stl_transform(&stl, (float*)m.data());
-}
-
 void TriangleMesh::rotate(float angle, const Axis &axis)
 {
     if (angle == 0.f)
@@ -265,6 +254,17 @@
         stl_rotate_z(&(this->stl), angle);
     }
     stl_invalidate_shared_vertices(&this->stl);
+}
+
+void TriangleMesh::rotate(float angle, const Vec3d& axis)
+{
+    if (angle == 0.f)
+        return;
+
+    Vec3f axis_norm = axis.cast<float>().normalized();
+    Transform3f m = Transform3f::Identity();
+    m.rotate(Eigen::AngleAxisf(angle, axis_norm));
+    stl_transform(&stl, (float*)m.data());
 }
 
 void TriangleMesh::mirror(const Axis &axis)
@@ -471,6 +471,11 @@
     return union_ex(offset(pp, scale_(0.01)), true);
 }
 
+const float* TriangleMesh::first_vertex() const
+{
+    return this->stl.facet_start ? &this->stl.facet_start->vertex[0](0) : nullptr;
+}
+
 Polygon TriangleMesh::convex_hull()
 {
     this->require_shared_vertices();
@@ -492,11 +497,7 @@
     return bb;
 }
 
-<<<<<<< HEAD
 BoundingBoxf3 TriangleMesh::transformed_bounding_box(const Transform3d& t) const
-=======
-BoundingBoxf3 TriangleMesh::transformed_bounding_box(const std::vector<float>& matrix) const
->>>>>>> 4522811f
 {
     bool has_shared = (stl.v_shared != nullptr);
     if (!has_shared)
@@ -507,26 +508,16 @@
     if (vertices_count == 0)
         return BoundingBoxf3();
 
-<<<<<<< HEAD
     Eigen::MatrixXd src_vertices(3, vertices_count);
-=======
-    Eigen::MatrixXf src_vertices(3, vertices_count);
->>>>>>> 4522811f
 
     if (stl.stats.shared_vertices > 0)
     {
         stl_vertex* vertex_ptr = stl.v_shared;
         for (int i = 0; i < stl.stats.shared_vertices; ++i)
         {
-<<<<<<< HEAD
             src_vertices(0, i) = (double)(*vertex_ptr)(0);
             src_vertices(1, i) = (double)(*vertex_ptr)(1);
             src_vertices(2, i) = (double)(*vertex_ptr)(2);
-=======
-            src_vertices(0, i) = vertex_ptr->x;
-            src_vertices(1, i) = vertex_ptr->y;
-            src_vertices(2, i) = vertex_ptr->z;
->>>>>>> 4522811f
             vertex_ptr += 1;
         }
     }
@@ -538,15 +529,9 @@
         {
             for (int i = 0; i < 3; ++i)
             {
-<<<<<<< HEAD
                 src_vertices(0, v_id) = (double)facet_ptr->vertex[i](0);
                 src_vertices(1, v_id) = (double)facet_ptr->vertex[i](1);
                 src_vertices(2, v_id) = (double)facet_ptr->vertex[i](2);
-=======
-                src_vertices(0, v_id) = facet_ptr->vertex[i].x;
-                src_vertices(1, v_id) = facet_ptr->vertex[i].y;
-                src_vertices(2, v_id) = facet_ptr->vertex[i].z;
->>>>>>> 4522811f
             }
             facet_ptr += 1;
             ++v_id;
@@ -556,7 +541,6 @@
     if (!has_shared && (stl.stats.shared_vertices > 0))
         stl_invalidate_shared_vertices(&stl);
 
-<<<<<<< HEAD
     Eigen::MatrixXd dst_vertices(3, vertices_count);
     dst_vertices = t * src_vertices.colwise().homogeneous();
 
@@ -573,32 +557,6 @@
     }
 
     return BoundingBoxf3(v_min, v_max);
-=======
-    Eigen::Transform<float, 3, Eigen::Affine> m;
-    ::memcpy((void*)m.data(), (const void*)matrix.data(), 16 * sizeof(float));
-
-    Eigen::MatrixXf dst_vertices(3, vertices_count);
-    dst_vertices = m * src_vertices.colwise().homogeneous();
-
-    float min_x = dst_vertices(0, 0);
-    float max_x = dst_vertices(0, 0);
-    float min_y = dst_vertices(1, 0);
-    float max_y = dst_vertices(1, 0);
-    float min_z = dst_vertices(2, 0);
-    float max_z = dst_vertices(2, 0);
-
-    for (int i = 1; i < vertices_count; ++i)
-    {
-        min_x = std::min(min_x, dst_vertices(0, i));
-        max_x = std::max(max_x, dst_vertices(0, i));
-        min_y = std::min(min_y, dst_vertices(1, i));
-        max_y = std::max(max_y, dst_vertices(1, i));
-        min_z = std::min(min_z, dst_vertices(2, i));
-        max_z = std::max(max_z, dst_vertices(2, i));
-    }
-
-    return BoundingBoxf3(Pointf3((coordf_t)min_x, (coordf_t)min_y, (coordf_t)min_z), Pointf3((coordf_t)max_x, (coordf_t)max_y, (coordf_t)max_z));
->>>>>>> 4522811f
 }
 
 TriangleMesh TriangleMesh::convex_hull_3d() const
@@ -617,11 +575,7 @@
         for (int i = 0; i < 3; ++i)
         {
             const stl_vertex& v = facet_ptr->vertex[i];
-<<<<<<< HEAD
             src_vertices.emplace_back(v(0), v(1), v(2));
-=======
-            src_vertices.emplace_back(v.x, v.y, v.z);
->>>>>>> 4522811f
         }
 
         facet_ptr += 1;
@@ -641,13 +595,8 @@
     }
 
     // Let's collect results:
-<<<<<<< HEAD
     Pointf3s dst_vertices;
     std::vector<Vec3crd> facets;
-=======
-    Pointf3s det_vertices;
-    std::vector<Point3> facets;
->>>>>>> 4522811f
     auto facet_list = qhull.facetList().toStdVector();
     for (const orgQhull::QhullFacet& facet : facet_list)
     {   // iterate through facets
@@ -657,7 +606,6 @@
 
             orgQhull::QhullPoint p = vertices[i].point();
             const float* coords = p.coordinates();
-<<<<<<< HEAD
             dst_vertices.emplace_back(coords[0], coords[1], coords[2]);
         }
         unsigned int size = (unsigned int)dst_vertices.size();
@@ -665,32 +613,12 @@
     }
 
     TriangleMesh output_mesh(dst_vertices, facets);
-    output_mesh.repair();
-    return output_mesh;
-}
-
-void TriangleMesh::require_shared_vertices()
-=======
-            det_vertices.emplace_back(coords[0], coords[1], coords[2]);
-        }
-        unsigned int size = (unsigned int)det_vertices.size();
-        facets.emplace_back(size - 3, size - 2, size - 1);
-    }
-
-    TriangleMesh output_mesh(det_vertices, facets);
     output_mesh.repair();
     output_mesh.require_shared_vertices();
     return output_mesh;
 }
 
-const float* TriangleMesh::first_vertex() const
-{
-    return stl.facet_start ? &stl.facet_start->vertex[0].x : nullptr;
-}
-
-void
-TriangleMesh::require_shared_vertices()
->>>>>>> 4522811f
+void TriangleMesh::require_shared_vertices()
 {
     BOOST_LOG_TRIVIAL(trace) << "TriangleMeshSlicer::require_shared_vertices - start";
     if (!this->repaired) 
